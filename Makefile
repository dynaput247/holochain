<<<<<<< HEAD
docker/Makefile
=======
# holochain-rust Makefile
# currently only supports 'debug' builds

# run `make` to build all the libraries and binaries
# run `make test` to execute all the tests
# run `make clean` to clean up the build environment

all: main


CARGO = cargo $(CARGO_ARGS) +$(CORE_RUST_VERSION)
CARGO_TOOLS = cargo $(CARGO_ARGS) +$(TOOLS_NIGHTLY)

# list all the "C" binding tests that have been written
C_BINDING_DIRS = $(sort $(dir $(wildcard c_binding_tests/*/)))

# list all the "C" binding test executables that should be produced
C_BINDING_TESTS = $(foreach dir,$(C_BINDING_DIRS),target/debug/c_binding_tests/$(shell basename $(dir))/test_executable)

# list all the extraneous files that will be generated when running tests
C_BINDING_CLEAN = $(foreach dir,$(C_BINDING_DIRS),$(dir)Makefile $(dir).qmake.stash)

# build artifact / dependency checking is handled by our sub-tools
# we can just try to build everything every time, it should be efficient
.PHONY: main \
	c_binding_tests ${C_BINDING_DIRS} \
	test ${C_BINDING_TESTS} \
        test_non_c \
	clean ${C_BINDING_CLEAN}

# apply formatting / style guidelines, and build the rust project
main:
	make fmt_check
	make clippy
	make build

# list all our found "C" binding tests
c_binding_tests: ${C_BINDING_DIRS}

# build all our found "C" binding tests
${C_BINDING_DIRS}:
	qmake -o $@Makefile $@qmake.pro
	cd $@; $(MAKE)

# execute all tests, both rust and "C" bindings
test: test_non_c c_binding_tests ${C_BINDING_TESTS}

test_non_c: main
	RUSTFLAGS="-D warnings" $(CARGO) test

c_build:
	cd dna_c_binding && $(CARGO) build

test_c_ci: core_toolchain c_build c_binding_tests ${C_BINDING_TESTS}

.PHONY: install_rustup
install_rustup:
	if ! which rustup ; then \
		curl https://sh.rustup.rs -sSf | sh -s -- --default-toolchain ${CORE_RUST_VERSION} -y; \
	fi
	export PATH=${HOME}/.cargo/bin:${PATH}

.PHONY: install_rustup_tools
install_rustup_tools:
	if ! which rustup ; then \
		curl https://sh.rustup.rs -sSf | sh -s -- --default-toolchain ${TOOLS_NIGHTLY} -y; \
	fi
	export PATH=${HOME}/.cargo/bin:${PATH}

.PHONY: core_toolchain
core_toolchain:
	rustup toolchain install ${CORE_RUST_VERSION}

.PHONY: tools_toolchain
tools_toolchain:
	rustup toolchain install ${TOOLS_NIGHTLY}

.PHONY: install_rust_wasm
install_rust_wasm: core_toolchain
	rustup target add wasm32-unknown-unknown --toolchain ${CORE_RUST_VERSION}

.PHONY: install_rust_tools
install_rust_tools: tools_toolchain
	if ! rustup component list --toolchain $(TOOLS_NIGHTLY) | grep 'rustfmt-preview.*(installed)'; then \
		rustup component add --toolchain $(TOOLS_NIGHTLY) rustfmt-preview; \
	fi
	if ! rustup component list --toolchain $(TOOLS_NIGHTLY) | grep 'clippy-preview.*(installed)'; then \
		rustup component add --toolchain $(TOOLS_NIGHTLY) clippy-preview; \
	fi

.PHONY: install_mdbook
install_mdbook: tools_toolchain
	if ! $(CARGO_TOOLS) install --list | grep 'mdbook'; then \
		$(CARGO_TOOLS) install mdbook --vers "^0.1.0"; \
	fi

.PHONY: install_tarpaulin
install_tarpaulin: core_toolchain
	if ! $(CARGO) install --list | grep 'cargo-tarpaulin'; then \
		RUSTFLAGS="--cfg procmacro2_semver_exempt" $(CARGO) install cargo-tarpaulin; \
	fi

.PHONY: wasm_build
wasm_build: core_toolchain
	cd core/src/nucleus/wasm-test && $(CARGO) build --target wasm32-unknown-unknown
	cd core_api/wasm-test/round_trip && $(CARGO) build --target wasm32-unknown-unknown
	cd core_api/wasm-test/commit && $(CARGO) build --target wasm32-unknown-unknown

.PHONY: build
build: core_toolchain
	$(CARGO) build --all
	make wasm_build

cov: core_toolchain wasm_build
	$(CARGO) tarpaulin -p holochain_core -p holochain_dna --out Xml --skip-clean

fmt_check: tools_toolchain
	$(CARGO_TOOLS) fmt -- --check

clippy: tools_toolchain
	$(CARGO_TOOLS) clippy -- -A needless_return

fmt: tools_toolchain
	$(CARGO_TOOLS) fmt

# execute all the found "C" binding tests
${C_BINDING_TESTS}:
	$@

# clean up the target directory and all extraneous "C" binding test files
clean: ${C_BINDING_CLEAN}
	-@$(RM) -rf target

# clean up the extraneous "C" binding test files
${C_BINDING_CLEAN}:
	-@$(RM) $@
>>>>>>> ebeb9cd4
<|MERGE_RESOLUTION|>--- conflicted
+++ resolved
@@ -1,6 +1,3 @@
-<<<<<<< HEAD
-docker/Makefile
-=======
 # holochain-rust Makefile
 # currently only supports 'debug' builds
 
@@ -136,5 +133,4 @@
 
 # clean up the extraneous "C" binding test files
 ${C_BINDING_CLEAN}:
-	-@$(RM) $@
->>>>>>> ebeb9cd4
+	-@$(RM) $@