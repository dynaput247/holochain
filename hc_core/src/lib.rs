--- conflicted
+++ resolved
@@ -45,13 +45,8 @@
             dna,
             stored_dna
         );
-<<<<<<< HEAD
 /*
-        let entry = ::common::entry::Entry {};
-=======
-
         let entry = ::common::entry::Entry::new(&String::new());
->>>>>>> 1f68c78c
         let action = Agent(Commit(entry));
         instance.dispatch(action.clone(), None);
         assert_eq!(*instance.pending_actions().back().unwrap(), action);*/
