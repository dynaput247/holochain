[package]
name = "hc"
version = "0.0.30-alpha6"
authors = ["Holochain Core Dev Team <devcore@holochain.org>"]

[dependencies]
holochain_core_types = { path = "../core_types" }
holochain_core = { path = "../core" }
holochain_common = { path = "../common" }
holochain_conductor_api = { path = "../conductor_api" }
holochain_dpki = { path = "../dpki" }
<<<<<<< HEAD
lib3h_sodium = { git = "https://github.com/holochain/lib3h", branch = "simchat-integration" }
=======
lib3h_sodium = { git = "https://github.com/holochain/lib3h", branch = "develop" }
>>>>>>> c1819a9c
holochain_json_api = "=0.0.17"
holochain_persistence_api = "=0.0.8"
holochain_persistence_file = "=0.0.8"
holochain_wasm_utils = { path = "../wasm_utils" }
structopt = "=0.2.15"
failure = "=0.1.5"
serde = "=1.0.89"
serde_derive = "=1.0.89"
serde_json = { version = "=1.0.39", features = ["preserve_order"] }
toml = "=0.5.0"
semver = { version = "0.9.0", features = ["serde"] }
base64 = "=0.10.1"
colored = "=1.7.0"
ignore = "=0.4.6"
rpassword = "=2.1.0"
rustyline = "=5.0.0"

[dev-dependencies]
tempfile = "=3.0.7"
assert_cmd = "=0.10.2"<|MERGE_RESOLUTION|>--- conflicted
+++ resolved
@@ -9,11 +9,7 @@
 holochain_common = { path = "../common" }
 holochain_conductor_api = { path = "../conductor_api" }
 holochain_dpki = { path = "../dpki" }
-<<<<<<< HEAD
-lib3h_sodium = { git = "https://github.com/holochain/lib3h", branch = "simchat-integration" }
-=======
 lib3h_sodium = { git = "https://github.com/holochain/lib3h", branch = "develop" }
->>>>>>> c1819a9c
 holochain_json_api = "=0.0.17"
 holochain_persistence_api = "=0.0.8"
 holochain_persistence_file = "=0.0.8"
