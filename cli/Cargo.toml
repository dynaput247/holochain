[package]
name = "hc"
version = "0.0.26-alpha1"
authors = ["Holochain Core Dev Team <devcore@holochain.org>"]

[dependencies]
holochain_core_types = { path = "../core_types" }
holochain_core = { path = "../core" }
holochain_common = { path = "../common" }
holochain_conductor_api = { path = "../conductor_api" }
holochain_dpki = { path = "../dpki" }
<<<<<<< HEAD
holochain_json_api = "=0.0.15"
holochain_persistence_api = "=0.0.6"
holochain_persistence_file = "=0.0.6"
lib3h_sodium = { git = "https://github.com/holochain/lib3h", branch = "bootstrap-connect" }
=======
holochain_json_api = "=0.0.17"
holochain_persistence_api = "=0.0.7"
holochain_persistence_file = "=0.0.7"
lib3h_sodium = "=0.0.10"
>>>>>>> 51870211
holochain_wasm_utils = { path = "../wasm_utils" }
structopt = "=0.2.15"
failure = "=0.1.5"
serde = "=1.0.89"
serde_derive = "=1.0.89"
serde_json = { version = "=1.0.39", features = ["preserve_order"] }
toml = "=0.5.0"
semver = { version = "0.9.0", features = ["serde"] }
base64 = "=0.10.1"
colored = "=1.7.0"
ignore = "=0.4.6"
rpassword = "=2.1.0"
rustyline = "=5.0.0"

[dev-dependencies]
tempfile = "=3.0.7"
assert_cmd = "=0.10.2"<|MERGE_RESOLUTION|>--- conflicted
+++ resolved
@@ -9,17 +9,10 @@
 holochain_common = { path = "../common" }
 holochain_conductor_api = { path = "../conductor_api" }
 holochain_dpki = { path = "../dpki" }
-<<<<<<< HEAD
-holochain_json_api = "=0.0.15"
-holochain_persistence_api = "=0.0.6"
-holochain_persistence_file = "=0.0.6"
 lib3h_sodium = { git = "https://github.com/holochain/lib3h", branch = "bootstrap-connect" }
-=======
 holochain_json_api = "=0.0.17"
 holochain_persistence_api = "=0.0.7"
 holochain_persistence_file = "=0.0.7"
-lib3h_sodium = "=0.0.10"
->>>>>>> 51870211
 holochain_wasm_utils = { path = "../wasm_utils" }
 structopt = "=0.2.15"
 failure = "=0.1.5"
