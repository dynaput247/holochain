--- conflicted
+++ resolved
@@ -44,14 +44,11 @@
 
     #[init]
     fn init() {
-<<<<<<< HEAD
-=======
         Ok(())
     }
 
     #[validate_agent]
     pub fn validate_agent(validation_data: EntryValidationData<AgentId>) {
->>>>>>> c500dfb3
         Ok(())
     }
 
