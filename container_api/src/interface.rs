--- conflicted
+++ resolved
@@ -73,57 +73,6 @@
         });
     }
 
-<<<<<<< HEAD
-    // initialize json rpc methods for accessing all zomes' functions
-    fn setup_zome_api(&mut self) {
-        for (instance_id, hc_lock) in self.instances.clone() {
-            let hc_lock = hc_lock.clone();
-            let hc = hc_lock.read().unwrap();
-            let state: State = hc.state().unwrap();
-            let nucleus = state.nucleus();
-            let dna = nucleus.dna();
-            match dna {
-                Some(dna) => {
-                    for (zome_name, zome) in dna.zomes {
-                        for (cap_name, cap) in zome.capabilities {
-                            for func in cap.functions {
-                                let func_name = func.name;
-                                let zome_name = zome_name.clone();
-                                let cap_name = cap_name.clone();
-                                let method_name = format!(
-                                    "{}/{}/{}/{}",
-                                    instance_id, zome_name, cap_name, func_name
-                                );
-                                let hc_lock_inner = hc_lock.clone();
-                                self.io.add_method(&method_name, move |params| {
-                                    let mut hc = hc_lock_inner.write().unwrap();
-                                    let params_string =
-                                        serde_json::to_string(&params).map_err(|e| {
-                                            jsonrpc_core::Error::invalid_params(e.to_string())
-                                        })?;
-                                    let response = hc
-                                        .call(
-                                            &zome_name,
-                                            Some(CapabilityCall::new(
-                                                cap_name.clone(),
-                                                Address::from("fake_token"),
-                                                None,
-                                            )),
-                                            &func_name,
-                                            &params_string,
-                                        )
-                                        .map_err(|e| {
-                                            jsonrpc_core::Error::invalid_params(e.to_string())
-                                        })?;
-                                    Ok(Value::String(response.to_string()))
-                                })
-                            }
-                        }
-                    }
-                }
-                None => unreachable!(),
-            };
-=======
     /// Add a [InstanceConfig](struct.InstanceConfig.html) for a custom named instance
     pub fn with_named_instance_config(
         mut self,
@@ -139,7 +88,6 @@
     pub fn with_instance_configs(mut self, instance_configs: Vec<InstanceConfiguration>) -> Self {
         for config in instance_configs {
             self.instance_configs.insert(config.id.clone(), config);
->>>>>>> 6529d63c
         }
         self
     }
@@ -183,7 +131,16 @@
                                         jsonrpc_core::Error::invalid_params(e.to_string())
                                     })?;
                                 let response = hc
-                                    .call(&zome_name, &cap_name, &func_name, &params_string)
+                                    .call(
+                                        &zome_name,
+                                        Some(CapabilityCall::new(
+                                            cap_name.clone(),
+                                            Address::from("fake_token"),
+                                            None,
+                                        )),
+                                        &func_name,
+                                        &params_string
+                                    )
                                     .map_err(|e| {
                                         jsonrpc_core::Error::invalid_params(e.to_string())
                                     })?;
