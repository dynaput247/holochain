--- conflicted
+++ resolved
@@ -5,13 +5,8 @@
     Holochain,
 };
 use holochain_core::{
-<<<<<<< HEAD
-    context::Context, logger::Logger, persister::SimplePersister, signal::Signal,
-=======
-    action::Action,
     logger::Logger,
-    signal::{signal_channel, Signal, SignalReceiver},
->>>>>>> b4e413bc
+    signal::Signal,
 };
 use holochain_core_types::{
     agent::{AgentId, KeyBuffer},
@@ -143,17 +138,12 @@
             .map(|id| {
                 (
                     id.clone(),
-<<<<<<< HEAD
                     instantiate_from_config(
                         &id,
                         &config,
                         &mut self.dna_loader,
-                        &default_network,
                         self.signal_tx.clone(),
                     ),
-=======
-                    instantiate_from_config(&id, &config, &mut self.dna_loader, signal_tx.clone()),
->>>>>>> b4e413bc
                 )
             })
             .filter_map(|(id, maybe_holochain)| match maybe_holochain {
@@ -249,12 +239,7 @@
     id: &String,
     config: &Configuration,
     dna_loader: &mut DnaLoader,
-<<<<<<< HEAD
-    default_network_config: &String,
     signal_tx: Option<SignalSender>,
-=======
-    signal_tx: SignalSender,
->>>>>>> b4e413bc
 ) -> Result<Holochain, String> {
     let _ = config.check_consistency()?;
 
@@ -272,18 +257,20 @@
             })?;
 
             let mut context_builder = ContextBuilder::new();
-
-<<<<<<< HEAD
-            let context: Context = match instance_config.storage {
-                StorageConfiguration::File { path } => {
-                    create_file_context(&agent_config.id, &path, network_config)
-                        .map_err(|hc_err| format!("Error creating context: {}", hc_err.to_string()))
-                }
-                StorageConfiguration::Memory => {
-                    create_memory_context(&agent_config.id, network_config)
-                        .map_err(|hc_err| format!("Error creating context: {}", hc_err.to_string()))
-                }
-            }?;
+            let pub_key = KeyBuffer::with_corrected(&agent_config.public_address)?;
+            context_builder.with_agent(AgentId::new(&agent_config.name, &pub_key));
+
+            instance_config.network.map(|network_config| {
+                context_builder.with_network_config(JsonString::from(network_config))
+            });
+
+            if let StorageConfiguration::File { path } = instance_config.storage {
+                context_builder
+                    .with_file_storage(path)
+                    .map_err(|hc_err| format!("Error creating context: {}", hc_err.to_string()))?;
+            }
+
+            let context = context_builder.spawn();
             match signal_tx {
                 Some(signal_tx) => {
                     Holochain::new_with_signals(dna, Arc::new(context), signal_tx, |_| true)
@@ -291,24 +278,6 @@
                 None => Holochain::new(dna, Arc::new(context)),
             }
             .map_err(|hc_err| hc_err.to_string())
-=======
-            let pub_key = KeyBuffer::with_corrected(&agent_config.public_address)?;
-            context_builder.with_agent(AgentId::new(&agent_config.name, &pub_key));
-
-            instance_config.network.map(|network_config| {
-                context_builder.with_network_config(JsonString::from(network_config))
-            });
-
-            if let StorageConfiguration::File { path } = instance_config.storage {
-                context_builder
-                    .with_file_storage(path)
-                    .map_err(|hc_err| format!("Error creating context: {}", hc_err.to_string()))?;
-            }
-
-            let context = context_builder.spawn();
-            Holochain::new_with_signals(dna, Arc::new(context), signal_tx, signal_filter)
-                .map_err(|hc_err| hc_err.to_string())
->>>>>>> b4e413bc
         })
 }
 
@@ -323,12 +292,8 @@
 pub mod tests {
     use super::*;
     use crate::config::load_configuration;
-<<<<<<< HEAD
 
     use holochain_core::signal::signal_channel;
-=======
-    //use holochain_core_types::agent::AgentId;
->>>>>>> b4e413bc
     use std::{fs::File, io::Write};
 
     use tempfile::tempdir;
@@ -471,12 +436,7 @@
             &"test-instance-1".to_string(),
             &config,
             &mut test_dna_loader(),
-<<<<<<< HEAD
-            &default_network,
             Some(tx),
-=======
-            tx,
->>>>>>> b4e413bc
         );
 
         assert_eq!(maybe_holochain.err(), None);
