use crate::{
    config::{Configuration, InterfaceConfiguration, InterfaceDriver, StorageConfiguration},
    context_builder::ContextBuilder,
    error::HolochainInstanceError,
    Holochain,
};
use holochain_core::{logger::Logger, signal::Signal};
use holochain_core_types::{
    agent::{AgentId, KeyBuffer},
    dna::Dna,
    error::HolochainError,
    json::JsonString,
};
use jsonrpc_ws_server::jsonrpc_core::IoHandler;

use std::{
    clone::Clone,
    collections::HashMap,
    convert::TryFrom,
    fs::File,
    io::prelude::*,
    sync::{mpsc::SyncSender, Arc, RwLock},
    thread,
};

use holochain_net::p2p_config::P2pConfig;
<<<<<<< HEAD
use interface::{ContainerApiDispatcher, InstanceMap, Interface};

=======
use interface::{ContainerApiBuilder, InstanceMap, Interface};
use interface_impls;
>>>>>>> 3d8df8d6
/// Main representation of the container.
/// Holds a `HashMap` of Holochain instances referenced by ID.

/// A primary point in this struct is
/// `load_config(&mut self, config: &Configuration) -> Result<(), String>`
/// which takes a `config::Configuration` struct and tries to instantiate all configured instances.
/// While doing so it has to load DNA files referenced in the configuration.
/// In order to not bind this code to the assumption that there is a filesystem
/// and also enable easier testing, a DnaLoader ()which is a closure that returns a
/// Dna object for a given path string) has to be injected on creation.
pub struct Container {
    instances: InstanceMap,
    config: Configuration,
    interface_threads: HashMap<String, InterfaceThreadHandle>,
    dna_loader: DnaLoader,
    signal_tx: Option<SignalSender>,
}

type SignalSender = SyncSender<Signal>;
type InterfaceThreadHandle = thread::JoinHandle<Result<(), String>>;
type DnaLoader = Arc<Box<FnMut(&String) -> Result<Dna, HolochainError> + Send>>;

pub static DEFAULT_NETWORK_CONFIG: &'static str = P2pConfig::DEFAULT_MOCK_CONFIG;

impl Container {
    /// Creates a new instance with the default DnaLoader that actually loads files.
    pub fn from_config(config: Configuration) -> Self {
        Container {
            instances: HashMap::new(),
            interface_threads: HashMap::new(),
            config,
            dna_loader: Arc::new(Box::new(Self::load_dna)),
            signal_tx: None,
        }
    }

    pub fn with_signal_channel(mut self, signal_tx: SyncSender<Signal>) -> Self {
        if !self.instances.is_empty() {
            panic!("Cannot set a signal channel after having run load_config()");
        }
        self.signal_tx = Some(signal_tx);
        self
    }

    pub fn config(&self) -> Configuration {
        self.config.clone()
    }

    pub fn start_all_interfaces(&mut self) {
        self.interface_threads = self
            .config
            .interfaces
            .iter()
            .map(|ic| (ic.id.clone(), self.spawn_interface_thread(ic.clone())))
            .collect()
    }

    pub fn start_interface_by_id(&mut self, id: String) -> Result<(), String> {
        self.config
            .interface_by_id(&id)
            .ok_or(format!("Interface does not exist: {}", id))
            .and_then(|config| self.start_interface(&config))
    }

    /// Starts all instances
    pub fn start_all_instances(&mut self) -> Result<(), HolochainInstanceError> {
        self.instances
            .iter_mut()
            .map(|(id, hc)| {
                println!("Starting instance \"{}\"...", id);
                hc.write().unwrap().start()
            })
            .collect::<Result<Vec<()>, _>>()
            .map(|_| ())
    }

    /// Stops all instances
    pub fn stop_all_instances(&mut self) -> Result<(), HolochainInstanceError> {
        self.instances
            .iter_mut()
            .map(|(id, hc)| {
                println!("Stopping instance \"{}\"...", id);
                hc.write().unwrap().stop()
            })
            .collect::<Result<Vec<()>, _>>()
            .map(|_| ())
    }

    pub fn instances(&self) -> &InstanceMap {
        &self.instances
    }

    /// Stop and clear all instances
    pub fn shutdown(&mut self) -> Result<(), HolochainInstanceError> {
        self.stop_all_instances()?;
        // @TODO: also stop all interfaces
        self.instances = HashMap::new();
        Ok(())
    }

    /// Tries to create all instances configured in the given Configuration object.
    /// Calls `Configuration::check_consistency()` first and clears `self.instances`.
    /// @TODO: clean up the container creation process to prevent loading config before proper setup,
    ///        especially regarding the signal handler.
    ///        (see https://github.com/holochain/holochain-rust/issues/739)
    pub fn load_config(&mut self) -> Result<(), String> {
        let _ = self.config.check_consistency()?;
        let config = self.config.clone();
        self.shutdown().map_err(|e| e.to_string())?;
        self.instances = HashMap::new();

        for id in config.instance_ids_sorted_by_bridge_dependencies()? {
            let instance = self
                .instantiate_from_config(&id, &config)
                .map_err(|error| {
                    format!(
                        "Error while trying to create instance \"{}\": {}",
                        id, error
                    )
                })?;

            self.instances
                .insert(id.clone(), Arc::new(RwLock::new(instance)));
        }
        Ok(())
    }

    /// Creates one specific Holochain instance from a given Configuration,
    /// id string and DnaLoader.
    pub fn instantiate_from_config(
        &mut self,
        id: &String,
        config: &Configuration,
    ) -> Result<Holochain, String> {
        let _ = config.check_consistency()?;

        config
            .instance_by_id(&id)
            .ok_or(String::from("Instance not found in config"))
            .and_then(|instance_config| {
                // Build context:
                let mut context_builder = ContextBuilder::new();

                // Agent:
                let agent_config = config.agent_by_id(&instance_config.agent).unwrap();
                let pub_key = KeyBuffer::with_corrected(&agent_config.public_address)?;
                context_builder.with_agent(AgentId::new(&agent_config.name, &pub_key));

                // Network config:
                instance_config.network.map(|network_config| {
                    context_builder.with_network_config(JsonString::from(network_config))
                });

                // Storage:
                if let StorageConfiguration::File { path } = instance_config.storage {
                    context_builder.with_file_storage(path).map_err(|hc_err| {
                        format!("Error creating context: {}", hc_err.to_string())
                    })?;
                }

                // Container API
                let mut api_builder = ContainerApiBuilder::new();
                // Bridges:
                let id = instance_config.id.clone();
                for bridge in config.bridge_dependencies(id.clone()) {
                    assert_eq!(bridge.caller_id, id.clone());
                    let callee_config = config
                        .instance_by_id(&bridge.callee_id)
                        .expect("config.check_consistency()? jumps out if config is broken");
                    let callee_instance = self.instances.get(&bridge.callee_id).expect(
                        r#"
                            We have to create instances ordered by bridge dependencies such that we
                            can expect the callee to be present here because we need it to create
                            the bridge API"#,
                    );

                    api_builder = api_builder
                        .with_named_instance(bridge.handle.clone(), callee_instance.clone());
                    api_builder = api_builder
                        .with_named_instance_config(bridge.handle.clone(), callee_config);
                }
                context_builder.with_container_api(api_builder.spawn());

                // Spawn context
                let context = context_builder.spawn();

                // Get DNA
                let dna_config = config.dna_by_id(&instance_config.dna).unwrap();
                let dna = Arc::get_mut(&mut self.dna_loader).unwrap()(&dna_config.file).map_err(
                    |_| {
                        HolochainError::ConfigError(format!(
                            "Could not load DNA file \"{}\"",
                            dna_config.file
                        ))
                    },
                )?;

                match self.signal_tx {
                    Some(ref signal_tx) => Holochain::new_with_signals(
                        dna,
                        Arc::new(context),
                        signal_tx.clone(),
                        |_| true,
                    ),
                    None => Holochain::new(dna, Arc::new(context)),
                }
                .map_err(|hc_err| hc_err.to_string())
            })
    }

    fn start_interface(&mut self, config: &InterfaceConfiguration) -> Result<(), String> {
        if self.interface_threads.contains_key(&config.id) {
            return Err(format!("Interface {} already started!", config.id));
        }
        let handle = self.spawn_interface_thread(config.clone());
        self.interface_threads.insert(config.id.clone(), handle);
        Ok(())
    }

    /// Default DnaLoader that actually reads files from the filesystem
    fn load_dna(file: &String) -> Result<Dna, HolochainError> {
        let mut f = File::open(file)?;
        let mut contents = String::new();
        f.read_to_string(&mut contents)?;
        Dna::try_from(JsonString::from(contents))
    }

    fn make_interface_handler(&self, interface_config: &InterfaceConfiguration) -> IoHandler {
        let instance_ids: Vec<String> = interface_config
            .instances
            .iter()
            .map(|i| i.id.clone())
            .collect();

        let instance_subset: InstanceMap = self
            .instances
            .iter()
            .filter(|(id, _)| instance_ids.contains(&id))
            .map(|(id, val)| (id.clone(), val.clone()))
            .collect();

        ContainerApiBuilder::new()
            .with_instances(instance_subset)
            .with_instance_configs(self.config.instances.clone())
            .spawn()
    }

    fn spawn_interface_thread(
        &self,
        interface_config: InterfaceConfiguration,
    ) -> InterfaceThreadHandle {
        let dispatcher = self.make_interface_handler(&interface_config);
        thread::spawn(move || {
            let iface = make_interface(&interface_config);
            iface.run(dispatcher)
        })
    }
}

impl<'a> TryFrom<&'a Configuration> for Container {
    type Error = HolochainError;
    fn try_from(config: &'a Configuration) -> Result<Self, Self::Error> {
        let mut container = Container::from_config((*config).clone());
        container
            .load_config()
            .map_err(|string| HolochainError::ConfigError(string))?;
        Ok(container)
    }
}

/// This can eventually be dependency injected for third party Interface definitions
<<<<<<< HEAD
fn make_interface(
    interface_config: &InterfaceConfiguration,
) -> Box<Interface<ContainerApiDispatcher>> {
    use interface_impls::websocket::WebsocketInterface;
=======
fn make_interface(interface_config: &InterfaceConfiguration) -> Box<Interface> {
>>>>>>> 3d8df8d6
    match interface_config.driver {
        InterfaceDriver::Websocket { port } => Box::new(WebsocketInterface::new(port)),
        _ => unimplemented!(),
    }
}

#[derive(Clone, Debug)]
struct NullLogger {}

impl Logger for NullLogger {
    fn log(&mut self, _msg: String) {}
}

#[cfg(test)]
pub mod tests {
    use super::*;
    use crate::{config::load_configuration, interface::DispatchRpc};
    use holochain_core::{action::Action, signal::signal_channel};

    use std::{fs::File, io::Write};
    use tempfile::tempdir;

    pub fn test_dna_loader() -> DnaLoader {
        let loader = Box::new(|_path: &String| {
            Ok(Dna::try_from(JsonString::from(example_dna_string())).unwrap())
        }) as Box<FnMut(&String) -> Result<Dna, HolochainError> + Send>;
        Arc::new(loader)
    }

    pub fn test_toml() -> String {
        r#"
    [[agents]]
    id = "test-agent-1"
    name = "Holo Tester 1"
    public_address = "HoloTester1-----------------------------------------------------------------------AAACZp4xHB"
    key_file = "holo_tester.key"

    [[agents]]
    id = "test-agent-2"
    name = "Holo Tester 2"
    public_address = "HoloTester2-----------------------------------------------------------------------AAAGy4WW9e"
    key_file = "holo_tester.key"

    [[agents]]
    id = "test-agent-3"
    name = "Holo Tester 3"
    public_address = "HoloTester2-----------------------------------------------------------------------AAAGy4WW9e"
    key_file = "holo_tester.key"

    [[dnas]]
    id = "test-dna"
    file = "app_spec.hcpkg"
    hash = "Qm328wyq38924y"

    [[instances]]
    id = "test-instance-1"
    dna = "test-dna"
    agent = "test-agent-1"
    [instances.logger]
    type = "simple"
    file = "app_spec.log"
    [instances.storage]
    type = "memory"

    [[instances]]
    id = "test-instance-2"
    dna = "test-dna"
    agent = "test-agent-2"
    [instances.logger]
    type = "simple"
    file = "app_spec.log"
    [instances.storage]
    type = "memory"

    [[instances]]
    id = "test-instance-3"
    dna = "test-dna"
    agent = "test-agent-3"
    [instances.logger]
    type = "simple"
    file = "app_spec.log"
    [instances.storage]
    type = "memory"

    [[interfaces]]
    id = "test-interface"
    [interfaces.driver]
    type = "websocket"
    port = 8888
    [[interfaces.instances]]
    id = "test-instance-1"
    [[interfaces.instances]]
    id = "test-instance-2"

    [[bridges]]
    caller_id = "test-instance-2"
    callee_id = "test-instance-1"
    handle = "DPKI"

    [[bridges]]
    caller_id = "test-instance-3"
    callee_id = "test-instance-2"
    handle = "happ-store"

    [[bridges]]
    caller_id = "test-instance-3"
    callee_id = "test-instance-1"
    handle = "DPKI"
    "#
        .to_string()
    }

    pub fn test_container() -> Container {
        let config = load_configuration::<Configuration>(&test_toml()).unwrap();
        let mut container = Container::from_config(config.clone());
        container.dna_loader = test_dna_loader();
        container.load_config().unwrap();
        container
    }

    fn test_container_with_signals(signal_tx: SignalSender) -> Container {
        let config = load_configuration::<Configuration>(&test_toml()).unwrap();
        let mut container = Container::from_config(config.clone()).with_signal_channel(signal_tx);
        container.dna_loader = test_dna_loader();
        container.load_config().unwrap();
        container
    }

    pub fn example_dna_string() -> String {
        r#"{
                "name": "my dna",
                "description": "",
                "version": "",
                "uuid": "00000000-0000-0000-0000-000000000001",
                "dna_spec_version": "2.0",
                "properties": {},
                "zomes": {
                    "": {
                        "description": "",
                        "config": {
                            "error_handling": "throw-errors"
                        },
                        "entry_types": {
                            "": {
                                "description": "",
                                "sharing": "public"
                            }
                        },
                        "capabilities": {
                            "test": {
                                "type": "public",
                                "functions": [
                                    {
                                        "name": "test",
                       "inputs" : [
                            {
                                "name": "post",
                                "type": "string"
                            }
                        ],
                        "outputs" : [
                            {
                                "name": "hash",
                                "type": "string"
                            }
                        ]
                                    }
                                ]
                            }
                        },
                        "code": {
                            "code": "AAECAw=="
                        }
                    }
                }
            }"#
        .to_string()
    }

    #[test]
    fn test_default_dna_loader() {
        let tempdir = tempdir().unwrap();
        let file_path = tempdir.path().join("test.dna.json");
        let mut tmp_file = File::create(file_path.clone()).unwrap();
        writeln!(tmp_file, "{}", example_dna_string()).unwrap();
        match Container::load_dna(&file_path.into_os_string().into_string().unwrap()) {
            Ok(dna) => {
                assert_eq!(dna.name, "my dna");
            }
            Err(_) => assert!(false),
        }
    }

    #[test]
    fn test_container_load_config() {
        let mut container = test_container();
        assert_eq!(container.instances.len(), 3);

        container.start_all_instances().unwrap();
        container.start_all_interfaces();
        container.stop_all_instances().unwrap();
    }

    #[test]
    fn test_container_try_from_configuration() {
        let config = load_configuration::<Configuration>(&test_toml()).unwrap();

        let maybe_container = Container::try_from(&config);

        assert!(maybe_container.is_err());
        assert_eq!(
            maybe_container.err().unwrap(),
            HolochainError::ConfigError(
                "Error while trying to create instance \"test-instance-1\": Could not load DNA file \"app_spec.hcpkg\"".to_string()
            )
        );
    }

    #[test]
    fn test_rpc_info_instances() {
        let container = test_container();
        let interface_config = &container.config.interfaces[0];
<<<<<<< HEAD
        let dispatcher = container.make_dispatcher(&interface_config);
        let io = dispatcher.handler();
=======
        let io = container.make_interface_handler(&interface_config);
>>>>>>> 3d8df8d6

        let request = r#"{"jsonrpc": "2.0", "method": "info/instances", "params": null, "id": 1}"#;
        let response = io
            .handle_request_sync(request)
            .expect("No response returned for info/instances");
        assert!(response.contains("test-instance-1"));
        assert!(response.contains("test-instance-2"));
    }

    #[test]
    fn test_container_signal_handler() {
        let (signal_tx, signal_rx) = signal_channel();
        let _container = test_container_with_signals(signal_tx);

        test_utils::expect_action(&signal_rx, |action| match action {
            Action::InitApplication(_) => true,
            _ => false,
        })
        .unwrap();

        // expect one InitNetwork for each instance

        test_utils::expect_action(&signal_rx, |action| match action {
            Action::InitNetwork(_) => true,
            _ => false,
        })
        .unwrap();

        test_utils::expect_action(&signal_rx, |action| match action {
            Action::InitNetwork(_) => true,
            _ => false,
        })
        .unwrap();
    }

}<|MERGE_RESOLUTION|>--- conflicted
+++ resolved
@@ -24,13 +24,7 @@
 };
 
 use holochain_net::p2p_config::P2pConfig;
-<<<<<<< HEAD
-use interface::{ContainerApiDispatcher, InstanceMap, Interface};
-
-=======
 use interface::{ContainerApiBuilder, InstanceMap, Interface};
-use interface_impls;
->>>>>>> 3d8df8d6
 /// Main representation of the container.
 /// Holds a `HashMap` of Holochain instances referenced by ID.
 
@@ -302,14 +296,8 @@
 }
 
 /// This can eventually be dependency injected for third party Interface definitions
-<<<<<<< HEAD
-fn make_interface(
-    interface_config: &InterfaceConfiguration,
-) -> Box<Interface<ContainerApiDispatcher>> {
+fn make_interface(interface_config: &InterfaceConfiguration) -> Box<Interface> {
     use interface_impls::websocket::WebsocketInterface;
-=======
-fn make_interface(interface_config: &InterfaceConfiguration) -> Box<Interface> {
->>>>>>> 3d8df8d6
     match interface_config.driver {
         InterfaceDriver::Websocket { port } => Box::new(WebsocketInterface::new(port)),
         _ => unimplemented!(),
@@ -326,7 +314,7 @@
 #[cfg(test)]
 pub mod tests {
     use super::*;
-    use crate::{config::load_configuration, interface::DispatchRpc};
+    use crate::config::load_configuration;
     use holochain_core::{action::Action, signal::signal_channel};
 
     use std::{fs::File, io::Write};
@@ -532,12 +520,7 @@
     fn test_rpc_info_instances() {
         let container = test_container();
         let interface_config = &container.config.interfaces[0];
-<<<<<<< HEAD
-        let dispatcher = container.make_dispatcher(&interface_config);
-        let io = dispatcher.handler();
-=======
         let io = container.make_interface_handler(&interface_config);
->>>>>>> 3d8df8d6
 
         let request = r#"{"jsonrpc": "2.0", "method": "info/instances", "params": null, "id": 1}"#;
         let response = io
