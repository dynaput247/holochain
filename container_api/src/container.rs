use crate::{
    config::{Configuration, InterfaceConfiguration, InterfaceDriver, StorageConfiguration},
    context_builder::ContextBuilder,
    error::HolochainInstanceError,
    Holochain,
};
use holochain_core::{logger::Logger, signal::Signal};
use holochain_core_types::{
    agent::{AgentId, KeyBuffer},
    dna::Dna,
    error::HolochainError,
    json::JsonString,
};

use std::{
    clone::Clone,
    collections::HashMap,
    convert::TryFrom,
    fs::File,
    io::prelude::*,
    sync::{mpsc::SyncSender, Arc, RwLock},
    thread,
};

use holochain_net::p2p_config::P2pConfig;
use interface::{ContainerApiDispatcher, InstanceMap, Interface};

/// Main representation of the container.
/// Holds a `HashMap` of Holochain instances referenced by ID.

/// A primary point in this struct is
/// `load_config(&mut self, config: &Configuration) -> Result<(), String>`
/// which takes a `config::Configuration` struct and tries to instantiate all configured instances.
/// While doing so it has to load DNA files referenced in the configuration.
/// In order to not bind this code to the assumption that there is a filesystem
/// and also enable easier testing, a DnaLoader ()which is a closure that returns a
/// Dna object for a given path string) has to be injected on creation.
pub struct Container {
    instances: InstanceMap,
    config: Configuration,
    interface_threads: HashMap<String, InterfaceThreadHandle>,
    dna_loader: DnaLoader,
    signal_tx: Option<SignalSender>,
}

type SignalSender = SyncSender<Signal>;
type InterfaceThreadHandle = thread::JoinHandle<Result<(), String>>;
type DnaLoader = Arc<Box<FnMut(&String) -> Result<Dna, HolochainError> + Send>>;

pub static DEFAULT_NETWORK_CONFIG: &'static str = P2pConfig::DEFAULT_MOCK_CONFIG;

impl Container {
    /// Creates a new instance with the default DnaLoader that actually loads files.
    pub fn from_config(config: Configuration) -> Self {
        Container {
            instances: HashMap::new(),
            interface_threads: HashMap::new(),
            config,
            dna_loader: Arc::new(Box::new(Self::load_dna)),
            signal_tx: None,
        }
    }

    pub fn with_signal_channel(mut self, signal_tx: SyncSender<Signal>) -> Self {
        if !self.instances.is_empty() {
            panic!("Cannot set a signal channel after having run load_config()");
        }
        self.signal_tx = Some(signal_tx);
        self
    }

    pub fn start_all_interfaces(&mut self) {
        self.interface_threads = self
            .config
            .interfaces
            .iter()
            .map(|ic| (ic.id.clone(), self.spawn_interface_thread(ic.clone())))
            .collect()
    }

    pub fn start_interface_by_id(&mut self, id: String) -> Result<(), String> {
        self.config
            .interface_by_id(&id)
            .ok_or(format!("Interface does not exist: {}", id))
            .and_then(|config| self.start_interface(&config))
    }

    /// Starts all instances
    pub fn start_all_instances(&mut self) -> Result<(), HolochainInstanceError> {
        self.instances
            .iter_mut()
            .map(|(id, hc)| {
                println!("Starting instance \"{}\"...", id);
                hc.write().unwrap().start()
            })
            .collect::<Result<Vec<()>, _>>()
            .map(|_| ())
    }

    /// Stops all instances
    pub fn stop_all_instances(&mut self) -> Result<(), HolochainInstanceError> {
        self.instances
            .iter_mut()
            .map(|(id, hc)| {
                println!("Stopping instance \"{}\"...", id);
                hc.write().unwrap().stop()
            })
            .collect::<Result<Vec<()>, _>>()
            .map(|_| ())
    }

    pub fn instances(&self) -> &InstanceMap {
        &self.instances
    }

    /// Stop and clear all instances
    pub fn shutdown(&mut self) -> Result<(), HolochainInstanceError> {
        self.stop_all_instances()?;
        // @TODO: also stop all interfaces
        self.instances = HashMap::new();
        Ok(())
    }

    /// Tries to create all instances configured in the given Configuration object.
    /// Calls `Configuration::check_consistency()` first and clears `self.instances`.
    /// @TODO: clean up the container creation process to prevent loading config before proper setup,
    ///        especially regarding the signal handler.
    ///        (see https://github.com/holochain/holochain-rust/issues/739)
    pub fn load_config(&mut self) -> Result<(), String> {
        let _ = self.config.check_consistency()?;
        self.shutdown().map_err(|e| e.to_string())?;
        let config = self.config.clone();
        let mut instances = HashMap::new();

        let errors: Vec<_> = config
            .instance_ids()
            .clone()
            .into_iter()
            .map(|id| {
                (
                    id.clone(),
                    instantiate_from_config(
                        &id,
                        &config,
                        &mut self.dna_loader,
                        self.signal_tx.clone(),
                    ),
                )
            })
            .filter_map(|(id, maybe_holochain)| match maybe_holochain {
                Ok(holochain) => {
                    instances.insert(id.clone(), Arc::new(RwLock::new(holochain)));
                    None
                }
                Err(error) => Some(format!(
                    "Error while trying to create instance \"{}\": {}",
                    id, error
                )),
            })
            .collect();

        if errors.len() == 0 {
            self.instances = instances;
            Ok(())
        } else {
            Err(errors.iter().nth(0).unwrap().clone())
        }
    }

    fn start_interface(&mut self, config: &InterfaceConfiguration) -> Result<(), String> {
        if self.interface_threads.contains_key(&config.id) {
            return Err(format!("Interface {} already started!", config.id));
        }
        let handle = self.spawn_interface_thread(config.clone());
        self.interface_threads.insert(config.id.clone(), handle);
        Ok(())
    }

    /// Default DnaLoader that actually reads files from the filesystem
    fn load_dna(file: &String) -> Result<Dna, HolochainError> {
        let mut f = File::open(file)?;
        let mut contents = String::new();
        f.read_to_string(&mut contents)?;
        Dna::try_from(JsonString::from(contents))
    }

    fn make_dispatcher(&self, interface_config: &InterfaceConfiguration) -> ContainerApiDispatcher {
        let instance_ids: Vec<String> = interface_config
            .instances
            .iter()
            .map(|i| i.id.clone())
            .collect();
        let instance_subset: InstanceMap = self
            .instances
            .iter()
            .filter(|(id, _)| instance_ids.contains(&id))
            .map(|(id, val)| (id.clone(), val.clone()))
            .collect();
        ContainerApiDispatcher::new(&self.config, instance_subset)
    }

    fn spawn_interface_thread(
        &self,
        interface_config: InterfaceConfiguration,
    ) -> InterfaceThreadHandle {
        let dispatcher = self.make_dispatcher(&interface_config);
        thread::spawn(move || {
            let iface = make_interface(&interface_config);
            iface.run(dispatcher)
        })
    }
}

impl<'a> TryFrom<&'a Configuration> for Container {
    type Error = HolochainError;
    fn try_from(config: &'a Configuration) -> Result<Self, Self::Error> {
        let mut container = Container::from_config((*config).clone());
        container
            .load_config()
            .map_err(|string| HolochainError::ConfigError(string))?;
        Ok(container)
    }
}

/// This can eventually be dependency injected for third party Interface definitions
fn make_interface(
    interface_config: &InterfaceConfiguration,
) -> Box<Interface<ContainerApiDispatcher>> {
    use interface_impls::websocket::WebsocketInterface;
    match interface_config.driver {
        InterfaceDriver::Websocket { port } => Box::new(WebsocketInterface::new(port)),
        _ => unimplemented!(),
    }
}

/// Creates one specific Holochain instance from a given Configuration,
/// id string and DnaLoader.
pub fn instantiate_from_config(
    id: &String,
    config: &Configuration,
    dna_loader: &mut DnaLoader,
    signal_tx: Option<SignalSender>,
) -> Result<Holochain, String> {
    let _ = config.check_consistency()?;

    config
        .instance_by_id(&id)
        .ok_or(String::from("Instance not found in config"))
        .and_then(|instance_config| {
            let agent_config = config.agent_by_id(&instance_config.agent).unwrap();
            let dna_config = config.dna_by_id(&instance_config.dna).unwrap();
            let dna = Arc::get_mut(dna_loader).unwrap()(&dna_config.file).map_err(|_| {
                HolochainError::ConfigError(format!(
                    "Could not load DNA file \"{}\"",
                    dna_config.file
                ))
            })?;

            let mut context_builder = ContextBuilder::new();
            let pub_key = KeyBuffer::with_corrected(&agent_config.public_address)?;
            context_builder.with_agent(AgentId::new(&agent_config.name, &pub_key));

            instance_config.network.map(|network_config| {
                context_builder.with_network_config(JsonString::from(network_config))
            });

            if let StorageConfiguration::File { path } = instance_config.storage {
                context_builder
                    .with_file_storage(path)
                    .map_err(|hc_err| format!("Error creating context: {}", hc_err.to_string()))?;
            }

            let context = context_builder.spawn();
            match signal_tx {
                Some(signal_tx) => {
                    Holochain::new_with_signals(dna, Arc::new(context), signal_tx, |_| true)
                }
                None => Holochain::new(dna, Arc::new(context)),
            }
            .map_err(|hc_err| hc_err.to_string())
        })
}

#[derive(Clone, Debug)]
struct NullLogger {}

impl Logger for NullLogger {
    fn log(&mut self, _msg: String) {}
}

pub mod tests {
    use super::*;
<<<<<<< HEAD
    use crate::{config::load_configuration, interface::DispatchRpc};
=======
    use crate::config::load_configuration;

    use holochain_core::signal::signal_channel;
    use std::{fs::File, io::Write};
>>>>>>> 96a10157

    use tempfile::tempdir;

    use holochain_core::{action::Action, signal::signal_channel};

    pub fn test_dna_loader() -> DnaLoader {
        let loader = Box::new(|_path: &String| {
            Ok(Dna::try_from(JsonString::from(example_dna_string())).unwrap())
        }) as Box<FnMut(&String) -> Result<Dna, HolochainError> + Send>;
        Arc::new(loader)
    }

    pub fn test_toml() -> String {
        r#"
    [[agents]]
    id = "test-agent-1"
    name = "Holo Tester 1"
    public_address = "HoloTester1-----------------------------------------------------------------------AAACZp4xHB"
    key_file = "holo_tester.key"

    [[agents]]
    id = "test-agent-2"
    name = "Holo Tester 2"
    public_address = "HoloTester2-----------------------------------------------------------------------AAAGy4WW9e"
    key_file = "holo_tester.key"

    [[dnas]]
    id = "test-dna"
    file = "app_spec.hcpkg"
    hash = "Qm328wyq38924y"

    [[instances]]
    id = "test-instance-1"
    dna = "test-dna"
    agent = "test-agent-1"
    [instances.logger]
    type = "simple"
    file = "app_spec.log"
    [instances.storage]
    type = "memory"

    [[instances]]
    id = "test-instance-2"
    dna = "test-dna"
    agent = "test-agent-2"
    [instances.logger]
    type = "simple"
    file = "app_spec.log"
    [instances.storage]
    type = "memory"

    [[interfaces]]
    id = "test-interface"
    [interfaces.driver]
    type = "websocket"
    port = 8888
    [[interfaces.instances]]
    id = "test-instance-1"
    [[interfaces.instances]]
    id = "test-instance-2"
    "#
        .to_string()
    }

    fn test_container() -> Container {
        let config = load_configuration::<Configuration>(&test_toml()).unwrap();
        let mut container = Container::from_config(config.clone());
        container.dna_loader = test_dna_loader();
        container.load_config().unwrap();
        container
    }

    fn test_container_with_signals(signal_tx: SignalSender) -> Container {
        let config = load_configuration::<Configuration>(&test_toml()).unwrap();
        let mut container = Container::from_config(config.clone()).with_signal_channel(signal_tx);
        container.dna_loader = test_dna_loader();
        container.load_config().unwrap();
        container
    }

    pub fn example_dna_string() -> String {
        r#"{
                "name": "my dna",
                "description": "",
                "version": "",
                "uuid": "00000000-0000-0000-0000-000000000001",
                "dna_spec_version": "2.0",
                "properties": {},
                "zomes": {
                    "": {
                        "description": "",
                        "config": {
                            "error_handling": "throw-errors"
                        },
                        "entry_types": {
                            "": {
                                "description": "",
                                "sharing": "public"
                            }
                        },
                        "capabilities": {
                            "test": {
                                "capability": {
                                    "membrane": "public"
                                },
                                "functions": [
                                    {
                                        "name": "test",
                       "inputs" : [
                            {
                                "name": "post",
                                "type": "string"
                            }
                        ],
                        "outputs" : [
                            {
                                "name": "hash",
                                "type": "string"
                            }
                        ]
                                    }
                                ]
                            }
                        },
                        "code": {
                            "code": "AAECAw=="
                        }
                    }
                }
            }"#
        .to_string()
    }

    #[test]
    fn test_instantiate_from_config() {
        // Used this to created syntatically valid public addresses for the config fixture above:
        //println!("{}", JsonString::from(AgentId::generate_fake("HoloTester2")));
        let config = load_configuration::<Configuration>(&test_toml()).unwrap();
        let (tx, _) = signal_channel();
        let maybe_holochain = instantiate_from_config(
            &"test-instance-1".to_string(),
            &config,
            &mut test_dna_loader(),
            Some(tx),
        );

        assert_eq!(maybe_holochain.err(), None);
    }

    #[test]
    fn test_default_dna_loader() {
        let tempdir = tempdir().unwrap();
        let file_path = tempdir.path().join("test.dna.json");
        let mut tmp_file = File::create(file_path.clone()).unwrap();
        writeln!(tmp_file, "{}", example_dna_string()).unwrap();
        match Container::load_dna(&file_path.into_os_string().into_string().unwrap()) {
            Ok(dna) => {
                assert_eq!(dna.name, "my dna");
            }
            Err(_) => assert!(false),
        }
    }

    #[test]
    fn test_container_load_config() {
        let mut container = test_container();
        assert_eq!(container.instances.len(), 2);

        container.start_all_instances().unwrap();
        container.start_all_interfaces();
        container.stop_all_instances().unwrap();
    }

    #[test]
    fn test_container_try_from_configuration() {
        let config = load_configuration::<Configuration>(&test_toml()).unwrap();

        let maybe_container = Container::try_from(&config);

        assert!(maybe_container.is_err());
        assert_eq!(
            maybe_container.err().unwrap(),
            HolochainError::ConfigError(
                "Error while trying to create instance \"test-instance-1\": Could not load DNA file \"app_spec.hcpkg\"".to_string()
            )
        );
    }

    #[test]
    fn test_rpc_info_instances() {
        let container = test_container();
        let interface_config = &container.config.interfaces[0];
        let dispatcher = container.make_dispatcher(&interface_config);
        let io = dispatcher.handler();

        let request = r#"{"jsonrpc": "2.0", "method": "info/instances", "params": null, "id": 1}"#;
        let response = io
            .handle_request_sync(request)
            .expect("No response returned for info/instances");
        assert!(response.contains("test-instance-1"));
        assert!(response.contains("test-instance-2"));
    }

    #[test]
<<<<<<< HEAD
    fn test_container_signal_handler() {
=======
    fn container_signal_handler() {
        use holochain_core::action::Action;
>>>>>>> 96a10157
        let (signal_tx, signal_rx) = signal_channel();
        let _container = test_container_with_signals(signal_tx);

        test_utils::expect_action(&signal_rx, |action| match action {
            Action::InitApplication(_) => true,
            _ => false,
        })
        .unwrap();

        // expect one InitNetwork for each instance

        test_utils::expect_action(&signal_rx, |action| match action {
            Action::InitNetwork(_) => true,
            _ => false,
        })
        .unwrap();

        test_utils::expect_action(&signal_rx, |action| match action {
            Action::InitNetwork(_) => true,
            _ => false,
        })
        .unwrap();
    }

}<|MERGE_RESOLUTION|>--- conflicted
+++ resolved
@@ -288,20 +288,14 @@
     fn log(&mut self, _msg: String) {}
 }
 
+#[cfg(test)]
 pub mod tests {
     use super::*;
-<<<<<<< HEAD
     use crate::{config::load_configuration, interface::DispatchRpc};
-=======
-    use crate::config::load_configuration;
-
-    use holochain_core::signal::signal_channel;
+    use holochain_core::{action::Action, signal::signal_channel};
+
     use std::{fs::File, io::Write};
->>>>>>> 96a10157
-
     use tempfile::tempdir;
-
-    use holochain_core::{action::Action, signal::signal_channel};
 
     pub fn test_dna_loader() -> DnaLoader {
         let loader = Box::new(|_path: &String| {
@@ -502,12 +496,7 @@
     }
 
     #[test]
-<<<<<<< HEAD
     fn test_container_signal_handler() {
-=======
-    fn container_signal_handler() {
-        use holochain_core::action::Action;
->>>>>>> 96a10157
         let (signal_tx, signal_rx) = signal_channel();
         let _container = test_container_with_signals(signal_tx);
 
