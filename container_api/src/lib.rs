--- conflicted
+++ resolved
@@ -124,12 +124,9 @@
 extern crate directories;
 extern crate hyper;
 extern crate hyper_staticfile;
-<<<<<<< HEAD
 extern crate json_patch;
-=======
 #[cfg(test)]
 extern crate reqwest;
->>>>>>> 80c8575e
 extern crate tokio;
 
 pub mod config;
