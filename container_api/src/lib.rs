--- conflicted
+++ resolved
@@ -131,10 +131,7 @@
 #[cfg(test)]
 #[macro_use]
 extern crate pretty_assertions;
-<<<<<<< HEAD
 extern crate fs_extra;
-=======
->>>>>>> 168264af
 
 pub mod config;
 pub mod container;
