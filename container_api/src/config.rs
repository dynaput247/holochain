--- conflicted
+++ resolved
@@ -943,13 +943,10 @@
 
         #[cfg(not(windows))]
         assert!(default_n3h_path().contains("/.hc/net/n3h"));
-<<<<<<< HEAD
-=======
 
         // the path can be lots of things in different environments (travis CI etc)
         // so we are just testing that it isn't null
         #[cfg(not(windows))]
         assert!(default_n3h_persistence_path() != String::from(""));
->>>>>>> ddc3587c
     }
 }