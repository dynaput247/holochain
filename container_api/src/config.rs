--- conflicted
+++ resolved
@@ -336,14 +336,10 @@
     #[serde(default)]
     pub bootstrap_nodes: Vec<String>,
     /// Absolute path to the local installation/repository of n3h
-<<<<<<< HEAD
-    #[serde(default)]
-=======
-    #[serde(rename = "n3h_path")]
->>>>>>> 25bf5389
+    #[serde(default)]
     pub n3h_path: String,
     /// networking mode used by n3h
-    #[serde(default = "default_n3h_mode", rename = "n3h_mode")]
+    #[serde(default = "default_n3h_mode")]
     pub n3h_mode: String,
     /// Absolute path to the directory that n3h uses to store persisted data.
     #[serde(default)]
@@ -356,8 +352,12 @@
     pub n3h_ipc_uri: Option<String>,
 }
 
-fn default_n3h_mode() -> String {
+pub fn default_n3h_mode() -> String {
     String::from("HACK")
+}
+
+pub fn default_n3h_path() -> String {
+    String::from("~/.hc/net/n3h")
 }
 
 /// Use this function to load a `Configuration` from a string.
