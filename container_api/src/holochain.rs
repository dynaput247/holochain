//! `holochain_container_api` is a library for instantiating and using holochain instances that
//! each run a holochain DNA, DHT and source chain.
//!
//! The struct Holochain wraps everything needed to run such an instance.
//!
//! # Examples
//!
//! ``` rust
//! extern crate holochain_container_api;
//! extern crate holochain_core_types;
//! extern crate holochain_core;
//! extern crate holochain_net;
//! extern crate holochain_cas_implementations;
//! extern crate tempfile;
//! use holochain_container_api::{*, context_builder::ContextBuilder};
//! use holochain_core_types::{
//!     cas::content::Address,
//!     agent::AgentId,
//!     dna::{Dna, capabilities::CapabilityCall},
//!     json::JsonString};
//! use std::sync::Arc;
//! use tempfile::tempdir;
//!
//! // instantiate a new holochain instance
//!
//! // need to get to something like this:
//! //let dna = holochain_core_types::dna::from_package_file("mydna.hcpkg");
//!
//! // but for now:
//! let dna = Dna::new();
//! let dir = tempdir().unwrap();
//! let storage_directory_path = dir.path().to_str().unwrap();
//! let agent = AgentId::generate_fake("bob");
//! let context = ContextBuilder::new()
//!     .with_agent(agent)
//!     .with_file_storage(storage_directory_path)
//!     .expect("Tempdir should be accessible")
//!     .spawn();
//! let mut hc = Holochain::new(dna,Arc::new(context)).unwrap();
//!
//! // start up the holochain instance
//! hc.start().expect("couldn't start the holochain instance");
//!
//! // call a function in the zome code
//! hc.call("test_zome", Some(CapabilityCall::new("foo".to_string(), Address::from(""), None)), "some_fn", "{}");
//!
//! // get the state
//! {
//!     let state = hc.state();
//!
//!     // do some other stuff with the state here
//!     // ...
//! }
//!
//! // stop the holochain instance
//! hc.stop().expect("couldn't stop the holochain instance");
//!
//!```

use crate::error::{HolochainInstanceError, HolochainResult};
use futures::executor::block_on;
use holochain_core::{
    context::Context,
    instance::Instance,
    nucleus::{call_and_wait_for_result, ZomeFnCall},
    persister::{Persister, SimplePersister},
    state::State,
    workflows::application,
};
use holochain_core_types::{
    dna::{capabilities::CapabilityCall, Dna},
    error::HolochainError,
    json::JsonString,
};
use std::sync::Arc;

/// contains a Holochain application instance
pub struct Holochain {
    instance: Instance,
    #[allow(dead_code)]
    context: Arc<Context>,
    active: bool,
}

impl Holochain {
    /// create a new Holochain instance
    pub fn new(dna: Dna, context: Arc<Context>) -> HolochainResult<Self> {
        let instance = Instance::new(context.clone());
        Self::from_dna_and_context_and_instance(dna, context, instance)
    }

    fn from_dna_and_context_and_instance(
        dna: Dna,
        context: Arc<Context>,
        mut instance: Instance,
    ) -> HolochainResult<Self> {
        let name = dna.name.clone();
        instance.start_action_loop(context.clone());
        let result = block_on(application::initialize(
            &instance,
            Some(dna),
            context.clone(),
        ));
        match result {
            Ok(new_context) => {
                context.log(format!("{} instantiated", name));
                let hc = Holochain {
                    instance,
                    context: new_context.clone(),
                    active: false,
                };
                Ok(hc)
            }
            Err(err) => Err(HolochainInstanceError::InternalFailure(err)),
        }
    }

    pub fn load(_path: String, context: Arc<Context>) -> Result<Self, HolochainError> {
        let persister = SimplePersister::new(context.dht_storage.clone());
        let loaded_state = persister
            .load(context.clone())?
            .unwrap_or(State::new(context.clone()));
        let mut instance = Instance::from_state(loaded_state.clone());
        instance.start_action_loop(context.clone());
        let new_context = block_on(application::initialize(&instance, None, context.clone()))?;
        Ok(Holochain {
            instance,
            context: new_context.clone(),
            active: false,
        })
    }

    /// activate the Holochain instance
    pub fn start(&mut self) -> Result<(), HolochainInstanceError> {
        if self.active {
            return Err(HolochainInstanceError::InstanceAlreadyActive);
        }
        self.active = true;
        Ok(())
    }

    /// deactivate the Holochain instance
    pub fn stop(&mut self) -> Result<(), HolochainInstanceError> {
        if !self.active {
            return Err(HolochainInstanceError::InstanceNotActiveYet);
        }
        self.active = false;
        Ok(())
    }

    /// call a function in a zome
    pub fn call(
        &mut self,
        zome: &str,
        cap: Option<CapabilityCall>,
        fn_name: &str,
        params: &str,
    ) -> HolochainResult<JsonString> {
        if !self.active {
            return Err(HolochainInstanceError::InstanceNotActiveYet);
        }
        let zome_call = ZomeFnCall::new(&zome, cap, &fn_name, String::from(params));
        Ok(call_and_wait_for_result(zome_call, &mut self.instance)?)
    }

    /// checks to see if an instance is active
    pub fn active(&self) -> bool {
        self.active
    }

    /// return
    pub fn state(&self) -> Result<State, HolochainInstanceError> {
        Ok(self.instance.state().clone())
    }

    pub fn context(&self) -> &Arc<Context> {
        &self.context
    }
}

#[cfg(test)]
mod tests {
    extern crate holochain_cas_implementations;

    use super::*;
    use context_builder::ContextBuilder;
    use holochain_core::{
        action::Action,
        context::Context,
        nucleus::ribosome::{callback::Callback, Defn},
        signal::{signal_channel, SignalReceiver},
    };
    use holochain_core_types::{agent::AgentId, cas::content::Address, dna::Dna};
    use holochain_wasm_utils::wasm_target_dir;
    use std::sync::{Arc, Mutex};
    use tempfile::tempdir;
    use test_utils::{
        create_test_defs_with_fn_name, create_test_dna_with_defs, create_test_dna_with_wat,
        create_wasm_from_file, expect_action, hc_setup_and_call_zome_fn,
    };

    // TODO: TestLogger duplicated in test_utils because:
    //  use holochain_core::{instance::tests::TestLogger};
    // doesn't work.
    // @see https://github.com/holochain/holochain-rust/issues/185
    fn test_context(
        agent_name: &str,
    ) -> (
        Arc<Context>,
        Arc<Mutex<test_utils::TestLogger>>,
        SignalReceiver,
    ) {
        let agent = AgentId::generate_fake(agent_name);
        let (signal_tx, signal_rx) = signal_channel();
        let logger = test_utils::test_logger();
        (
            Arc::new(
                ContextBuilder::new()
                    .with_agent(agent)
                    .with_logger(logger.clone())
                    .with_signals(signal_tx)
                    .with_file_storage(tempdir().unwrap().path().to_str().unwrap())
                    .unwrap()
                    .spawn(),
            ),
            logger,
            signal_rx,
        )
    }

    use std::{fs::File, io::prelude::*, path::MAIN_SEPARATOR};

    fn example_api_wasm_path() -> String {
        format!(
            "{}/wasm32-unknown-unknown/release/example_api_wasm.wasm",
            wasm_target_dir("container_api/", "wasm-test/"),
        )
    }

    fn example_api_wasm() -> Vec<u8> {
        create_wasm_from_file(&example_api_wasm_path())
    }

    fn example_capability_call() -> Option<CapabilityCall> {
        Some(CapabilityCall::new(
            "test_cap".to_string(),
            Address::from("test_token"),
            None,
        ))
    }

    #[test]
    fn can_instantiate() {
        let mut dna = Dna::new();
        dna.name = "TestApp".to_string();
        let (context, test_logger, _) = test_context("bob");
        let result = Holochain::new(dna.clone(), context.clone());
        assert!(result.is_ok());
        let hc = result.unwrap();
        assert_eq!(hc.instance.state().nucleus().dna(), Some(dna));
        assert!(!hc.active);
        assert_eq!(hc.context.agent_id.nick, "bob".to_string());
        let network_state = hc.context.state().unwrap().network().clone();
        assert_eq!(network_state.agent_id.is_some(), true);
        assert_eq!(network_state.dna_address.is_some(), true);
        assert!(hc.instance.state().nucleus().has_initialized());
        let test_logger = test_logger.lock().unwrap();
        assert_eq!(format!("{:?}", *test_logger), "[\"TestApp instantiated\"]");
    }

    fn write_agent_state_to_file() -> String {
        let tempdir = tempdir().unwrap();
        let path = tempdir.path().to_str().unwrap();
        let tempfile = vec![path, "Agentstate.txt"].join(&*MAIN_SEPARATOR.to_string());
        let mut file = File::create(tempfile).unwrap();
        file.write_all(b"{\"top_chain_header\":{\"entry_type\":\"AgentId\",\"entry_address\":\"Qma6RfzvZRL127UCEVEktPhQ7YSS1inxEFw7SjEsfMJcrq\",\"sources\":[\"sandwich--------------------------------------------------------------------------AAAEqzh28L\"],\"entry_signatures\":[\"fake-signature\"],\"link\":null,\"link_same_type\":null,\"timestamp\":\"2018-10-11T03:23:38+00:00\"}}").unwrap();
        path.to_string()
    }
    #[test]
    fn can_load() {
        let path = write_agent_state_to_file();
        let (context, _, _) = test_context("bob");
        let result = Holochain::load(path, context.clone());
        assert!(result.is_ok());
        let loaded_holo = result.unwrap();
        assert!(!loaded_holo.active);
        assert_eq!(loaded_holo.context.agent_id.nick, "bob".to_string());
        let network_state = loaded_holo.context.state().unwrap().network().clone();
        assert_eq!(network_state.agent_id.is_some(), true);
        assert_eq!(network_state.dna_address.is_some(), true);
        assert!(loaded_holo.instance.state().nucleus().has_initialized());
    }

    #[test]
    fn fails_instantiate_if_genesis_fails() {
        let dna = create_test_dna_with_wat(
            "test_zome",
            Callback::Genesis.capability().as_str(),
            Some(
                r#"
            (module
                (memory (;0;) 17)
                (func (export "genesis") (param $p0 i32) (result i32)
                    i32.const 9
                )
                (data (i32.const 0)
                    "fail"
                )
                (export "memory" (memory 0))
            )
        "#,
            ),
        );

        let (context, _test_logger, _) = test_context("bob");
        let result = Holochain::new(dna.clone(), context.clone());
        assert!(result.is_err());
        assert_eq!(
            HolochainInstanceError::from(HolochainError::ErrorGeneric("\"Genesis\"".to_string())),
            result.err().unwrap(),
        );
    }

    #[test]
    fn fails_instantiate_if_genesis_times_out() {
        // let dna = create_test_dna_with_wat(
        //     "test_zome",
        //     Callback::Genesis.capability().as_str(),
        //     Some(
        //         r#"
        //     (module
        //         (memory (;0;) 17)
        //         (func (export "genesis") (param $p0 i32) (result i32)
        //             (loop (br 0))
        //             i32.const 0
        //         )
        //         (export "memory" (memory 0))
        //     )
        // "#,
        //     ),
        // );
        //
        // let (context, _test_logger, _) = test_context("bob");
        // let result = Holochain::new(dna.clone(), context.clone());
        // assert!(result.is_err());
        // assert_eq!(
        //     HolochainInstanceError::from(HolochainError::ErrorGeneric(
        //         "Timeout while initializing".to_string()
        //     )),
        //     result.err().unwrap(),
        // );
    }

    #[test]
    fn can_start_and_stop() {
        let dna = Dna::new();
        let (context, _, _) = test_context("bob");
        let mut hc = Holochain::new(dna.clone(), context).unwrap();
        assert!(!hc.active());

        // stop when not active returns error
        let result = hc.stop();
        assert_eq!(
            HolochainInstanceError::InstanceNotActiveYet,
            result.err().unwrap()
        );

        let result = hc.start();
        assert!(result.is_ok());
        assert!(hc.active());

        // start when active returns error
        let result = hc.start();
        assert!(result.is_err());
        assert_eq!(
            HolochainInstanceError::InstanceAlreadyActive,
            result.err().unwrap()
        );

        let result = hc.stop();
        assert!(result.is_ok());
        assert!(!hc.active());
    }

    #[test]
    fn can_call() {
        let wat = r#"
(module
 (memory 1)
 (export "memory" (memory 0))
 (export "main" (func $func0))
 (func $func0 (param $p0 i32) (result i32)
       i32.const 16
       )
 (data (i32.const 0)
       "{\"holo\":\"world\"}"
       )
 )
"#;
        let dna = create_test_dna_with_wat("test_zome", "test_cap", Some(wat));
        let (context, _, _) = test_context("bob");
        let mut hc = Holochain::new(dna.clone(), context).unwrap();

        let result = hc.call("test_zome", example_capability_call(), "main", "");
        assert!(result.is_err());
        assert_eq!(
            result.err().unwrap(),
            HolochainInstanceError::InstanceNotActiveYet
        );

        hc.start().expect("couldn't start");

        // always returns not implemented error for now!
        let result = hc.call("test_zome", example_capability_call(), "main", "");
        assert!(result.is_ok(), "result = {:?}", result);
        assert_eq!(
            result.ok().unwrap(),
            JsonString::from("{\"holo\":\"world\"}")
        );
    }

    #[test]
    fn can_get_state() {
        let dna = Dna::new();
        let (context, _, _) = test_context("bob");
        let hc = Holochain::new(dna.clone(), context).unwrap();

        let result = hc.state();
        assert!(result.is_ok());
        assert_eq!(result.unwrap().nucleus().dna(), Some(dna));
    }

    #[test]
    fn can_call_test() {
        let wasm = example_api_wasm();
        let defs = create_test_defs_with_fn_name("round_trip_test");
        let dna = create_test_dna_with_defs("test_zome", defs, &wasm);
        let (context, _, _) = test_context("bob");
        let mut hc = Holochain::new(dna.clone(), context).unwrap();

        hc.start().expect("couldn't start");

        // always returns not implemented error for now!
        let result = hc.call(
            "test_zome",
            example_capability_call(),
            "round_trip_test",
            r#"{"input_int_val":2,"input_str_val":"fish"}"#,
        );
        assert!(result.is_ok(), "result = {:?}", result);
        assert_eq!(
            result.ok().unwrap(),
            JsonString::from(r#"{"input_int_val_plus2":4,"input_str_val_plus_dog":"fish.puppy"}"#),
        );
    }

    #[test]
    // TODO #165 - Move test to core/nucleus and use instance directly
    fn can_call_commit() {
        // Setup the holochain instance
        let wasm = example_api_wasm();
        let defs = create_test_defs_with_fn_name("commit_test");
        let dna = create_test_dna_with_defs("test_zome", defs, &wasm);
        let (context, _, signal_rx) = test_context("alex");
        let mut hc = Holochain::new(dna.clone(), context).unwrap();

        // Run the holochain instance
        hc.start().expect("couldn't start");

        expect_action(&signal_rx, |action| {
            if let Action::InitNetwork(_) = action {
                true
            } else {
                false
            }
        })
        .unwrap();

        // Call the exposed wasm function that calls the Commit API function
        let result = hc.call(
            "test_zome",
            example_capability_call(),
            "commit_test",
            r#"{}"#,
        );

        // Expect fail because no validation function in wasm
        assert!(result.is_ok(), "result = {:?}", result);
        // @TODO fragile test!
        assert_ne!(
            result.clone().ok().unwrap(),
            JsonString::from("{\"Err\":\"Argument deserialization failed\"}")
        );

        expect_action(&signal_rx, |action| {
            if let Action::Commit(_) = action {
                true
            } else {
                false
            }
        })
        .unwrap();
    }

    #[test]
    // TODO #165 - Move test to core/nucleus and use instance directly
    fn can_call_commit_err() {
        // Setup the holochain instance
        let wasm = example_api_wasm();
        let defs = create_test_defs_with_fn_name("commit_fail_test");
        let dna = create_test_dna_with_defs("test_zome", defs, &wasm);
        let (context, _, _) = test_context("alex");
        let mut hc = Holochain::new(dna.clone(), context).unwrap();

        // Run the holochain instance
        hc.start().expect("couldn't start");
        // @TODO don't use history length in tests
        // @see https://github.com/holochain/holochain-rust/issues/195
        assert_eq!(hc.state().unwrap().history.len(), 5);

        // Call the exposed wasm function that calls the Commit API function
        let result = hc.call(
            "test_zome",
            example_capability_call(),
            "commit_fail_test",
            r#"{}"#,
        );
        println!("can_call_commit_err result: {:?}", result);

        // Expect normal OK result with hash
        assert!(result.is_ok(), "result = {:?}", result);
        assert_eq!(
            result.ok().unwrap(),
            JsonString::from("{\"Err\":\"Argument deserialization failed\"}"),
        );

        // Check in holochain instance's history that the commit event has been processed
        // @TODO don't use history length in tests
        // @see https://github.com/holochain/holochain-rust/issues/195
        assert_eq!(hc.state().unwrap().history.len(), 7);
    }

    #[test]
    // TODO #165 - Move test to core/nucleus and use instance directly
    fn can_call_debug() {
        // Setup the holochain instance
        let wasm = example_api_wasm();
        let defs = create_test_defs_with_fn_name("debug_hello");
        let dna = create_test_dna_with_defs("test_zome", defs, &wasm);

        let (context, test_logger, _) = test_context("alex");
        let mut hc = Holochain::new(dna.clone(), context).unwrap();

        // Run the holochain instance
        hc.start().expect("couldn't start");

        // @TODO don't use history length in tests
        // @see https://github.com/holochain/holochain-rust/issues/195
        assert_eq!(hc.state().unwrap().history.len(), 5);

        // Call the exposed wasm function that calls the Commit API function
        let result = hc.call(
            "test_zome",
            example_capability_call(),
            "debug_hello",
            r#"{}"#,
        );

        assert_eq!(Ok(JsonString::null()), result,);
        let test_logger = test_logger.lock().unwrap();
        assert_eq!(
            "[\"TestApp instantiated\", \"zome_log:DEBUG: \\\'\\\"Hello world!\\\"\\\'\", \"Zome Function \\\'debug_hello\\\' returned: Success\"]",
            format!("{:?}", test_logger.log),
        );
        // Check in holochain instance's history that the debug event has been processed
        // @TODO don't use history length in tests
        // @see https://github.com/holochain/holochain-rust/issues/195
        assert_eq!(hc.state().unwrap().history.len(), 7);
    }

    #[test]
    // TODO #165 - Move test to core/nucleus and use instance directly
    fn can_call_debug_multiple() {
        // Setup the holochain instance
        let wasm = example_api_wasm();
        let defs = create_test_defs_with_fn_name("debug_multiple");
        let dna = create_test_dna_with_defs("test_zome", defs, &wasm);

        let (context, test_logger, _) = test_context("alex");
        let mut hc = Holochain::new(dna.clone(), context).unwrap();

        // Run the holochain instance
        hc.start().expect("couldn't start");
        // @TODO don't use history length in tests
        // @see https://github.com/holochain/holochain-rust/issues/195
        assert_eq!(hc.state().unwrap().history.len(), 5);

        // Call the exposed wasm function that calls the Commit API function
        let result = hc.call(
            "test_zome",
            example_capability_call(),
            "debug_multiple",
            r#"{}"#,
        );

        // Expect Success as result
        println!("result = {:?}", result);
        assert_eq!(Ok(JsonString::null()), result,);

        let test_logger = test_logger.lock().unwrap();

        assert_eq!(
            "[\"TestApp instantiated\", \"zome_log:DEBUG: \\\'\\\"Hello\\\"\\\'\", \"zome_log:DEBUG: \\\'\\\"world\\\"\\\'\", \"zome_log:DEBUG: \\\'\\\"!\\\"\\\'\", \"Zome Function \\\'debug_multiple\\\' returned: Success\"]",
            format!("{:?}", test_logger.log),
        );

        // Check in holochain instance's history that the deb event has been processed
        // @TODO don't use history length in tests
        // @see https://github.com/holochain/holochain-rust/issues/195
        assert_eq!(hc.state().unwrap().history.len(), 7);
    }

    #[test]
    // TODO #165 - Move test to core/nucleus and use instance directly
    fn call_debug_stacked() {
        let call_result =
            hc_setup_and_call_zome_fn(&example_api_wasm_path(), "debug_stacked_hello");
        assert_eq!(
            JsonString::from("{\"value\":\"fish\"}"),
            call_result.unwrap()
        );
    }

    #[test]
    #[cfg(feature = "broken-tests")] // breaks on windows.
    fn can_receive_action_signals() {
        use holochain_core::action::Action;
        use std::time::Duration;
<<<<<<< HEAD
        let wasm = include_bytes!(
            "../wasm-test/target/wasm32-unknown-unknown/release/example_api_wasm.wasm"
        );
        let defs = test_utils::create_test_defs_with_fn_name("commit_test");
        let mut dna = test_utils::create_test_dna_with_defs("test_zome", defs, wasm);
=======
        let wasm = include_bytes!(format!(
            "{}/wasm32-unknown-unknown/release/example_api_wasm.wasm",
            wasm_target_dir("container_api/", "wasm-test/"),
        ));
        let capability = test_utils::create_test_cap_with_fn_name("commit_test");
        let mut dna =
            test_utils::create_test_dna_with_cap("test_zome", "test_cap", &capability, wasm);
>>>>>>> a589bb21
        dna.uuid = "can_receive_action_signals".into();
        let (context, _, signal_rx) = test_context("alex");
        let timeout = 1000;
        let mut hc = Holochain::new(dna.clone(), context).unwrap();
        hc.start().expect("couldn't start");
        hc.call(
            "test_zome",
            example_capability_call(),
            "commit_test",
            r#"{}"#,
        )
        .unwrap();

        'outer: loop {
            let msg_publish = signal_rx
                .recv_timeout(Duration::from_millis(timeout))
                .expect("no more signals to receive (outer)");
            if let Signal::Internal(Action::Publish(address)) = msg_publish {
                loop {
                    let msg_hold = signal_rx
                        .recv_timeout(Duration::from_millis(timeout))
                        .expect("no more signals to receive (inner)");
                    if let Signal::Internal(Action::Hold(entry)) = msg_hold {
                        assert_eq!(address, entry.address());
                        break 'outer;
                    }
                }
            }
        }
    }
}<|MERGE_RESOLUTION|>--- conflicted
+++ resolved
@@ -636,21 +636,13 @@
     fn can_receive_action_signals() {
         use holochain_core::action::Action;
         use std::time::Duration;
-<<<<<<< HEAD
-        let wasm = include_bytes!(
-            "../wasm-test/target/wasm32-unknown-unknown/release/example_api_wasm.wasm"
-        );
-        let defs = test_utils::create_test_defs_with_fn_name("commit_test");
-        let mut dna = test_utils::create_test_dna_with_defs("test_zome", defs, wasm);
-=======
         let wasm = include_bytes!(format!(
             "{}/wasm32-unknown-unknown/release/example_api_wasm.wasm",
             wasm_target_dir("container_api/", "wasm-test/"),
         ));
-        let capability = test_utils::create_test_cap_with_fn_name("commit_test");
-        let mut dna =
-            test_utils::create_test_dna_with_cap("test_zome", "test_cap", &capability, wasm);
->>>>>>> a589bb21
+        let defs = test_utils::create_test_defs_with_fn_name("commit_test");
+        let mut dna = test_utils::create_test_dna_with_defs("test_zome", defs, wasm);
+
         dna.uuid = "can_receive_action_signals".into();
         let (context, _, signal_rx) = test_context("alex");
         let timeout = 1000;
