//! `holochain_container_api` is a library for instantiating and using holochain instances that
//! each run a holochain DNA, DHT and source chain.
//!
//! The struct Holochain wraps everything needed to run such an instance.
//!
//! # Examples
//!
//! ``` rust
//! extern crate holochain_container_api;
//! extern crate holochain_core_types;
//! extern crate holochain_core;
//! extern crate holochain_net;
//! extern crate holochain_cas_implementations;
//! extern crate tempfile;
//! use holochain_container_api::{*, context_builder::ContextBuilder};
//! use holochain_core_types::{
//!     cas::content::Address,
//!     agent::AgentId,
//!     dna::{Dna, capabilities::CapabilityCall},
//!     json::JsonString};
//! use std::sync::Arc;
//! use tempfile::tempdir;
//!
//! // instantiate a new holochain instance
//!
//! // need to get to something like this:
//! //let dna = holochain_core_types::dna::from_package_file("mydna.hcpkg");
//!
//! // but for now:
//! let dna = Dna::new();
//! let dir = tempdir().unwrap();
//! let storage_directory_path = dir.path().to_str().unwrap();
//! let agent = AgentId::generate_fake("bob");
//! let context = ContextBuilder::new()
//!     .with_agent(agent)
//!     .with_file_storage(storage_directory_path)
//!     .expect("Tempdir should be accessible")
//!     .spawn();
//! let mut hc = Holochain::new(dna,Arc::new(context)).unwrap();
//!
//! // start up the holochain instance
//! hc.start().expect("couldn't start the holochain instance");
//!
//! // call a function in the zome code
//! hc.call("test_zome", Some(CapabilityCall::new("foo".to_string(), Address::from(""), None)), "some_fn", "{}");
//!
//! // get the state
//! {
//!     let state = hc.state();
//!
//!     // do some other stuff with the state here
//!     // ...
//! }
//!
//! // stop the holochain instance
//! hc.stop().expect("couldn't stop the holochain instance");
//!
//!```

use crate::error::{HolochainInstanceError, HolochainResult};
use futures::executor::block_on;
use holochain_core::{
    action::Action,
    context::Context,
    instance::Instance,
    nucleus::{call_and_wait_for_result, ZomeFnCall},
    persister::{Persister, SimplePersister},
    signal::SignalSender,
    state::State,
    workflows::application,
};
use holochain_core_types::{
    dna::{capabilities::CapabilityCall, Dna},
    error::HolochainError,
    json::JsonString,
};
use std::sync::Arc;

/// contains a Holochain application instance
pub struct Holochain {
    instance: Instance,
    #[allow(dead_code)]
    context: Arc<Context>,
    active: bool,
}

impl Holochain {
    /// create a new Holochain instance
    pub fn new(dna: Dna, context: Arc<Context>) -> HolochainResult<Self> {
        let instance = Instance::new(context.clone());
        Self::from_dna_and_context_and_instance(dna, context, instance)
    }

    /// Create a new Holochain instance with a signal channel, specifying a
    /// predicate closure to define which Actions should result in signals being emitted.
    /// Caller takes ownership of the Receiver for the signal channel.
    pub fn new_with_signals<F>(
        dna: Dna,
        context: Arc<Context>,
        signal_tx: SignalSender,
        signal_filter_func: F,
    ) -> HolochainResult<Self>
    where
        F: Fn(&Action) -> bool + 'static + Send + Sync,
    {
        let instance = Instance::new(context.clone()).with_signals(signal_tx, signal_filter_func);
        Self::from_dna_and_context_and_instance(dna, context, instance)
    }

    fn from_dna_and_context_and_instance(
        dna: Dna,
        context: Arc<Context>,
        mut instance: Instance,
    ) -> HolochainResult<Self> {
        let name = dna.name.clone();
        instance.start_action_loop(context.clone());
        let result = block_on(application::initialize(
            &instance,
            Some(dna),
            context.clone(),
        ));
        match result {
            Ok(new_context) => {
                context.log(format!("{} instantiated", name));
                let hc = Holochain {
                    instance,
                    context: new_context.clone(),
                    active: false,
                };
                Ok(hc)
            }
            Err(err) => Err(HolochainInstanceError::InternalFailure(err)),
        }
    }

    pub fn load(_path: String, context: Arc<Context>) -> Result<Self, HolochainError> {
        let persister = SimplePersister::new(context.dht_storage.clone());
        let loaded_state = persister
            .load(context.clone())?
            .unwrap_or(State::new(context.clone()));
        let mut instance = Instance::from_state(loaded_state.clone());
        instance.start_action_loop(context.clone());
        let new_context = block_on(application::initialize(&instance, None, context.clone()))?;
        Ok(Holochain {
            instance,
            context: new_context.clone(),
            active: false,
        })
    }

    /// activate the Holochain instance
    pub fn start(&mut self) -> Result<(), HolochainInstanceError> {
        if self.active {
            return Err(HolochainInstanceError::InstanceAlreadyActive);
        }
        self.active = true;
        Ok(())
    }

    /// deactivate the Holochain instance
    pub fn stop(&mut self) -> Result<(), HolochainInstanceError> {
        if !self.active {
            return Err(HolochainInstanceError::InstanceNotActiveYet);
        }
        self.active = false;
        Ok(())
    }

    /// call a function in a zome
    pub fn call(
        &mut self,
        zome: &str,
        cap: Option<CapabilityCall>,
        fn_name: &str,
        params: &str,
    ) -> HolochainResult<JsonString> {
        if !self.active {
            return Err(HolochainInstanceError::InstanceNotActiveYet);
        }
        let zome_call = ZomeFnCall::new(&zome, cap, &fn_name, String::from(params));
        Ok(call_and_wait_for_result(zome_call, &mut self.instance)?)
    }

    /// checks to see if an instance is active
    pub fn active(&self) -> bool {
        self.active
    }

    /// return
    pub fn state(&self) -> Result<State, HolochainInstanceError> {
        Ok(self.instance.state().clone())
    }
}

#[cfg(test)]
mod tests {
    extern crate holochain_cas_implementations;

    use super::*;
    use context_builder::ContextBuilder;
    use holochain_core::{
        action::Action,
        context::Context,
        nucleus::ribosome::{callback::Callback, Defn},
        signal::{signal_channel, Signal},
    };
<<<<<<< HEAD
    use holochain_core_types::{
        agent::AgentId,
        cas::content::{Address, AddressableContent},
        dna::Dna,
    };

    use std::sync::{Arc, Mutex, RwLock};
=======
    use holochain_core_types::{agent::AgentId, cas::content::AddressableContent, dna::Dna};
    use std::sync::{Arc, Mutex};
>>>>>>> 6529d63c
    use tempfile::tempdir;
    use test_utils::{
        create_test_cap_with_fn_name, create_test_dna_with_cap, create_test_dna_with_wat,
        create_wasm_from_file, expect_action, hc_setup_and_call_zome_fn,
    };

    // TODO: TestLogger duplicated in test_utils because:
    //  use holochain_core::{instance::tests::TestLogger};
    // doesn't work.
    // @see https://github.com/holochain/holochain-rust/issues/185
    fn test_context(agent_name: &str) -> (Arc<Context>, Arc<Mutex<test_utils::TestLogger>>) {
        let agent = AgentId::generate_fake(agent_name);
        let logger = test_utils::test_logger();
        (
            Arc::new(
                ContextBuilder::new()
                    .with_agent(agent)
                    .with_logger(logger.clone())
                    .with_file_storage(tempdir().unwrap().path().to_str().unwrap())
                    .unwrap()
                    .spawn(),
            ),
            logger,
        )
    }

    use std::{fs::File, io::prelude::*, path::MAIN_SEPARATOR};

    fn example_api_wasm_path() -> String {
        "wasm-test/target/wasm32-unknown-unknown/release/example_api_wasm.wasm".into()
    }

    fn example_api_wasm() -> Vec<u8> {
        create_wasm_from_file(&example_api_wasm_path())
    }

    fn example_capability_call() -> Option<CapabilityCall> {
        Some(CapabilityCall::new(
            "test_cap".to_string(),
            Address::from("test_token"),
            None,
        ))
    }

    #[test]
    fn can_instantiate() {
        let mut dna = Dna::new();
        dna.name = "TestApp".to_string();
        let (context, test_logger) = test_context("bob");
        let result = Holochain::new(dna.clone(), context.clone());
        assert!(result.is_ok());
        let hc = result.unwrap();
        assert_eq!(hc.instance.state().nucleus().dna(), Some(dna));
        assert!(!hc.active);
        assert_eq!(hc.context.agent_id.nick, "bob".to_string());
        let network_state = hc.context.state().unwrap().network().clone();
        assert_eq!(network_state.agent_id.is_some(), true);
        assert_eq!(network_state.dna_hash.is_some(), true);
        assert!(hc.instance.state().nucleus().has_initialized());
        let test_logger = test_logger.lock().unwrap();
        assert_eq!(format!("{:?}", *test_logger), "[\"TestApp instantiated\"]");
    }

    fn write_agent_state_to_file() -> String {
        let tempdir = tempdir().unwrap();
        let path = tempdir.path().to_str().unwrap();
        let tempfile = vec![path, "Agentstate.txt"].join(&*MAIN_SEPARATOR.to_string());
        let mut file = File::create(tempfile).unwrap();
        file.write_all(b"{\"top_chain_header\":{\"entry_type\":\"AgentId\",\"entry_address\":\"Qma6RfzvZRL127UCEVEktPhQ7YSS1inxEFw7SjEsfMJcrq\",\"sources\":[\"sandwich--------------------------------------------------------------------------AAAEqzh28L\"],\"entry_signatures\":[\"fake-signature\"],\"link\":null,\"link_same_type\":null,\"timestamp\":\"2018-10-11T03:23:38+00:00\"}}").unwrap();
        path.to_string()
    }
    #[test]
    fn can_load() {
        let path = write_agent_state_to_file();
        let (context, _) = test_context("bob");
        let result = Holochain::load(path, context.clone());
        assert!(result.is_ok());
        let loaded_holo = result.unwrap();
        assert!(!loaded_holo.active);
        assert_eq!(loaded_holo.context.agent_id.nick, "bob".to_string());
        let network_state = loaded_holo.context.state().unwrap().network().clone();
        assert_eq!(network_state.agent_id.is_some(), true);
        assert_eq!(network_state.dna_hash.is_some(), true);
        assert!(loaded_holo.instance.state().nucleus().has_initialized());
    }

    #[test]
    fn fails_instantiate_if_genesis_fails() {
        let dna = create_test_dna_with_wat(
            "test_zome",
            Callback::Genesis.capability().as_str(),
            Some(
                r#"
            (module
                (memory (;0;) 17)
                (func (export "genesis") (param $p0 i32) (result i32)
                    i32.const 9
                )
                (data (i32.const 0)
                    "fail"
                )
                (export "memory" (memory 0))
            )
        "#,
            ),
        );

        let (context, _test_logger) = test_context("bob");
        let result = Holochain::new(dna.clone(), context.clone());
        assert!(result.is_err());
        assert_eq!(
            HolochainInstanceError::from(HolochainError::ErrorGeneric("\"Genesis\"".to_string())),
            result.err().unwrap(),
        );
    }

    #[test]
    fn fails_instantiate_if_genesis_times_out() {
        // let dna = create_test_dna_with_wat(
        //     "test_zome",
        //     Callback::Genesis.capability().as_str(),
        //     Some(
        //         r#"
        //     (module
        //         (memory (;0;) 17)
        //         (func (export "genesis") (param $p0 i32) (result i32)
        //             (loop (br 0))
        //             i32.const 0
        //         )
        //         (export "memory" (memory 0))
        //     )
        // "#,
        //     ),
        // );
        //
        // let (context, _test_logger) = test_context("bob");
        // let result = Holochain::new(dna.clone(), context.clone());
        // assert!(result.is_err());
        // assert_eq!(
        //     HolochainInstanceError::from(HolochainError::ErrorGeneric(
        //         "Timeout while initializing".to_string()
        //     )),
        //     result.err().unwrap(),
        // );
    }

    #[test]
    fn can_start_and_stop() {
        let dna = Dna::new();
        let (context, _) = test_context("bob");
        let mut hc = Holochain::new(dna.clone(), context).unwrap();
        assert!(!hc.active());

        // stop when not active returns error
        let result = hc.stop();
        assert_eq!(
            HolochainInstanceError::InstanceNotActiveYet,
            result.err().unwrap()
        );

        let result = hc.start();
        assert!(result.is_ok());
        assert!(hc.active());

        // start when active returns error
        let result = hc.start();
        assert!(result.is_err());
        assert_eq!(
            HolochainInstanceError::InstanceAlreadyActive,
            result.err().unwrap()
        );

        let result = hc.stop();
        assert!(result.is_ok());
        assert!(!hc.active());
    }

    #[test]
    fn can_call() {
        let wat = r#"
(module
 (memory 1)
 (export "memory" (memory 0))
 (export "main" (func $func0))
 (func $func0 (param $p0 i32) (result i32)
       i32.const 16
       )
 (data (i32.const 0)
       "{\"holo\":\"world\"}"
       )
 )
"#;
        let dna = create_test_dna_with_wat("test_zome", "test_cap", Some(wat));
        let (context, _) = test_context("bob");
        let mut hc = Holochain::new(dna.clone(), context).unwrap();

        let result = hc.call("test_zome", example_capability_call(), "main", "");
        assert!(result.is_err());
        assert_eq!(
            result.err().unwrap(),
            HolochainInstanceError::InstanceNotActiveYet
        );

        hc.start().expect("couldn't start");

        // always returns not implemented error for now!
        let result = hc.call("test_zome", example_capability_call(), "main", "");
        assert!(result.is_ok(), "result = {:?}", result);
        assert_eq!(
            result.ok().unwrap(),
            JsonString::from("{\"holo\":\"world\"}")
        );
    }

    #[test]
    fn can_get_state() {
        let dna = Dna::new();
        let (context, _) = test_context("bob");
        let hc = Holochain::new(dna.clone(), context).unwrap();

        let result = hc.state();
        assert!(result.is_ok());
        assert_eq!(result.unwrap().nucleus().dna(), Some(dna));
    }

    #[test]
    fn can_call_test() {
        let wasm = example_api_wasm();
        let capability = create_test_cap_with_fn_name("round_trip_test");
        let dna = create_test_dna_with_cap("test_zome", "test_cap", &capability, &wasm);
        let (context, _) = test_context("bob");
        let mut hc = Holochain::new(dna.clone(), context).unwrap();

        hc.start().expect("couldn't start");

        // always returns not implemented error for now!
        let result = hc.call(
            "test_zome",
            example_capability_call(),
            "round_trip_test",
            r#"{"input_int_val":2,"input_str_val":"fish"}"#,
        );
        assert!(result.is_ok(), "result = {:?}", result);
        assert_eq!(
            result.ok().unwrap(),
            JsonString::from(r#"{"input_int_val_plus2":4,"input_str_val_plus_dog":"fish.puppy"}"#),
        );
    }

    #[test]
    // TODO #165 - Move test to core/nucleus and use instance directly
    fn can_call_commit() {
        // Setup the holochain instance
        let wasm = example_api_wasm();
        let capability = create_test_cap_with_fn_name("commit_test");
        let dna = create_test_dna_with_cap("test_zome", "test_cap", &capability, &wasm);
        let (context, _) = test_context("alex");
        let (signal_tx, signal_rx) = signal_channel();
        let mut hc =
            Holochain::new_with_signals(dna.clone(), context, signal_tx, |_| true).unwrap();

        // Run the holochain instance
        hc.start().expect("couldn't start");

        expect_action(&signal_rx, |action| {
            if let Action::InitNetwork(_) = action {
                true
            } else {
                false
            }
        })
        .unwrap();

        // Call the exposed wasm function that calls the Commit API function
        let result = hc.call(
            "test_zome",
            example_capability_call(),
            "commit_test",
            r#"{}"#,
        );

        // Expect fail because no validation function in wasm
        assert!(result.is_ok(), "result = {:?}", result);
        // @TODO fragile test!
        assert_ne!(
            result.clone().ok().unwrap(),
            JsonString::from("{\"Err\":\"Argument deserialization failed\"}")
        );

        expect_action(&signal_rx, |action| {
            if let Action::Commit(_) = action {
                true
            } else {
                false
            }
        })
        .unwrap();
    }

    #[test]
    // TODO #165 - Move test to core/nucleus and use instance directly
    fn can_call_commit_err() {
        // Setup the holochain instance
        let wasm = example_api_wasm();
        let capability = create_test_cap_with_fn_name("commit_fail_test");
        let dna = create_test_dna_with_cap("test_zome", "test_cap", &capability, &wasm);
        let (context, _) = test_context("alex");
        let mut hc = Holochain::new(dna.clone(), context).unwrap();

        // Run the holochain instance
        hc.start().expect("couldn't start");
        // @TODO don't use history length in tests
        // @see https://github.com/holochain/holochain-rust/issues/195
        assert_eq!(hc.state().unwrap().history.len(), 5);

        // Call the exposed wasm function that calls the Commit API function
        let result = hc.call(
            "test_zome",
            example_capability_call(),
            "commit_fail_test",
            r#"{}"#,
        );
        println!("can_call_commit_err result: {:?}", result);

        // Expect normal OK result with hash
        assert!(result.is_ok(), "result = {:?}", result);
        assert_eq!(
            result.ok().unwrap(),
            JsonString::from("{\"Err\":\"Argument deserialization failed\"}"),
        );

        // Check in holochain instance's history that the commit event has been processed
        // @TODO don't use history length in tests
        // @see https://github.com/holochain/holochain-rust/issues/195
        assert_eq!(hc.state().unwrap().history.len(), 7);
    }

    #[test]
    // TODO #165 - Move test to core/nucleus and use instance directly
    fn can_call_debug() {
        // Setup the holochain instance
        let wasm = example_api_wasm();
        let capability = create_test_cap_with_fn_name("debug_hello");
        let dna = create_test_dna_with_cap("test_zome", "test_cap", &capability, &wasm);

        let (context, test_logger) = test_context("alex");
        let mut hc = Holochain::new(dna.clone(), context).unwrap();

        // Run the holochain instance
        hc.start().expect("couldn't start");

        // @TODO don't use history length in tests
        // @see https://github.com/holochain/holochain-rust/issues/195
        assert_eq!(hc.state().unwrap().history.len(), 5);

        // Call the exposed wasm function that calls the Commit API function
        let result = hc.call(
            "test_zome",
            example_capability_call(),
            "debug_hello",
            r#"{}"#,
        );

        assert_eq!(Ok(JsonString::null()), result,);
        let test_logger = test_logger.lock().unwrap();
        assert_eq!(
            "[\"TestApp instantiated\", \"zome_log:DEBUG: \\\'\\\"Hello world!\\\"\\\'\", \"Zome Function \\\'debug_hello\\\' returned: Success\"]",
            format!("{:?}", test_logger.log),
        );
        // Check in holochain instance's history that the debug event has been processed
        // @TODO don't use history length in tests
        // @see https://github.com/holochain/holochain-rust/issues/195
        assert_eq!(hc.state().unwrap().history.len(), 7);
    }

    #[test]
    // TODO #165 - Move test to core/nucleus and use instance directly
    fn can_call_debug_multiple() {
        // Setup the holochain instance
        let wasm = example_api_wasm();
        let capability = create_test_cap_with_fn_name("debug_multiple");
        let dna = create_test_dna_with_cap("test_zome", "test_cap", &capability, &wasm);

        let (context, test_logger) = test_context("alex");
        let mut hc = Holochain::new(dna.clone(), context).unwrap();

        // Run the holochain instance
        hc.start().expect("couldn't start");
        // @TODO don't use history length in tests
        // @see https://github.com/holochain/holochain-rust/issues/195
        assert_eq!(hc.state().unwrap().history.len(), 5);

        // Call the exposed wasm function that calls the Commit API function
        let result = hc.call(
            "test_zome",
            example_capability_call(),
            "debug_multiple",
            r#"{}"#,
        );

        // Expect Success as result
        println!("result = {:?}", result);
        assert_eq!(Ok(JsonString::null()), result,);

        let test_logger = test_logger.lock().unwrap();

        assert_eq!(
            "[\"TestApp instantiated\", \"zome_log:DEBUG: \\\'\\\"Hello\\\"\\\'\", \"zome_log:DEBUG: \\\'\\\"world\\\"\\\'\", \"zome_log:DEBUG: \\\'\\\"!\\\"\\\'\", \"Zome Function \\\'debug_multiple\\\' returned: Success\"]",
            format!("{:?}", test_logger.log),
        );

        // Check in holochain instance's history that the deb event has been processed
        // @TODO don't use history length in tests
        // @see https://github.com/holochain/holochain-rust/issues/195
        assert_eq!(hc.state().unwrap().history.len(), 7);
    }

    #[test]
    // TODO #165 - Move test to core/nucleus and use instance directly
    fn call_debug_stacked() {
        let call_result =
            hc_setup_and_call_zome_fn(&example_api_wasm_path(), "debug_stacked_hello");
        assert_eq!(
            JsonString::from("{\"value\":\"fish\"}"),
            call_result.unwrap()
        );
    }

    #[test]
    fn can_receive_action_signals() {
        use holochain_core::action::Action;
        use std::time::Duration;
        let wasm = include_bytes!(
            "../wasm-test/target/wasm32-unknown-unknown/release/example_api_wasm.wasm"
        );
        let capability = test_utils::create_test_cap_with_fn_name("commit_test");
        let mut dna =
            test_utils::create_test_dna_with_cap("test_zome", "test_cap", &capability, wasm);
        dna.uuid = "can_receive_action_signals".into();
        let context = test_utils::test_context("alex");
        let timeout = 1000;
        let (tx, rx) = signal_channel();
        let mut hc =
            Holochain::new_with_signals(dna.clone(), context, tx, move |action| match action {
                Action::InitApplication(_) => false,
                _ => true,
            })
            .unwrap();
        hc.start().expect("couldn't start");
        hc.call(
            "test_zome",
            example_capability_call(),
            "commit_test",
            r#"{}"#,
        )
        .unwrap();

        'outer: loop {
            let msg_publish = rx
                .recv_timeout(Duration::from_millis(timeout))
                .expect("no more signals to receive (outer)");
            if let Signal::Internal(Action::Publish(address)) = msg_publish {
                loop {
                    let msg_hold = rx
                        .recv_timeout(Duration::from_millis(timeout))
                        .expect("no more signals to receive (inner)");
                    if let Signal::Internal(Action::Hold(entry)) = msg_hold {
                        assert_eq!(address, entry.address());
                        break 'outer;
                    }
                }
            }
        }
    }
}<|MERGE_RESOLUTION|>--- conflicted
+++ resolved
@@ -204,18 +204,10 @@
         nucleus::ribosome::{callback::Callback, Defn},
         signal::{signal_channel, Signal},
     };
-<<<<<<< HEAD
     use holochain_core_types::{
-        agent::AgentId,
-        cas::content::{Address, AddressableContent},
-        dna::Dna,
+        agent::AgentId, cas::content::{Address, AddressableContent}, dna::Dna
     };
-
-    use std::sync::{Arc, Mutex, RwLock};
-=======
-    use holochain_core_types::{agent::AgentId, cas::content::AddressableContent, dna::Dna};
     use std::sync::{Arc, Mutex};
->>>>>>> 6529d63c
     use tempfile::tempdir;
     use test_utils::{
         create_test_cap_with_fn_name, create_test_dna_with_cap, create_test_dna_with_wat,
