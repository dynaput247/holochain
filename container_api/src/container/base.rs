--- conflicted
+++ resolved
@@ -77,12 +77,8 @@
     pub(in crate::container) instances: InstanceMap,
     pub(in crate::container) config: Configuration,
     pub(in crate::container) config_path: PathBuf,
-<<<<<<< HEAD
-    interface_threads: HashMap<String, Sender<()>>,
     static_servers: HashMap<String, StaticServer>,
-=======
     pub(in crate::container) interface_threads: HashMap<String, Sender<()>>,
->>>>>>> bfbac1f4
     pub(in crate::container) dna_loader: DnaLoader,
     signal_tx: Option<SignalSender>,
     logger: DebugLogger,
