[package]
name = "holochain_container_api"
version = "0.0.3"
authors = ["Holochain Core Dev Team <devcore@holochain.org>"]

[dependencies]
holochain_cas_implementations = { path = "../cas_implementations" }
holochain_core = { path = "../core" }
holochain_core_types = { path = "../core_types" }
holochain_net = { path = "../net" }
chrono = "0.4"
futures-preview = "=0.3.0-alpha.12"
futures-core-preview = "=0.3.0-alpha.12"
futures-channel-preview = "=0.3.0-alpha.12"
futures-executor-preview = "=0.3.0-alpha.12"
futures-io-preview = "=0.3.0-alpha.12"
futures-sink-preview = "=0.3.0-alpha.12"
futures-util-preview = "=0.3.0-alpha.12"
tempfile = "3"
serde = "1.0"
serde_derive = "1.0"
serde_json = { version = "1.0", features = ["preserve_order"] }
toml = "0.4.8"
boolinator = "2.4"
tiny_http = "0.6.0"
jsonrpc-ws-server = { git = "https://github.com/paritytech/jsonrpc" }
jsonrpc-http-server = { git = "https://github.com/paritytech/jsonrpc" }
petgraph = "0.4.13"
colored = "1.6"
regex = "1"
serde_regex = "0.3.1"
holochain_net_connection = { path = "../net_connection" }
holochain_net_ipc = { path = "../net_ipc" }
maplit = "1.0.1"
dirs = "1.0.4"
lazy_static = "1.2"
directories = "1.0"
json-patch = "0.2.2"
hyper = "0.12.21"
hyper-staticfile = "0.3.0"
tokio = "0.1.14"
fs_extra = "1.1"

[dev-dependencies]
test_utils = { path = "../test_utils"}
holochain_wasm_utils = { path = "../wasm_utils" }
clap = "2"
structopt = "0.2"
tempfile = "3"
reqwest = "0.9"
<<<<<<< HEAD
pretty_assertions = "*"
=======
pretty_assertions = "0.5.1"
>>>>>>> 168264af
<|MERGE_RESOLUTION|>--- conflicted
+++ resolved
@@ -48,8 +48,4 @@
 structopt = "0.2"
 tempfile = "3"
 reqwest = "0.9"
-<<<<<<< HEAD
-pretty_assertions = "*"
-=======
-pretty_assertions = "0.5.1"
->>>>>>> 168264af
+pretty_assertions = "*"