--- conflicted
+++ resolved
@@ -4,14 +4,11 @@
 
 ## [Unreleased]
 ### Changed
-<<<<<<< HEAD
 - Added empty API function definitions to HDK that are only compiled for test targets to enable Rust native unit tests for Zomes.
-=======
 - Node JS version relaxed to 8.x in nix shell
 - develop docker tag now uses nix
 - legacy docker files removed
 - nixos friendly shebang added to bash scripts
->>>>>>> 604ab2a8
 ### Removed
 ### Added
 - Adds a panic handler to HDK-Rust and that reroutes infos about panics happening inside the WASM Ribosome to the instances logger [PR#1029](https://github.com/holochain/holochain-rust/pull/1029).
