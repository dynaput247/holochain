# Changelog
The format is based on [Keep a Changelog](https://keepachangelog.com/en/1.0.0/),
and this project adheres to [Semantic Versioning](https://semver.org/spec/v2.0.0.html).

## [Unreleased]

### Changed
- replace libzmq (zeromq) with websockets for ipc communication to networking module

### Removed

### Added
- New network setting via environment variable HC_N3H_LOG_LEVEL [#1085](https://github.com/holochain/holochain-rust/pull/1085)
- Ability to sign data via `hdk::sign` using the agent key [PR#1080](https://github.com/holochain/holochain-rust/pull/1080).
- Adds PUBLIC_TOKEN global variable for use in hdk::call in calling public functions. [PR#895](https://github.com/holochain/holochain-rust/pull/895)
- Adds an [ADR](doc/architecture/decisions/0017-capabilities.md) for capabilities.
- Added CrudStatus working over network [#1048](https://github.com/holochain/holochain-rust/pull/1048)
- Adds utils submodule of hdk which contains the following helper functions:
<<<<<<< HEAD
  + get_links_and_load_type - calls try_from for a given type when getting links
  + get_as_type - Similar but for a single entry
  + link_entries_bidir - Same as link_entries but creates link in both directions
  + commit_and_link - Save a line and commit and link in a single function
- Adds a `call` route to the json rpc for the conductor for making zome calls [PR#1090](https://github.com/holochain/holochain-rust/pull/1090).  Please note this route deprecates the `instance_id/zome/function` which will be removed in the future.
=======
  - get_links_and_load_type - calls try_from for a given type when getting links
  - get_as_type - Similar but for a single entry
  - link_entries_bidir - Same as link_entries but creates link in both directions
  - commit_and_link - Save a line and commit and link in a single function

### Fixed
- Validation of link entries gets retried now if base or target of the link were not yet accessible on the validating node. This fixes a bug where links have been invalid due to network timing issues [PR#1054](https://github.com/holochain/holochain-rust/pull/1054).
- Validation of any entry gets retried now if the validation package could not be retrieved from the source [PR#1059](https://github.com/holochain/holochain-rust/pull/1059).

## [0.0.5-alpha] - 2019-03-01

### Changed
- Relaxes Node JS version to 8.x in nix-shell [PR#955](https://github.com/holochain/holochain-rust/pull/955)
- Updates develop docker tag to use nix [PR#955](https://github.com/holochain/holochain-rust/pull/955)
- Updates bash script shebang to be nixos friendly [PR#955](https://github.com/holochain/holochain-rust/pull/955)
- Changes file name for cli packaging [PR#1036](https://github.com/holochain/holochain-rust/pull/1036)
  - `bundle.json` & `.hcpkg` unified to `YOUR_DNA_NAME.dna.json`
  - `.build` files renamed to `.hcbuild`
  - `hc package` now builds to `dist` directory by default, to match how `hc test` works

### Removed
- Removes legacy docker files [PR#955](https://github.com/holochain/holochain-rust/pull/955)

### Added
- Adds a panic handler to HDK-Rust and that reroutes infos about panics happening inside the WASM Ribosome to the instances logger [PR#1029](https://github.com/holochain/holochain-rust/pull/1029)
- Adds cmake and qt to mac os x install script [PR#955](https://github.com/holochain/holochain-rust/pull/955)
- Adds the current git-commit hash to the compile code of the core, and checks (with warning) for the same hash that was used to compile the wasm [PR#1050](https://github.com/holochain/holochain-rust/pull/1036)

>>>>>>> f368c0cb
### Fixed

## [0.0.4-alpha] - 2019-02-15

### Fixed
- Futures handling and zome function execution refactored which enables using complex API functions like `commit_entry` in callbacks such as `receive`.  This also fixes long standing flaky tests and blocking behaviors we have been experiencing. [#991](https://github.com/holochain/holochain-rust/pull/991)
### Changed
- Capabilities now separated from function declarations and renamed to `traits` in `define_zome!` and calling zome functions no longer uses capability name parameter [#997](https://github.com/holochain/holochain-rust/pull/997) & [#791](https://github.com/holochain/holochain-rust/pull/791)
- `hash` properties for `UiBundleConfiguration` and `DnaConfiguration` in Conductor config files is now optional
- `ChainHeader::sources()` is now `ChainHeader::provenances()` which stores both source address, and signature  [#932](https://github.com/holochain/holochain-rust/pull/932)
- `hdk::get_entry_results` supports return of ChainHeaders for all agents who have committed the same entry [#932](https://github.com/holochain/holochain-rust/pull/932)
- Renames the term Container and all references to it to Conductor [#942](https://github.com/holochain/holochain-rust/pull/942)
- Renames the `holochain_container` executable to simply `holochain`
- Renames the `cmd` crate (which implements the `hc` command line tool) to `cli` [#940](https://github.com/holochain/holochain-rust/pull/940)
- Encoded values in ribosome function's input/output are u64 (up from u32) [#915](https://github.com/holochain/holochain-rust/pull/915)
- Updated dependencies:
  * Rust nightly to `2019-01-24`
  * futures to `0.3.0-alpha.12`
- All chain headers are sent in the validation package, not just those for public entry types. [#926](https://github.com/holochain/holochain-rust/pull/926)
### Added
- Adds centralized documentation for environment variables in use by Holochain [#990](https://github.com/holochain/holochain-rust/pull/990)
- Adds command `hc keygen` which creates a new key pair, asks for a passphrase and writes an encrypted key bundle file to `~/.holochain/keys`. [#974](https://github.com/holochain/holochain-rust/pull/974)
- Adds an environment variable `NETWORKING_CONFIG_FILE` for specifing the location of the json file containing the network settings used by n3h. [#976](https://github.com/holochain/holochain-rust/pull/976)
- Adds an environment variable `HC_SIMPLE_LOGGER_MUTE` for use in testing which silences logging output so CI logs won't be too big. [#960](https://github.com/holochain/holochain-rust/pull/960)
- Adds Zome API function `hdk::sleep(std::time::Duration)` which works the same as `std::thread::sleep`.[#935](https://github.com/holochain/holochain-rust/pull/935)
- All structs/values to all HDK functions must implement `Into<JsonString>` and `TryFrom<JsonString>` (derive `DefaultJson` to do this automatically)
- HDK globals `AGENT_ADDRESS`, `AGENT_ID_STR`, `DNA_NAME` and `DNA_ADDRESS` are now set to real, correct values.
- `hc run` now looks for the --interface flag or `HC_INTERFACE` env var if you want to specify the `http` interface [#846]((https://github.com/holochain/holochain-rust/pull/846)
- NodeJS Conductor added to allow running conductors for testing purposes in JavaScript.
- Scenario API added to enable deterministic scenario tests for zome functions. See the [NodeJS Conductor README](nodejs_conductor/README.md) for details.
- `hdk::holochain_core_types::time::Iso8601` now supports validation and conversion to DateTime, and is sortable. [#917](https://github.com/holochain/holochain-rust/pull/917)
- `hdk::query_result` API supports return of ChainHeader and/or Entry data for the matched EntryType(s) [#868](https://github.com/holochain/holochain-rust/pull/868)
- Admin RPC functions added to container interface. Any (websocket) container interface that is configured with  `admin = true`  now can call a number of functions to remotely change any aspect of the container config. [#840](https://github.com/holochain/holochain-rust/pull/840)
- Adds a set of functions to the container RPC for managing static UI bundles and HTTP interfaces to these.  See rustdoc of `conductor_api::interface::ConductorApiBuilder` for a full description of these functions. [#919](https://github.com/holochain/holochain-rust/pull/919)
- Conductor can now serve static directories called ui_bundles over HTTP that can be configured in the container config toml file. This HTTP server also implements a virtual json file at "/_dna_connections.json" that returns the DNA interface (if any) the UI is configured to connect to. Hc-web-client will use this to automatically connect to the correct DNA interface on page load.  [#885](https://github.com/holochain/holochain-rust/pull/885)
- Adds Zome API function `hdk::remove_link(base,target,tag)` for removing links.  [#780](https://github.com/holochain/holochain-rust/pull/780)

## [0.0.3] - 2019-01-15
### Fixed
- build problems because of changes to upstream futures-preview crate
### Added
- Networking: beyond mock, using [n3h](https://github.com/holochain/n3h)
- Bridging now works and is configurable in the container (no capabilities yet) [#779](https://github.com/holochain/holochain-rust/pull/779) & [#776](https://github.com/holochain/holochain-rust/pull/776)
- Validation across network [#727](https://github.com/holochain/holochain-rust/pull/727)
- API/HDK:
    - CRUD for entries working
    - Node-to-node messaging [#746](https://github.com/holochain/holochain-rust/pull/746)
    - GetEntryOptions:
        - retrieve CRUD history & status
        - meta data: sources
    - GetLinksOptions
        - meta data: sources
    - GetLinks helpers: get_links_and_load
    - Query: return multiple entry types with glob matching [#781](https://github.com/holochain/holochain-rust/pull/781)
- Conductor:
    - configuration builder and config files
    - http interface [#823](https://github.com/holochain/holochain-rust/pull/823)
- hc command-line tool:
    - `run --persist` flag for keeping state across runs [#729](https://github.com/holochain/holochain-rust/pull/729/files)
    - Added env variables to activate real networking [#826](https://github.com/holochain/holochain-rust/pull/826)
- Groundwork for: capabilities & signals [#762](https://github.com/holochain/holochain-rust/pull/826) & [#732](https://github.com/holochain/holochain-rust/pull/732)
- Improved debug logging with log rules and colorization [#819](https://github.com/holochain/holochain-rust/pull/819)
- This change log!

### Changed
- API/HDK:
    - native return types (JsonStrings)
    - many places where we referred to "Hash" we now use the more correct term "Address"

## [0.0.2] - 2018-11-28
### Added
- mock networking
- `hc run` with support for
- multi-instance scenario testing<|MERGE_RESOLUTION|>--- conflicted
+++ resolved
@@ -16,17 +16,11 @@
 - Adds an [ADR](doc/architecture/decisions/0017-capabilities.md) for capabilities.
 - Added CrudStatus working over network [#1048](https://github.com/holochain/holochain-rust/pull/1048)
 - Adds utils submodule of hdk which contains the following helper functions:
-<<<<<<< HEAD
-  + get_links_and_load_type - calls try_from for a given type when getting links
-  + get_as_type - Similar but for a single entry
-  + link_entries_bidir - Same as link_entries but creates link in both directions
-  + commit_and_link - Save a line and commit and link in a single function
-- Adds a `call` route to the json rpc for the conductor for making zome calls [PR#1090](https://github.com/holochain/holochain-rust/pull/1090).  Please note this route deprecates the `instance_id/zome/function` which will be removed in the future.
-=======
   - get_links_and_load_type - calls try_from for a given type when getting links
   - get_as_type - Similar but for a single entry
   - link_entries_bidir - Same as link_entries but creates link in both directions
   - commit_and_link - Save a line and commit and link in a single function
+- Adds a `call` route to the json rpc for the conductor for making zome calls [PR#1090](https://github.com/holochain/holochain-rust/pull/1090).  Please note this route deprecates the `instance_id/zome/function` which will be removed in the future.
 
 ### Fixed
 - Validation of link entries gets retried now if base or target of the link were not yet accessible on the validating node. This fixes a bug where links have been invalid due to network timing issues [PR#1054](https://github.com/holochain/holochain-rust/pull/1054).
@@ -51,7 +45,6 @@
 - Adds cmake and qt to mac os x install script [PR#955](https://github.com/holochain/holochain-rust/pull/955)
 - Adds the current git-commit hash to the compile code of the core, and checks (with warning) for the same hash that was used to compile the wasm [PR#1050](https://github.com/holochain/holochain-rust/pull/1036)
 
->>>>>>> f368c0cb
 ### Fixed
 
 ## [0.0.4-alpha] - 2019-02-15
