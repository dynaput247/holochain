# Changelog
The format is based on [Keep a Changelog](https://keepachangelog.com/en/1.0.0/),
and this project adheres to [Semantic Versioning](https://semver.org/spec/v2.0.0.html).

## [Unreleased]
### Changed
<<<<<<< HEAD
- Encoded values in ribosome function's input/output are u64 (up from u32)

=======
- Capabilities now separated from function declarations in `define_zome!` and calling zome functions no longer uses capability name parameter [#791](https://github.com/holochain/holochain-rust/pull/779)
>>>>>>> 1a949869
### Added
- All structs/values to all HDK functions must implement `Into<JsonString>` and `TryFrom<JsonString>` (derive `DefaultJson` to do this automatically)
- HDK globals `AGENT_ADDRESS`, `AGENT_ID_STR`, `DNA_NAME` and `DNA_ADDRESS` are now set to real, correct values.
- `hc run` now looks for the --interface flag or `HC_INTERFACE` env var if you want to specify the `http` interface [#846]((https://github.com/holochain/holochain-rust/pull/779)
- Scenario API added to enable deterministic scenario tests for zome functions. See the [NodeJS Container README](nodejs_container/README.md) for details.
- `hdk::query_result` API supports return of ChainHeader and/or Entry data for the matched EntryType(s)
- Admin RPC functions added to container interface. Any (websocket) container interface that is configured with
  `admin = true`  now can call the following functions to remotely change any aspect of the container config
  (intended to be used in an upcoming container admin UI):
  * `admin/dna/install_from_file` (install a DNA from a local file)
  * `admin/dna/uninstall`
  * `admin/dna/list`
  * `admin/instance/add`
  * `admin/instance/remove`
  * `admin/instance/start`
  * `admin/instance/stop`
  * `admin/instance/list` (list of all instances in config)
  * `admin/instance/running` (list of currently running instances)
  * `admin/interface/add` (starts the interface)
  * `admin/interface/remove` (stops the interface)
  * `admin/interface/add_instance` (restarts the interface to get change in effect)
  * `admin/interface/remove_instance` (restarts the interface to get change in effect)
  * `admin/interface/list`
  * `admin/agent/add`
  * `admin/agent/remove`
  * `admin/agent/list`
  * `admin/bridge/add`
  * `admin/bridge/remove`
  * `admin/bridge/list`

  See rustdoc of `container_api::interface::ContainerApiBuilder` for a full description of these functions.
- Container can serve static directories called ui_bundles over HTTP that can be configured in the container config toml file. This HTTP server also implements a virtual json file at "/_dna_connections.json" that returns the DNA interface (if any) the UI is configured to connect to. Hc-web-client will use this to automatically connect to the correct DNA interface on page load.

### Removed

## [0.0.3] - 2019-01-15
### Fixed
- build problems because of changes to upstream futures-preview crate
### Added
- Networking: beyond mock, using [n3h](https://github.com/holochain/n3h)
- Bridging now works and is configurable in the container (no capabilities yet) [#779](https://github.com/holochain/holochain-rust/pull/779) & [#776](https://github.com/holochain/holochain-rust/pull/776)
- Validation across network [#727](https://github.com/holochain/holochain-rust/pull/727)
- API/HDK:
    - CRUD for entries working
    - Node-to-node messaging [#746](https://github.com/holochain/holochain-rust/pull/746)
    - GetEntryOptions:
        - retrieve CRUD history & status
        - meta data: sources
    - GetLinksOptions
        - meta data: sources
    - GetLinks helpers: get_links_and_load
    - Query: return multiple entry types with glob matching [#781](https://github.com/holochain/holochain-rust/pull/781)
- Container:
    - configuration builder and config files
    - http interface [#823](https://github.com/holochain/holochain-rust/pull/823)
- hc command-line tool:
    - `run --persist` flag for keeping state across runs [#729](https://github.com/holochain/holochain-rust/pull/729/files)
    - Added env variables to activate real networking [#826](https://github.com/holochain/holochain-rust/pull/826)
- Groundwork for: capabilities & signals [#762](https://github.com/holochain/holochain-rust/pull/826) & [#732](https://github.com/holochain/holochain-rust/pull/732)
- Improved debug logging with log rules and colorization [#819](https://github.com/holochain/holochain-rust/pull/819)
- This change log!

### Changed
- API/HDK:
    - native return types (JsonStrings)
    - many places where we referred to "Hash" we now use the more correct term "Address"

## [0.0.2] - 2018-11-28
### Added
- mock networking
- `hc run` with support for
- multi-instance scenario testing<|MERGE_RESOLUTION|>--- conflicted
+++ resolved
@@ -4,12 +4,9 @@
 
 ## [Unreleased]
 ### Changed
-<<<<<<< HEAD
 - Encoded values in ribosome function's input/output are u64 (up from u32)
+- Capabilities now separated from function declarations in `define_zome!` and calling zome functions no longer uses capability name parameter [#791](https://github.com/holochain/holochain-rust/pull/779)
 
-=======
-- Capabilities now separated from function declarations in `define_zome!` and calling zome functions no longer uses capability name parameter [#791](https://github.com/holochain/holochain-rust/pull/779)
->>>>>>> 1a949869
 ### Added
 - All structs/values to all HDK functions must implement `Into<JsonString>` and `TryFrom<JsonString>` (derive `DefaultJson` to do this automatically)
 - HDK globals `AGENT_ADDRESS`, `AGENT_ID_STR`, `DNA_NAME` and `DNA_ADDRESS` are now set to real, correct values.
