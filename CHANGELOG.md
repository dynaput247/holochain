--- conflicted
+++ resolved
@@ -24,14 +24,9 @@
   - commit_and_link - Save a line and commit and link in a single function
 - Adds a `call` route to the json rpc for the conductor for making zome calls [PR#1090](https://github.com/holochain/holochain-rust/pull/1090).  Please note this route deprecates the `instance_id/zome/function` which will be removed in the future.
 - The `admin/dna/install_from_file` RPC method now takes an optional `expected_hash`, which performs an integrity check of the DNA file before installing it in the conductor [PR#1093](https://github.com/holochain/holochain-rust/pull/1093).
-<<<<<<< HEAD
 - Adds empty API function definitions to HDK that are only compiled for test targets to enable Rust native unit tests for Zomes. [#989](https://github.com/holochain/holochain-rust/pull/989)
 - Moves Crud Status tests to app_spec [#1096](https://github.com/holochain/holochain-rust/pull/1096)
-=======
-- Moved Crud Status tests to app_spec [#1096](https://github.com/holochain/holochain-rust/pull/1096)
 - Adds cold build tests + support for debian and ubuntu xenial [#1105](https://github.com/holochain/holochain-rust/pull/1105)
-
->>>>>>> bf4e610b
 
 ### Fixed
 - Validation of link entries gets retried now if base or target of the link were not yet accessible on the validating node. This fixes a bug where links have been invalid due to network timing issues [PR#1054](https://github.com/holochain/holochain-rust/pull/1054).
