[package]
name = "holochain_dpki"
version = "0.0.22-alpha1"
authors = ["Holochain Core Dev Team <devcore@holochain.org>"]
edition = "2018"

[dependencies]
lazy_static = "=1.2.0"
base64 = "=0.10.1"
holochain_core_types = { path = "../core_types" }
holochain_persistence_api = "=0.0.4-alpha1"
<<<<<<< HEAD
lib3h_sodium = "=0.0.3-alpha1"
=======
lib3h_sodium = "=0.0.4-alpha1"
>>>>>>> e6e3bc80
serde = "=1.0.89"
serde_derive = "=1.0.89"
serde_json = { version = "=1.0.39", features = ["preserve_order"] }
hcid = "=0.0.6"
bip39 = "=0.6.0-beta.1"<|MERGE_RESOLUTION|>--- conflicted
+++ resolved
@@ -9,11 +9,7 @@
 base64 = "=0.10.1"
 holochain_core_types = { path = "../core_types" }
 holochain_persistence_api = "=0.0.4-alpha1"
-<<<<<<< HEAD
-lib3h_sodium = "=0.0.3-alpha1"
-=======
 lib3h_sodium = "=0.0.4-alpha1"
->>>>>>> e6e3bc80
 serde = "=1.0.89"
 serde_derive = "=1.0.89"
 serde_json = { version = "=1.0.39", features = ["preserve_order"] }
