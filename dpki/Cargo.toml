--- conflicted
+++ resolved
@@ -8,13 +8,8 @@
 lazy_static = "=1.2.0"
 base64 = "=0.10.1"
 holochain_core_types = { path = "../core_types" }
-<<<<<<< HEAD
-holochain_persistence_api = "=0.0.6"
 lib3h_sodium = { git = "https://github.com/holochain/lib3h", branch = "bootstrap-connect" }
-=======
 holochain_persistence_api = "=0.0.7"
-lib3h_sodium = "=0.0.10"
->>>>>>> 51870211
 serde = "=1.0.89"
 serde_derive = "=1.0.89"
 serde_json = { version = "=1.0.39", features = ["preserve_order"] }
