#![warn(unused_extern_crates)]
extern crate holochain_common;
extern crate holochain_conductor_lib;
extern crate holochain_core;
extern crate holochain_core_types;
extern crate holochain_json_api;
extern crate holochain_locksmith;
extern crate holochain_net;
extern crate holochain_persistence_api;
extern crate holochain_persistence_file;
extern crate holochain_tracing as ht;
extern crate json_patch;
extern crate lib3h_crypto_api;
extern crate lib3h_protocol;
extern crate lib3h_sodium;
extern crate sim2h;
extern crate structopt;
#[macro_use]
extern crate failure;
#[macro_use]
extern crate serde_derive;
extern crate base64;
extern crate colored;
extern crate semver;
#[macro_use]
extern crate serde_json;
<<<<<<< HEAD
#[macro_use]
extern crate log;
=======
extern crate dns_lookup;
>>>>>>> 1b46da3e
extern crate flate2;
extern crate glob;
extern crate ignore;
extern crate in_stream;
extern crate rpassword;
extern crate tar;
extern crate tempfile;
extern crate tera;
extern crate url2;

mod cli;
mod config_files;
mod error;
mod util;

use crate::error::{HolochainError, HolochainResult};
use holochain_conductor_lib::happ_bundle::HappBundle;
use std::{fs::File, io::Read, path::PathBuf, str::FromStr};
use structopt::{clap::arg_enum, StructOpt};

#[derive(StructOpt)]
/// A command line for Holochain
enum Cli {
    #[structopt(alias = "p")]
    ///  Builds DNA source files into a single .dna.json DNA file
    Package {
        #[structopt(long, short, parse(from_os_str))]
        output: Option<PathBuf>,
        #[structopt(long, short)]
        properties: Option<String>,
    },
    #[structopt(alias = "i")]
    /// Initializes a new Holochain app at the given directory
    Init {
        #[structopt(parse(from_os_str))]
        path: PathBuf,
    },
    #[structopt(alias = "g")]
    /// Generates a new zome from a template
    Generate {
        #[structopt(parse(from_os_str))]
        /// The path to the zome that should be generated (usually in ./zomes/)
        zome: PathBuf,
        #[structopt(default_value = "rust")]
        /// Either the name of a built-in template (rust, rust-proc) or the url to a git repo containing a Zome template.
        template: String,
    },
    #[structopt(alias = "r")]
    /// Starts a development conductor with a websocket or http interface
    Run {
        #[structopt(long, short, default_value = "8888")]
        /// The port to run the websocket server at
        port: u16,
        #[structopt(long, short = "b")]
        /// Automatically package project before running
        package: bool,
        #[structopt(long = "dna", short = "d", parse(from_os_str))]
        /// Absolute path to the .dna.json file to run. [default: ./dist/<dna-name>.dna.json]
        dna_path: Option<PathBuf>,
        #[structopt(long)]
        /// Produce logging output
        logging: bool,
        #[structopt(long)]
        /// Save generated data to file system
        persist: bool,
        #[structopt(long, possible_values = &NetworkingType::variants(), case_insensitive = true)]
        /// Use real networking use: n3h/sim2h
        networked: Option<NetworkingType>,
        #[structopt(long, default_value = "wss://localhost:9000")]
        /// Set the sim2h server url if you are using real networking.
        sim2h_server: String,
        #[structopt(long, short, default_value = "websocket")]
        /// Specify interface type to use: websocket/http
        interface: String,
        #[structopt(long, short, default_value = cli::run::AGENT_NAME_DEFAULT)]
        /// Specify agent name which will be used to generate the %agent_id.
        agent_name: String,
    },
    #[structopt(alias = "t")]
    /// Runs tests written in the test folder
    Test {
        #[structopt(long, short, default_value = "test")]
        /// The folder containing the test files
        dir: String,
        #[structopt(long, short, default_value = "test/index.js")]
        /// The path of the file to test
        testfile: String,
        #[structopt(long = "skip-package", short = "s")]
        /// Skip packaging DNA
        skip_build: bool,
        #[structopt(long = "show-npm-output", short = "n")]
        /// Show NPM output when installing test dependencies
        show_npm_output: bool,
    },
    #[structopt(name = "keygen", alias = "k")]
    /// Creates a new agent key pair, asks for a passphrase and writes an encrypted key bundle to disk in the XDG compliant config directory of Holochain, which is dependent on the OS platform (/home/alice/.config/holochain/keys or C:\\Users\\Alice\\AppData\\Roaming\\holochain\\holochain\\keys or /Users/Alice/Library/Preferences/com.holochain.holochain/keys)
    KeyGen {
        #[structopt(long, short, parse(from_os_str))]
        /// Specify path of file
        path: Option<PathBuf>,
        #[structopt(long, short)]
        /// Only print machine-readable output; intended for use by programs and scripts
        quiet: bool,
        #[structopt(long, short)]
        /// Don't ask for passphrase
        nullpass: bool,
    },
    #[structopt(name = "chain")]
    /// View the contents of a source chain
    ChainLog {
        #[structopt(name = "INSTANCE")]
        /// Instance ID to view
        instance_id: Option<String>,
        #[structopt(long, short, parse(from_os_str))]
        /// Location of chain storage
        path: Option<PathBuf>,
        #[structopt(long, short)]
        /// List available instances
        list: bool,
    },
    #[structopt(name = "hash")]
    /// Parse and hash a DNA file to determine its unique network hash
    HashDna {
        #[structopt(long, short, parse(from_os_str))]
        /// Path to .dna.json file [default: dist/<dna-name>.dna.json]
        path: Option<PathBuf>,
        #[structopt(long, short = "x")]
        /// Property (in the form 'name=value') that gets set/overwritten before calculating hash
        property: Option<Vec<String>>,
    },
    Sim2hClient {
        #[structopt(long, short = "u")]
        /// url of the sim2h server
        url: String,
        #[structopt(long, short = "m", default_value = "ping")]
        /// message to send to the sim2h server ('ping' or 'status')
        message: String,
    },
}
arg_enum! {
    #[derive(Debug)]
    pub enum NetworkingType {
        N3h,
        Sim2h,
    }
}

fn main() {
    // Tracer config:
    let tracer = {
        let (span_tx, span_rx) = crossbeam_channel::unbounded();
        let _ = std::thread::Builder::new()
            .name("tracer_loop".to_string())
            .spawn(move || {
                info!("Tracer loop started.");
                // TODO: killswitch
                let reporter = ht::Reporter::new("Holochain Core").unwrap();
                for span in span_rx {
                    reporter.report(&[span]).expect("could not report span");
                }
            });
        ht::Tracer::with_sender(ht::NullSampler, span_tx)
    };

    let _trace_guard = ht::push_span(tracer.span("hc::main").start().into());

    lib3h_sodium::check_init();
    run(Some(tracer)).unwrap_or_else(|err| {
        eprintln!("{}", err);

        ::std::process::exit(1);
    });
}

fn run(tracer: Option<ht::Tracer>) -> HolochainResult<()> {
    let args = Cli::from_args();

    let project_path =
        std::env::current_dir().map_err(|e| HolochainError::Default(format_err!("{}", e)))?;
    match args {
        // If using default path, we'll create if necessary; otherwise, target dir must exist
        Cli::Package {
            output,
            properties: properties_string,
        } => {
            let output = if let Some(output_inner) = output {
                output_inner
            } else {
                util::std_package_path(&project_path).map_err(HolochainError::Default)?
            };

            let properties = properties_string
                .map(|s| serde_json::Value::from_str(&s))
                .unwrap_or_else(|| Ok(json!({})));

            match properties {
                Ok(properties) => {
                    cli::package(output, properties).map_err(HolochainError::Default)?
                }
                Err(e) => {
                    return Err(HolochainError::Default(format_err!(
                        "Failed to parse properties argument as JSON: {:?}",
                        e
                    )))
                }
            }
        }

        Cli::Init { path } => cli::init(&path).map_err(HolochainError::Default)?,

        Cli::Generate { zome, template } => {
            cli::generate(&zome, &template).map_err(HolochainError::Default)?
        }

        Cli::Run {
            package,
            port,
            dna_path,
            persist,
            networked,
            sim2h_server,
            interface,
            logging,
            agent_name,
        } => {
            let dna_path = dna_path
                .unwrap_or(util::std_package_path(&project_path).map_err(HolochainError::Default)?);
            let interface_type = cli::get_interface_type_string(interface);

            let bundle_path = project_path.join("bundle.toml");
            let networked = networked.map(|n| cli::run::Networking::new(n, sim2h_server));
            let conductor_config = if bundle_path.exists() {
                let mut f = File::open(bundle_path)
                    .map_err(|e| HolochainError::Default(format_err!("{}", e)))?;
                let mut contents = String::new();
                f.read_to_string(&mut contents)
                    .map_err(|e| HolochainError::Default(format_err!("{}", e)))?;
                let happ_bundle =
                    toml::from_str::<HappBundle>(&contents).expect("Error loading bundle.");

                cli::hc_run_bundle_configuration(
                    &happ_bundle,
                    port,
                    persist,
                    networked,
                    logging,
                    agent_name,
                )
                .map_err(HolochainError::Default)?
            } else {
                cli::hc_run_configuration(
                    &dna_path,
                    port,
                    persist,
                    networked,
                    &interface_type,
                    logging,
                    agent_name,
                )
                .map_err(HolochainError::Default)?
            };
            println!(
                "Booting conductor with following configuration: {:?}",
                conductor_config
            );
            cli::run(dna_path, package, port, interface_type, conductor_config, tracer)
                .map_err(HolochainError::Default)?
        }

        Cli::Test {
            dir,
            testfile,
            skip_build,
            show_npm_output,
        } => {
            let current_path = std::env::current_dir()
                .map_err(|e| HolochainError::Default(format_err!("{}", e)))?;
            cli::test(&current_path, &dir, &testfile, skip_build, show_npm_output)
        }
        .map_err(HolochainError::Default)?,

        Cli::KeyGen {
            path,
            quiet,
            nullpass,
        } => {
            let passphrase = if nullpass {
                Some(String::from(holochain_common::DEFAULT_PASSPHRASE))
            } else {
                None
            };
            cli::keygen(path, passphrase, quiet)
                .map_err(|e| HolochainError::Default(format_err!("{}", e)))?
        }

        Cli::ChainLog {
            instance_id,
            list,
            path,
        } => match (list, instance_id) {
            (true, _) => cli::chain_list(path),
            (false, None) => {
                Cli::clap().print_help().expect("Couldn't print help!");
                println!("\n\nTry `hc help chain` for more info");
            }
            (false, Some(instance_id)) => {
                cli::chain_log(path, instance_id)
                    .map_err(|e| HolochainError::Default(format_err!("{}", e)))?;
            }
        },
        Cli::HashDna { path, property } => {
            let dna_path = path
                .unwrap_or(util::std_package_path(&project_path).map_err(HolochainError::Default)?);

            let dna_hash = cli::hash_dna(&dna_path, property)
                .map_err(|e| HolochainError::Default(format_err!("{}", e)))?;
            println!("DNA Hash: {}", dna_hash);
        }

        Cli::Sim2hClient { url, message } => {
            println!("url: {}", &url);
            println!("message: {}", &message);
            cli::sim2h_client(url, message)?;
        }
    }

    Ok(())
}<|MERGE_RESOLUTION|>--- conflicted
+++ resolved
@@ -24,12 +24,9 @@
 extern crate semver;
 #[macro_use]
 extern crate serde_json;
-<<<<<<< HEAD
 #[macro_use]
 extern crate log;
-=======
 extern crate dns_lookup;
->>>>>>> 1b46da3e
 extern crate flate2;
 extern crate glob;
 extern crate ignore;
