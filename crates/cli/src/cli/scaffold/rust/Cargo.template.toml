--- conflicted
+++ resolved
@@ -8,13 +8,8 @@
 serde = "=1.0.89"
 serde_json = { version = "=1.0.39", features = ["preserve_order"] }
 serde_derive = "=1.0.89"
-<<<<<<< HEAD
-hdk = { <<VERSION>> }
-holochain_wasm_utils = { <<VERSION>> }
-=======
 hdk = <<VERSION>>
 holochain_wasm_utils = <<VERSION>>
->>>>>>> 4e086736
 holochain_json_derive = "=0.0.17"
 
 [lib]
