--- conflicted
+++ resolved
@@ -9,11 +9,7 @@
 holochain_common = { path = "../../common" }
 holochain_conductor_lib = { path = "../conductor_lib" }
 holochain_dpki = { path = "../dpki" }
-<<<<<<< HEAD
-lib3h_sodium = { path = "/home/neonphog/projects/lib3h/crates/sodium" }
-=======
 lib3h_sodium = "=0.0.20"
->>>>>>> 6fd99fba
 holochain_json_api = "=0.0.17"
 holochain_persistence_api = "=0.0.10"
 holochain_persistence_file = "=0.0.10"
