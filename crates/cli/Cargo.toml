--- conflicted
+++ resolved
@@ -8,18 +8,6 @@
 authors = ["Holochain Core Dev Team <devcore@holochain.org>"]
 
 [dependencies]
-<<<<<<< HEAD
-holochain_core_types = { version = "=0.0.42-alpha2", path = "../core_types" }
-holochain_core = { version = "=0.0.42-alpha2", path = "../core" }
-holochain_common = { version = "=0.0.42-alpha2", path = "../common" }
-holochain_conductor_lib = { version = "=0.0.42-alpha2", path = "../conductor_lib" }
-holochain_net = { version = "=0.0.42-alpha2", path = "../net" }
-holochain_dpki = { version = "=0.0.42-alpha2", path = "../dpki" }
-holochain_locksmith = { version = "=0.0.42-alpha2", path = "../locksmith" }
-sim2h = { version = "=0.0.42-alpha2", path = "../sim2h" }
-lib3h_crypto_api = "=0.0.26"
-in_stream = { version = "=0.0.42-alpha2", path = "../in_stream" }
-=======
 holochain_core_types = { version = "=0.0.42-alpha5", path = "../core_types" }
 holochain_core = { version = "=0.0.42-alpha5", path = "../core" }
 holochain_common = { version = "=0.0.42-alpha5", path = "../common" }
@@ -28,9 +16,8 @@
 holochain_dpki = { version = "=0.0.42-alpha5", path = "../dpki" }
 holochain_locksmith = { version = "=0.0.42-alpha5", path = "../locksmith" }
 sim2h = { version = "=0.0.42-alpha5", path = "../sim2h" }
-lib3h_crypto_api = "=0.0.25"
+lib3h_crypto_api = "=0.0.26"
 in_stream = { version = "=0.0.42-alpha5", path = "../in_stream" }
->>>>>>> 366aa09d
 url2 = "=0.0.4"
 lib3h_sodium = "=0.0.26"
 holochain_json_api = "=0.0.17"
