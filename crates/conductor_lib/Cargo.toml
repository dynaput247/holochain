--- conflicted
+++ resolved
@@ -22,17 +22,10 @@
 holochain_common = { version = "=0.0.44-alpha3", path = "../common" }
 holochain_dpki = { version = "=0.0.44-alpha3", path = "../dpki" }
 holochain_net = { version = "=0.0.44-alpha3", path = "../net" }
-<<<<<<< HEAD
 holochain_tracing = "=0.0.24"
 holochain_tracing_macros = "=0.0.24"
-lib3h = "=0.0.39"
-lib3h_sodium = "=0.0.39"
-=======
-holochain_tracing = "=0.0.23"
-holochain_tracing_macros = "=0.0.23"
 lib3h = "=0.0.40"
 lib3h_sodium = "=0.0.40"
->>>>>>> 51b5c62f
 holochain_metrics = { version = "=0.0.44-alpha3", path = "../metrics" }
 chrono = "=0.4.6"
 serde = "=1.0.104"
