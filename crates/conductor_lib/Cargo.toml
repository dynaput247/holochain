--- conflicted
+++ resolved
@@ -25,18 +25,9 @@
 toml = "=0.5.0"
 boolinator = "=2.4.0"
 tiny_http = "=0.6.2"
-<<<<<<< HEAD
-jsonrpc-core = "=14.0.1"
-jsonrpc-ws-server = "=14.0.1"
-jsonrpc-http-server = "=14.0.1"
-# jsonrpc-core = { git = "https://github.com/holochain/jsonrpc", branch = "broadcaster-getter" }
-# jsonrpc-ws-server = { git = "https://github.com/holochain/jsonrpc", branch = "broadcaster-getter" }
-# jsonrpc-http-server = { git = "https://github.com/holochain/jsonrpc", branch = "broadcaster-getter" }
-=======
 jsonrpc-core = "14.0.1"
 jsonrpc-ws-server = "14.0.1"
 jsonrpc-http-server = "14.0.1"
->>>>>>> 30f0a91b
 petgraph = "=0.4.13"
 colored = "=1.7.0"
 regex = "=1.1.2"
