--- conflicted
+++ resolved
@@ -22,12 +22,8 @@
 holochain_net = { version = "=0.0.38-alpha2", path = "../net" }
 lib3h = "=0.0.21"
 lib3h_sodium = "=0.0.21"
-<<<<<<< HEAD
-holochain_common = { version = "=0.0.37-alpha12", path = "../common" }
-holochain_metrics = { version = "=0.0.37-alpha12", path = "../metrics" }
-=======
+holochain_metrics = { version = "=0.0.38-alpha2", path = "../metrics" }
 holochain_common = { version = "=0.0.38-alpha2", path = "../common" }
->>>>>>> 06549bc3
 chrono = "=0.4.6"
 serde = "=1.0.89"
 serde_json = { version = "=1.0.39", features = ["preserve_order"] }
