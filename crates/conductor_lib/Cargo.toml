[package]
name = "holochain_conductor_lib"
description = "holochain conductor library"
license = "GPL-3.0-only"
homepage = "https://github.com/holochain/holochain-rust"
documentation = "https://github.com/holochain/holochain-rust"
version = "0.0.43-alpha3"
authors = ["Holochain Core Dev Team <devcore@holochain.org>"]
edition = "2018"

[dependencies]
<<<<<<< HEAD
holochain_core = { version = "=0.0.42-alpha5", path = "../core" }
holochain_core_types = { version = "=0.0.42-alpha5", path = "../core_types" }
holochain_locksmith = { version = "=0.0.42-alpha5", path = "../locksmith" }
holochain_json_derive = "=0.0.17"
holochain_json_api = "=0.0.17"
holochain_persistence_api = "=0.0.13"
holochain_persistence_mem = "=0.0.13"
holochain_persistence_file = "=0.0.13"
holochain_persistence_pickle = "=0.0.13"
holochain_persistence_lmdb = "=0.0.13"
holochain_common = { version = "=0.0.42-alpha5", path = "../common" }
holochain_dpki = { version = "=0.0.42-alpha5", path = "../dpki" }
holochain_net = { version = "=0.0.42-alpha5", path = "../net" }
holochain_tracing_macros = "=0.0.16"
lib3h = "=0.0.32"
lib3h_sodium = "=0.0.32"
holochain_metrics = { version = "=0.0.42-alpha5", path = "../metrics" }
=======
holochain_core = { version = "=0.0.43-alpha3", path = "../core" }
holochain_core_types = { version = "=0.0.43-alpha3", path = "../core_types" }
holochain_locksmith = { version = "=0.0.43-alpha3", path = "../locksmith" }
holochain_json_derive = "=0.0.20"
holochain_json_api = "=0.0.20"
holochain_persistence_api = "=0.0.15"
holochain_persistence_mem = "=0.0.15"
holochain_persistence_file = "=0.0.15"
holochain_persistence_pickle = "=0.0.15"
holochain_persistence_lmdb = "=0.0.15"
holochain_common = { version = "=0.0.43-alpha3", path = "../common" }
holochain_dpki = { version = "=0.0.43-alpha3", path = "../dpki" }
holochain_net = { version = "=0.0.43-alpha3", path = "../net" }
holochain_tracing_macros = "=0.0.17"
lib3h = "=0.0.36"
lib3h_sodium = "=0.0.36"
holochain_metrics = { version = "=0.0.43-alpha3", path = "../metrics" }
>>>>>>> 6978f147
chrono = "=0.4.6"
serde = "=1.0.100"
serde_json = { version = "=1.0.47", features = ["preserve_order"] }
serde_derive = "=1.0.100"
serde_regex = "=0.3.1"
toml = "=0.5.0"
boolinator = "=2.4.0"
tiny_http = "=0.6.2"
jsonrpc-core = "14.0.1"
jsonrpc-ws-server = "14.0.1"
jsonrpc-http-server = "14.0.1"
petgraph = "=0.4.13"
colored = "=1.7.0"
regex = "=1.1.2"
maplit = "=1.0.2"
lazy_static = "=1.4.0"
json-patch = "=0.2.2"
hyper = "=0.12.25"
fs_extra = "=1.1.0"
rpassword = "=2.1.0"
base64 = "=0.10.1"
reqwest = "=0.9.11"
crossbeam-channel = "=0.3.8"
log = "=0.4.8"
<<<<<<< HEAD
holochain_logging = "=0.0.4"
holochain_tracing = "=0.0.16"
=======
holochain_logging = "=0.0.6"
>>>>>>> 6978f147
nickel = "=0.11.0"
url = { version = "=2.1.0", features = ["serde"] }
snowflake = "=1.3.0"
newrelic="0.2"
[dev-dependencies]
test_utils = { version = "=0.0.43-alpha3", path = "../../test_utils" }
tempfile = "=3.0.7"
holochain_wasm_utils = { version = "=0.0.43-alpha3", path = "../wasm_utils" }
structopt = "=0.2.15"
pretty_assertions = "=0.6.1"
ws = "=0.8.0"
parking_lot = "=0.7.1"<|MERGE_RESOLUTION|>--- conflicted
+++ resolved
@@ -9,25 +9,6 @@
 edition = "2018"
 
 [dependencies]
-<<<<<<< HEAD
-holochain_core = { version = "=0.0.42-alpha5", path = "../core" }
-holochain_core_types = { version = "=0.0.42-alpha5", path = "../core_types" }
-holochain_locksmith = { version = "=0.0.42-alpha5", path = "../locksmith" }
-holochain_json_derive = "=0.0.17"
-holochain_json_api = "=0.0.17"
-holochain_persistence_api = "=0.0.13"
-holochain_persistence_mem = "=0.0.13"
-holochain_persistence_file = "=0.0.13"
-holochain_persistence_pickle = "=0.0.13"
-holochain_persistence_lmdb = "=0.0.13"
-holochain_common = { version = "=0.0.42-alpha5", path = "../common" }
-holochain_dpki = { version = "=0.0.42-alpha5", path = "../dpki" }
-holochain_net = { version = "=0.0.42-alpha5", path = "../net" }
-holochain_tracing_macros = "=0.0.16"
-lib3h = "=0.0.32"
-lib3h_sodium = "=0.0.32"
-holochain_metrics = { version = "=0.0.42-alpha5", path = "../metrics" }
-=======
 holochain_core = { version = "=0.0.43-alpha3", path = "../core" }
 holochain_core_types = { version = "=0.0.43-alpha3", path = "../core_types" }
 holochain_locksmith = { version = "=0.0.43-alpha3", path = "../locksmith" }
@@ -41,11 +22,11 @@
 holochain_common = { version = "=0.0.43-alpha3", path = "../common" }
 holochain_dpki = { version = "=0.0.43-alpha3", path = "../dpki" }
 holochain_net = { version = "=0.0.43-alpha3", path = "../net" }
+holochain_tracing = "=0.0.17"
 holochain_tracing_macros = "=0.0.17"
 lib3h = "=0.0.36"
 lib3h_sodium = "=0.0.36"
 holochain_metrics = { version = "=0.0.43-alpha3", path = "../metrics" }
->>>>>>> 6978f147
 chrono = "=0.4.6"
 serde = "=1.0.100"
 serde_json = { version = "=1.0.47", features = ["preserve_order"] }
@@ -70,12 +51,7 @@
 reqwest = "=0.9.11"
 crossbeam-channel = "=0.3.8"
 log = "=0.4.8"
-<<<<<<< HEAD
-holochain_logging = "=0.0.4"
-holochain_tracing = "=0.0.16"
-=======
 holochain_logging = "=0.0.6"
->>>>>>> 6978f147
 nickel = "=0.11.0"
 url = { version = "=2.1.0", features = ["serde"] }
 snowflake = "=1.3.0"
