//! let file_system = Arc::new(RwLock::new(FilesystemStorage::new(tempdir().unwrap().path().to_str().unwrap()).unwrap()));
//!     Arc::new(Mutex::new(SimplePersister::new(file_system.clone()))),
//!     file_system.clone(),

#![feature(try_trait, async_await)]
#![warn(unused_extern_crates)]
/// Holochain Conductor API
///
/// This crate is a library that provides types and functions that help with building
/// a Holochain Conductor as described in [ADR15](doc/architecture/decisions/0015-conductor-api).
///
/// Depending on the specific (application) use-case, the context in which a Holochain instance
/// is run may vary drastically. Application developers may want to bundle Holochain with
/// and statically link the core library into their custom made executable.
/// In such a case, [holochain.rs](conductor_api/src/holochain.rs) may be used directly as a
/// wrapper around a single instance.
///
/// In the general case, many different DNAs are being executed alongside each other in the
/// context of the same agent, i.e. user. [conductor.rs](conductor_api/src/conductor.rs) provides
/// a struct that instantiates, holds, manages several Holochain instances.
/// It makes use of [config.rs](conductor_api/src/config.rs) which provides structs for conductor
/// configuration that can be de-/serialized into config files like
/// [these](https://hackmd.io/OcT2cI1ETfu4DHyvn4QZ5A#).
///
/// All of the above is used in the [conductor crate](conductor).
///
/// # Example
/// ```rust
/// extern crate holochain_conductor_lib;
/// extern crate holochain_core_types;
/// #[macro_use]
/// extern crate structopt;
///
/// use holochain_conductor_lib::{
///     config::{load_configuration, Configuration},
///     conductor::Conductor,
/// };
/// use holochain_core_types::error::HolochainError;
/// use std::{fs::File, io::prelude::*, path::PathBuf, sync::Arc};
/// use structopt::StructOpt;
///
/// #[derive(StructOpt, Debug)]
/// #[structopt(name = "hcc")]
/// struct Opt {
///     /// Path to the toml configuration file for the conductor
///     #[structopt(short = "c", long = "config", parse(from_os_str))]
///     config: Option<PathBuf>,
/// }
///
/// fn main() {
///     let opt = Opt::from_args();
///     let config_path = opt.config
///         .unwrap_or(PathBuf::from(r"~/.holochain/conductor/conductor_config.toml"));
///     let config_path_str = config_path.to_str().unwrap();
///     println!("Using config path: {}", config_path_str);
///     match bootstrap_from_config(config_path_str) {
///         Ok(mut conductor) => {
///             if conductor.instances().len() > 0 {
///                 println!(
///                     "Successfully loaded {} instance configurations",
///                     conductor.instances().len()
///                 );
///                 println!("Starting all of them...");
///                 conductor.start_all_instances();
///                 println!("Done.");
///                 loop {}
///             } else {
///                 println!("No instance started, bailing...");
///             }
///         }
///         Err(error) => println!("Error while trying to boot from config: {:?}", error),
///     };
/// }
///
/// fn bootstrap_from_config(path: &str) -> Result<Conductor, HolochainError> {
///     let config = load_config_file(&String::from(path))?;
///     config
///         .check_consistency(&mut Arc::new(Box::new(Conductor::load_dna)))
///         .map_err(|string| HolochainError::ConfigError(string))?;
///     let mut conductor = Conductor::from_config(config);
///     conductor.boot_from_config()?;
///     Ok(conductor)
/// }
///
/// fn load_config_file(path: &String) -> Result<Configuration, HolochainError> {
///     let mut f = File::open(path)?;
///     let mut contents = String::new();
///     f.read_to_string(&mut contents)?;
///     Ok(load_configuration::<Configuration>(&contents)?)
/// }
/// ```
<<<<<<< HEAD

=======
extern crate holochain_common;
extern crate holochain_metrics;
>>>>>>> e4a165f5
#[macro_use]
extern crate holochain_core;
#[macro_use]
extern crate holochain_json_derive;
#[macro_use]
extern crate log;
#[macro_use]
extern crate serde_derive;
#[macro_use]
extern crate serde_json;
#[macro_use]
extern crate maplit;
#[macro_use]
extern crate lazy_static;
<<<<<<< HEAD
=======
extern crate hyper;
extern crate json_patch;
extern crate reqwest;
>>>>>>> e4a165f5
#[cfg(test)]
#[macro_use]
extern crate pretty_assertions;
#[macro_use]
extern crate nickel;

pub mod conductor;
pub mod config;
pub mod context_builder;
pub mod dna_location;
pub mod dpki_instance;
pub mod error;
pub mod holo_signing_service;
pub mod holochain;
pub mod interface;
pub mod interface_impls;
pub mod key_loaders;
pub mod keystore;
pub mod logger;
pub mod signal_wrapper;
pub mod static_file_server;
pub mod static_server_impls;

pub use crate::holochain::Holochain;<|MERGE_RESOLUTION|>--- conflicted
+++ resolved
@@ -89,12 +89,6 @@
 ///     Ok(load_configuration::<Configuration>(&contents)?)
 /// }
 /// ```
-<<<<<<< HEAD
-
-=======
-extern crate holochain_common;
-extern crate holochain_metrics;
->>>>>>> e4a165f5
 #[macro_use]
 extern crate holochain_core;
 #[macro_use]
@@ -109,12 +103,6 @@
 extern crate maplit;
 #[macro_use]
 extern crate lazy_static;
-<<<<<<< HEAD
-=======
-extern crate hyper;
-extern crate json_patch;
-extern crate reqwest;
->>>>>>> e4a165f5
 #[cfg(test)]
 #[macro_use]
 extern crate pretty_assertions;
