--- conflicted
+++ resolved
@@ -1,14 +1,11 @@
 [package]
 name = "hdk"
 version = "0.0.34-alpha1"
-<<<<<<< HEAD
 edition = "2018"
-=======
 description = "holochain hdk"
 license = "GPL-3.0-only"
 homepage = "https://github.com/holochain/holochain-rust"
 documentation = "https://github.com/holochain/holochain-rust"
->>>>>>> 8f7f6373
 authors = ["Holochain Core Dev Team <devcore@holochain.org>"]
 
 [dependencies]
