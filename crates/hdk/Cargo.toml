[package]
name = "hdk"
<<<<<<< HEAD
version = "0.0.33-alpha5"
description = "holochain hdk"
license = "Apache-2.0"
homepage = "https://github.com/holochain/holochain-rust"
documentation = "https://github.com/holochain/holochain-rust"
=======
version = "0.0.33-alpha6"
>>>>>>> 4e086736
authors = ["Holochain Core Dev Team <devcore@holochain.org>"]

[dependencies]
serde = "=1.0.89"
serde_derive = "=1.0.89"
serde_json = { version = "=1.0.39", features = ["preserve_order"] }
bitflags = "=1.0.4"
lazy_static = "=1.2.0"
holochain_wasm_utils = { version = "=0.0.33-alpha5", path = "../wasm_utils" }
holochain_core_types = { version = "=0.0.33-alpha5", path = "../core_types" }
holochain_json_api = "=0.0.17"
holochain_json_derive = "=0.0.17"
holochain_persistence_api = "=0.0.10"
pretty_assertions = "=0.6.1"
env_logger = "=0.6.1"
url = "=2.1.0"

[dev-dependencies]
# test_utils = { version = "=0.0.33-alpha5", path = "../../test_utils" }
holochain_conductor_lib = { version = "=0.0.33-alpha5", path = "../conductor_lib" }
holochain_core = { version = "=0.0.33-alpha5", path = "../core" }
holochain_core_types = { version = "=0.0.33-alpha5", path = "../core_types" }
tempfile = "=3.0.7"
boolinator = "=2.4.0"<|MERGE_RESOLUTION|>--- conflicted
+++ resolved
@@ -1,14 +1,10 @@
 [package]
 name = "hdk"
-<<<<<<< HEAD
-version = "0.0.33-alpha5"
+version = "0.0.33-alpha6"
 description = "holochain hdk"
 license = "Apache-2.0"
 homepage = "https://github.com/holochain/holochain-rust"
 documentation = "https://github.com/holochain/holochain-rust"
-=======
-version = "0.0.33-alpha6"
->>>>>>> 4e086736
 authors = ["Holochain Core Dev Team <devcore@holochain.org>"]
 
 [dependencies]
