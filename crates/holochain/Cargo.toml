[package]
name = "holochain"
version = "0.0.38-alpha14"
description = "holochain"
license = "GPL-3.0-only"
homepage = "https://github.com/holochain/holochain-rust"
documentation = "https://github.com/holochain/holochain-rust"
authors = ["Holochain Core Dev Team <devcore@holochain.org>"]

[dependencies]
<<<<<<< HEAD
holochain_core_types = { version = "=0.0.37-alpha12", path = "../core_types" }
holochain_conductor_lib = { version = "=0.0.37-alpha12", path = "../conductor_lib" }
lib3h_sodium = "=0.0.22"
holochain_common = { version = "=0.0.37-alpha12", path = "../common" }
holochain_locksmith = { version = "=0.0.37-alpha12", path = "../locksmith" }
=======
holochain_core_types = { version = "=0.0.38-alpha14", path = "../core_types" }
holochain_conductor_lib = { version = "=0.0.38-alpha14", path = "../conductor_lib" }
lib3h_sodium = "=0.0.21"
holochain_common = { version = "=0.0.38-alpha14", path = "../common" }
holochain_locksmith = { version = "=0.0.38-alpha14", path = "../locksmith" }
>>>>>>> 98261fc5
structopt = "=0.2.15"
tiny_http = "=0.6.2"
ws = "=0.8.0"
[target.'cfg(unix)'.dependencies]
signal-hook = "=0.1.10"<|MERGE_RESOLUTION|>--- conflicted
+++ resolved
@@ -8,19 +8,11 @@
 authors = ["Holochain Core Dev Team <devcore@holochain.org>"]
 
 [dependencies]
-<<<<<<< HEAD
-holochain_core_types = { version = "=0.0.37-alpha12", path = "../core_types" }
-holochain_conductor_lib = { version = "=0.0.37-alpha12", path = "../conductor_lib" }
-lib3h_sodium = "=0.0.22"
-holochain_common = { version = "=0.0.37-alpha12", path = "../common" }
-holochain_locksmith = { version = "=0.0.37-alpha12", path = "../locksmith" }
-=======
 holochain_core_types = { version = "=0.0.38-alpha14", path = "../core_types" }
 holochain_conductor_lib = { version = "=0.0.38-alpha14", path = "../conductor_lib" }
-lib3h_sodium = "=0.0.21"
+lib3h_sodium = "=0.0.22"
 holochain_common = { version = "=0.0.38-alpha14", path = "../common" }
 holochain_locksmith = { version = "=0.0.38-alpha14", path = "../locksmith" }
->>>>>>> 98261fc5
 structopt = "=0.2.15"
 tiny_http = "=0.6.2"
 ws = "=0.8.0"
