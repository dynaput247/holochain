[package]
name = "holochain"
version = "0.0.34-alpha1"
authors = ["Holochain Core Dev Team <devcore@holochain.org>"]

[dependencies]
holochain_core_types = { path = "../core_types" }
holochain_conductor_lib = { path = "../conductor_lib" }
<<<<<<< HEAD
lib3h_sodium = { path = "/home/neonphog/projects/lib3h/crates/sodium" }
=======
lib3h_sodium = "=0.0.20"
>>>>>>> 6fd99fba
holochain_common = { path = "../../common" }
structopt = "=0.2.15"
tiny_http = "=0.6.2"
ws = "=0.8.0"
[target.'cfg(unix)'.dependencies]
signal-hook = "=0.1.10"<|MERGE_RESOLUTION|>--- conflicted
+++ resolved
@@ -6,11 +6,7 @@
 [dependencies]
 holochain_core_types = { path = "../core_types" }
 holochain_conductor_lib = { path = "../conductor_lib" }
-<<<<<<< HEAD
-lib3h_sodium = { path = "/home/neonphog/projects/lib3h/crates/sodium" }
-=======
 lib3h_sodium = "=0.0.20"
->>>>>>> 6fd99fba
 holochain_common = { path = "../../common" }
 structopt = "=0.2.15"
 tiny_http = "=0.6.2"
