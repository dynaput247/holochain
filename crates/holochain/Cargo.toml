--- conflicted
+++ resolved
@@ -8,22 +8,13 @@
 authors = ["Holochain Core Dev Team <devcore@holochain.org>"]
 
 [dependencies]
-<<<<<<< HEAD
-crossbeam-channel = "=0.3.8"
-holochain_core_types = { version = "=0.0.39-alpha4", path = "../core_types" }
-holochain_conductor_lib = { version = "=0.0.39-alpha4", path = "../conductor_lib" }
-lib3h_sodium = "=0.0.22"
-holochain_common = { version = "=0.0.39-alpha4", path = "../common" }
-holochain_locksmith = { version = "=0.0.39-alpha4", path = "../locksmith" }
-holochain_tracing = { version = "=0.0.4", git = "https://github.com/holochain/holochain-tracing.git", branch="span-stack-v2" }
-holochain_tracing_macros = { path = "../../../holochain-tracing/crates/tracing_macros" }
-=======
 holochain_core_types = { version = "=0.0.40-alpha1", path = "../core_types" }
 holochain_conductor_lib = { version = "=0.0.40-alpha1", path = "../conductor_lib" }
 lib3h_sodium = "=0.0.22"
 holochain_common = { version = "=0.0.40-alpha1", path = "../common" }
 holochain_locksmith = { version = "=0.0.40-alpha1", path = "../locksmith" }
->>>>>>> 5b8192a2
+holochain_tracing = { version = "=0.0.4", git = "https://github.com/holochain/holochain-tracing.git", branch="span-stack-v2" }
+holochain_tracing_macros = { version = "=0.0.1", git = "https://github.com/holochain/holochain-tracing.git", branch="span-stack-v2" }
 structopt = "=0.2.15"
 tiny_http = "=0.6.2"
 ws = "=0.8.0"
