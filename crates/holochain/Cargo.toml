[package]
name = "holochain"
version = "0.0.42-alpha5"
description = "holochain"
license = "GPL-3.0-only"
homepage = "https://github.com/holochain/holochain-rust"
documentation = "https://github.com/holochain/holochain-rust"
authors = ["Holochain Core Dev Team <devcore@holochain.org>"]

[dependencies]
crossbeam-channel = "=0.3.8"
holochain_core_types = { version = "=0.0.42-alpha5", path = "../core_types" }
holochain_conductor_lib = { version = "=0.0.42-alpha5", path = "../conductor_lib" }
lib3h_sodium = "=0.0.31"
holochain_common = { version = "=0.0.42-alpha5", path = "../common" }
holochain_locksmith = { version = "=0.0.42-alpha5", path = "../locksmith" }
<<<<<<< HEAD
holochain_tracing = "=0.0.13"
holochain_tracing_macros = "=0.0.13"
structopt = "=0.2.15"
tiny_http = "=0.6.2"
ws = "=0.8.0"
log = "=0.4.8"

=======
holochain_tracing_macros = "0.0.13"
structopt = "=0.2.15"
tiny_http = "=0.6.2"
ws = "=0.8.0"
newrelic="0.2"
>>>>>>> b2afc932
[target.'cfg(unix)'.dependencies]
signal-hook = "=0.1.10"<|MERGE_RESOLUTION|>--- conflicted
+++ resolved
@@ -14,20 +14,13 @@
 lib3h_sodium = "=0.0.31"
 holochain_common = { version = "=0.0.42-alpha5", path = "../common" }
 holochain_locksmith = { version = "=0.0.42-alpha5", path = "../locksmith" }
-<<<<<<< HEAD
 holochain_tracing = "=0.0.13"
 holochain_tracing_macros = "=0.0.13"
 structopt = "=0.2.15"
 tiny_http = "=0.6.2"
 ws = "=0.8.0"
 log = "=0.4.8"
+newrelic="0.2"
 
-=======
-holochain_tracing_macros = "0.0.13"
-structopt = "=0.2.15"
-tiny_http = "=0.6.2"
-ws = "=0.8.0"
-newrelic="0.2"
->>>>>>> b2afc932
 [target.'cfg(unix)'.dependencies]
 signal-hook = "=0.1.10"