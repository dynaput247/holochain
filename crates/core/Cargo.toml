[package]
name = "holochain_core"
version = "0.0.40-alpha1"
description = "holochain core"
license = "GPL-3.0-only"
homepage = "https://github.com/holochain/holochain-rust"
documentation = "https://github.com/holochain/holochain-rust"
authors = ["Holochain Core Dev Team <devcore@holochain.org>"]
edition = "2018"

[dependencies]
base64 = "=0.10.1"
serde = { version = "=1.0.89", features = ["rc"] }
serde_derive = "=1.0.89"
chrono = "=0.4.6"
serde_json = { version = "=1.0.39", features = ["preserve_order"] }
snowflake = { version = "=1.3.0", features = ["serde_support"] }
bitflags = "=1.0.4"
wasmi = "=0.4.4"
failure = "=0.1.5"
futures-preview = "=0.3.0-alpha.17"
futures-core-preview = "=0.3.0-alpha.17"
futures-channel-preview = "=0.3.0-alpha.17"
futures-executor-preview = "=0.3.0-alpha.17"
futures-io-preview = "=0.3.0-alpha.17"
futures-sink-preview = "=0.3.0-alpha.17"
futures-util-preview = "=0.3.0-alpha.17"
lazy_static = "=1.2.0"
unwrap_to = "=0.1.0"
num-traits = "=0.2.6"
num-derive = "=0.2.4"
toml = "=0.5.0"

holochain_net = { version = "=0.0.40-alpha1", path = "../net" }
holochain_wasm_utils = { version = "=0.0.40-alpha1", path = "../wasm_utils" }
holochain_common = { version = "=0.0.40-alpha1", path = "../common" }
holochain_conductor_lib_api = { version = "=0.0.40-alpha1", path = "../conductor_api" }
lib3h_protocol = "=0.0.22"
lib3h_sodium = "=0.0.22"
holochain_json_derive = "=0.0.17"
holochain_json_api = "=0.0.17"
holochain_persistence_api = "=0.0.11"
holochain_persistence_file = "=0.0.11"
holochain_persistence_mem = "=0.0.11"
<<<<<<< HEAD
holochain_core_types = { version = "=0.0.39-alpha4", path = "../core_types" }
holochain_dpki = { version = "=0.0.39-alpha4", path = "../dpki" }
holochain_locksmith = { version = "=0.0.39-alpha4", path = "../locksmith" }
holochain_metrics = { version = "=0.0.39-alpha4", path = "../metrics" }
holochain_tracing = { version = "=0.0.4", git = "https://github.com/holochain/holochain-tracing.git", branch="span-stack-v2" }
holochain_tracing_macros = { version = "=0.0.1", path = "../../../holochain-tracing/crates/tracing_macros" }
=======
holochain_core_types = { version = "=0.0.40-alpha1", path = "../core_types" }
holochain_dpki = { version = "=0.0.40-alpha1", path = "../dpki" }
holochain_locksmith = { version = "=0.0.40-alpha1", path = "../locksmith" }
holochain_metrics = { version = "=0.0.40-alpha1", path = "../metrics" }
>>>>>>> 5b8192a2

log = "=0.4.8"
holochain_logging = "=0.0.4"
boolinator = "=2.4.0"
jsonrpc-core = "14.0.1"
jsonrpc-lite = "=0.5.0"
globset = "=0.4.2"
pretty_assertions = "=0.6.1"
pin-utils = "=0.1.0-alpha.4"
clokwerk = "=0.1.0"
crossbeam-channel = "=0.3.8"
regex = "=1.1.2"
env_logger = "=0.6.1"
url = { version = "=2.1.0", features = ["serde"] }
rand = "0.7.2"
threadpool = "=1.7.1"
im = { version = "=14.0.0", features = ["serde"] }

[dev-dependencies]
wabt = "=0.7.4"
test_utils = { version = "=0.0.40-alpha1", path = "../../test_utils" }
tempfile = "=3.0.7"
holochain_persistence_lmdb = "=0.0.11"
sim1h = { version = "=0.0.40-alpha1", path = "../sim1h" }<|MERGE_RESOLUTION|>--- conflicted
+++ resolved
@@ -42,19 +42,12 @@
 holochain_persistence_api = "=0.0.11"
 holochain_persistence_file = "=0.0.11"
 holochain_persistence_mem = "=0.0.11"
-<<<<<<< HEAD
-holochain_core_types = { version = "=0.0.39-alpha4", path = "../core_types" }
-holochain_dpki = { version = "=0.0.39-alpha4", path = "../dpki" }
-holochain_locksmith = { version = "=0.0.39-alpha4", path = "../locksmith" }
-holochain_metrics = { version = "=0.0.39-alpha4", path = "../metrics" }
-holochain_tracing = { version = "=0.0.4", git = "https://github.com/holochain/holochain-tracing.git", branch="span-stack-v2" }
-holochain_tracing_macros = { version = "=0.0.1", path = "../../../holochain-tracing/crates/tracing_macros" }
-=======
 holochain_core_types = { version = "=0.0.40-alpha1", path = "../core_types" }
 holochain_dpki = { version = "=0.0.40-alpha1", path = "../dpki" }
 holochain_locksmith = { version = "=0.0.40-alpha1", path = "../locksmith" }
 holochain_metrics = { version = "=0.0.40-alpha1", path = "../metrics" }
->>>>>>> 5b8192a2
+holochain_tracing = { version = "=0.0.4", git = "https://github.com/holochain/holochain-tracing.git", branch="span-stack-v2" }
+holochain_tracing_macros = { version = "=0.0.1", git = "https://github.com/holochain/holochain-tracing.git", branch="span-stack-v2" }
 
 log = "=0.4.8"
 holochain_logging = "=0.0.4"
