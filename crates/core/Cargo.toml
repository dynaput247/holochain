[package]
name = "holochain_core"
version = "0.0.33-alpha5"
authors = ["Holochain Core Dev Team <devcore@holochain.org>"]
edition = "2018"

[dependencies]
base64 = "=0.10.1"
serde = { version = "=1.0.89", features = ["rc"] }
serde_derive = "=1.0.89"
chrono = "=0.4.6"
serde_json = { version = "=1.0.39", features = ["preserve_order"] }
snowflake = { version = "=1.3.0", features = ["serde_support"] }
bitflags = "=1.0.4"
wasmi = "=0.4.4"
failure = "=0.1.5"
futures-preview = "=0.3.0-alpha.17"
futures-core-preview = "=0.3.0-alpha.17"
futures-channel-preview = "=0.3.0-alpha.17"
futures-executor-preview = "=0.3.0-alpha.17"
futures-io-preview = "=0.3.0-alpha.17"
futures-sink-preview = "=0.3.0-alpha.17"
futures-util-preview = "=0.3.0-alpha.17"
lazy_static = "=1.2.0"
unwrap_to = "=0.1.0"
num-traits = "=0.2.6"
num-derive = "=0.2.4"
toml = "=0.5.0"
holochain_net = { path = "../net" }
holochain_wasm_utils = { version = "=0.0.33-alpha5", path = "../wasm_utils" }
holochain_common = { version = "=0.0.33-alpha5", path = "../common" }
holochain_conductor_lib_api = { path = "../conductor_api" }
lib3h_protocol = "=0.0.19"
lib3h_sodium = "=0.0.19"
holochain_json_derive = "=0.0.17"
holochain_json_api = "=0.0.17"
holochain_persistence_api = "=0.0.10"
holochain_persistence_file = "=0.0.10"
holochain_persistence_mem = "=0.0.10"
holochain_core_types = { version = "=0.0.33-alpha5", path = "../core_types" }
holochain_dpki = { version = "=0.0.33-alpha5", path = "../dpki" }
log = "=0.4.8"
holochain_logging = "=0.0.4"
boolinator = "=2.4.0"
<<<<<<< HEAD
# jsonrpc-core = { git = "https://github.com/holochain/jsonrpc", branch = "broadcaster-getter" }
jsonrpc-core = "=14.0.1"
=======
jsonrpc-core = "14.0.1"
>>>>>>> 30f0a91b
jsonrpc-lite = "=0.5.0"
globset = "=0.4.2"
pretty_assertions = "=0.6.1"
pin-utils = "=0.1.0-alpha.4"
clokwerk = "=0.1.0"
crossbeam-channel = "=0.3.8"
regex = "=1.1.2"
env_logger = "=0.6.1"
url = { version = "=2.1.0", features = ["serde"] }
rand = "0.7.2"

[dev-dependencies]
wabt = "=0.7.4"
test_utils = { path = "../../test_utils"}
tempfile = "=3.0.7"<|MERGE_RESOLUTION|>--- conflicted
+++ resolved
@@ -42,12 +42,7 @@
 log = "=0.4.8"
 holochain_logging = "=0.0.4"
 boolinator = "=2.4.0"
-<<<<<<< HEAD
-# jsonrpc-core = { git = "https://github.com/holochain/jsonrpc", branch = "broadcaster-getter" }
-jsonrpc-core = "=14.0.1"
-=======
 jsonrpc-core = "14.0.1"
->>>>>>> 30f0a91b
 jsonrpc-lite = "=0.5.0"
 globset = "=0.4.2"
 pretty_assertions = "=0.6.1"
