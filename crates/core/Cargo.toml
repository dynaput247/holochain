[package]
name = "holochain_core"
version = "0.0.34-alpha1"
authors = ["Holochain Core Dev Team <devcore@holochain.org>"]
edition = "2018"

[dependencies]
base64 = "=0.10.1"
serde = { version = "=1.0.89", features = ["rc"] }
serde_derive = "=1.0.89"
chrono = "=0.4.6"
serde_json = { version = "=1.0.39", features = ["preserve_order"] }
snowflake = { version = "=1.3.0", features = ["serde_support"] }
bitflags = "=1.0.4"
wasmi = "=0.4.4"
failure = "=0.1.5"
futures-preview = "=0.3.0-alpha.17"
futures-core-preview = "=0.3.0-alpha.17"
futures-channel-preview = "=0.3.0-alpha.17"
futures-executor-preview = "=0.3.0-alpha.17"
futures-io-preview = "=0.3.0-alpha.17"
futures-sink-preview = "=0.3.0-alpha.17"
futures-util-preview = "=0.3.0-alpha.17"
lazy_static = "=1.2.0"
unwrap_to = "=0.1.0"
num-traits = "=0.2.6"
num-derive = "=0.2.4"
toml = "=0.5.0"
holochain_net = { path = "../net" }
holochain_wasm_utils = { path = "../wasm_utils"}
holochain_common = { path = "../../common" }
holochain_conductor_lib_api = { path = "../conductor_api" }
<<<<<<< HEAD
lib3h_protocol = { path = "/home/neonphog/projects/lib3h/crates/lib3h_protocol" }
lib3h_sodium = { path = "/home/neonphog/projects/lib3h/crates/sodium" }
=======
lib3h_protocol = "=0.0.20"
lib3h_sodium = "=0.0.20"
>>>>>>> 6fd99fba
holochain_json_derive = "=0.0.17"
holochain_json_api = "=0.0.17"
holochain_persistence_api = "=0.0.10"
holochain_persistence_file = "=0.0.10"
holochain_persistence_mem = "=0.0.10"
holochain_core_types = { path = "../core_types" }
holochain_dpki = { path = "../dpki" }
log = "=0.4.8"
holochain_logging = "=0.0.4"
boolinator = "=2.4.0"
jsonrpc-core = "14.0.1"
jsonrpc-lite = "=0.5.0"
globset = "=0.4.2"
pretty_assertions = "=0.6.1"
pin-utils = "=0.1.0-alpha.4"
clokwerk = "=0.1.0"
crossbeam-channel = "=0.3.8"
regex = "=1.1.2"
env_logger = "=0.6.1"
url = { version = "=2.1.0", features = ["serde"] }
rand = "0.7.2"

[dev-dependencies]
wabt = "=0.7.4"
test_utils = { path = "../../test_utils"}
tempfile = "=3.0.7"<|MERGE_RESOLUTION|>--- conflicted
+++ resolved
@@ -30,13 +30,8 @@
 holochain_wasm_utils = { path = "../wasm_utils"}
 holochain_common = { path = "../../common" }
 holochain_conductor_lib_api = { path = "../conductor_api" }
-<<<<<<< HEAD
-lib3h_protocol = { path = "/home/neonphog/projects/lib3h/crates/lib3h_protocol" }
-lib3h_sodium = { path = "/home/neonphog/projects/lib3h/crates/sodium" }
-=======
 lib3h_protocol = "=0.0.20"
 lib3h_sodium = "=0.0.20"
->>>>>>> 6fd99fba
 holochain_json_derive = "=0.0.17"
 holochain_json_api = "=0.0.17"
 holochain_persistence_api = "=0.0.10"
