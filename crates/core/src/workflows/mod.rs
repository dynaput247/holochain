--- conflicted
+++ resolved
@@ -49,6 +49,18 @@
 ) -> Result<ValidationPackage, HolochainError> {
     let entry_header = &entry_with_header.header;
 
+    let validation_package_definition = get_validation_package_definition(entry, context.clone())
+        .and_then(|callback_result| match callback_result {
+        CallbackResult::Fail(error_string) => Err(HolochainError::ErrorGeneric(error_string)),
+        CallbackResult::ValidationPackageDefinition(def) => Ok(def),
+        CallbackResult::NotImplemented(reason) => Err(HolochainError::ErrorGeneric(format!(
+            "ValidationPackage callback not implemented for {:?} ({})",
+            entry.entry_type(),
+            reason
+        ))),
+        _ => unreachable!(),
+    })?;
+
     match validation_package_definition {
         ValidationPackageDefinition::Entry => {
             Ok(ValidationPackage::only_header(entry_header.clone()))
@@ -92,11 +104,7 @@
         CallbackResult::ValidationPackageDefinition(def) => Ok(def),
         CallbackResult::NotImplemented(reason) => Err(HolochainError::ErrorGeneric(format!(
             "ValidationPackage callback not implemented for {:?} ({})",
-<<<<<<< HEAD
-            entry.entry_type().clone(),
-=======
             entry.entry_type(),
->>>>>>> cb33c22e
             reason
         ))),
         _ => unreachable!(),
@@ -115,7 +123,6 @@
         context.clone(),
     )
     .await
-<<<<<<< HEAD
     {
         log_debug!(
             context,
@@ -164,56 +171,6 @@
     {
         log_debug!(
             context,
-=======
-    {
-        log_debug!(
-            context,
-            "validation_package:{} - Successfully built locally",
-            entry_with_header.entry.address()
-        );
-        return Ok(Some(package));
-    }
-
-    // 2. Try and get it from the author
-    log_debug!(
-        context,
-        "validation_package:{} - Could not build locally. Trying to retrieve from author",
-        entry_with_header.entry.address()
-    );
-
-    match get_validation_package(entry_with_header.header.clone(), &context).await {
-        Ok(Some(package)) => {
-            log_debug!(
-                context,
-                "validation_package:{} - Successfully retrieved from author",
-                entry_with_header.entry.address()
-            );
-            return Ok(Some(package));
-        }
-        response => log_debug!(
-            context,
-            "validation_package:{} - Direct message to author responded: {:?}",
-            entry_with_header.entry.address(),
-            response,
-        ),
-    }
-
-    // 3. Build it from the DHT (this may require many network requests (or none if full sync))
-    log_debug!(
-        context,
-        "validation_package:{} - Could not retrieve from author. Trying to build from published headers",
-        entry_with_header.entry.address()
-    );
-    if let Ok(package) = try_make_validation_package_dht(
-        &entry_with_header,
-        &validation_package_definition,
-        context.clone(),
-    )
-    .await
-    {
-        log_debug!(
-            context,
->>>>>>> cb33c22e
             "validation_package:{} - Successfully built from published headers",
             entry_with_header.entry.address()
         );
