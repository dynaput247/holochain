use crate::{
    action::{Action, ActionWrapper},
    consistency::ConsistencyModel,
    context::{ActionReceiver, ActionSender, Context},
    dht::actions::{
        queue_holding_workflow::queue_holding_workflow,
        remove_queued_holding_workflow::remove_queued_holding_workflow,
    },
    network,
    persister::Persister,
    scheduled_jobs,
    signal::Signal,
    state::{State, StateWrapper},
    workflows::{application, run_holding_workflow},
};
#[cfg(test)]
use crate::{
    network::actions::initialize_network::initialize_network_with_spoofed_dna,
    nucleus::actions::initialize::initialize_chain,
};
use clokwerk::{ScheduleHandle, Scheduler, TimeUnits};
use crossbeam_channel::{unbounded, Receiver, Sender};
use holochain_core_types::{
    dna::Dna,
    error::{HcResult, HolochainError},
};
use holochain_locksmith::RwLock;
#[cfg(test)]
use holochain_persistence_api::cas::content::Address;
use holochain_tracing::{self as ht, channel::lax_send_wrapped};
use snowflake::ProcessUniqueId;
use std::{
    sync::{
        atomic::Ordering::{self, Relaxed},
        Arc,
    },
    thread,
    time::{Duration, Instant},
};

pub const RECV_DEFAULT_TIMEOUT_MS: Duration = Duration::from_millis(10000);
pub const RETRY_VALIDATION_DURATION_MIN: Duration = Duration::from_millis(500);
pub const RETRY_VALIDATION_DURATION_MAX: Duration = Duration::from_secs(60 * 60);

/// Object representing a Holochain instance, i.e. a running holochain (DNA + DHT + source-chain)
/// Holds the Event loop and processes it with the redux pattern.
#[derive(Clone)]
pub struct Instance {
    /// The object holding the state. Actions go through the store sequentially.
    state: Arc<RwLock<StateWrapper>>,
    action_channel: Option<ActionSender>,
    observer_channel: Option<Sender<Observer>>,
    scheduler_handle: Option<Arc<ScheduleHandle>>,
    persister: Option<Arc<RwLock<dyn Persister>>>,
    consistency_model: ConsistencyModel,
    kill_switch: Option<Sender<()>>,
    kill_switch_holding: Option<Sender<()>>,
}

/// State Observer that executes a closure everytime the State changes.
pub struct Observer {
    pub ticker: Sender<()>,
}

pub static DISPATCH_WITHOUT_CHANNELS: &str = "dispatch called without channels open";

#[autotrace]
impl Instance {
    /// This is initializing and starting the redux action loop and adding channels to dispatch
    /// actions and observers to the context
    pub(in crate::instance) fn inner_setup(&mut self, context: Arc<Context>) -> Arc<Context> {
        let (rx_action, rx_observer) = self.initialize_channels();
        let context = self.initialize_context(context);
        let mut scheduler = Scheduler::new();
        scheduler
            .every(10.seconds())
            .run(scheduled_jobs::create_state_dump_callback(context.clone()));
        scheduler
            .every(1.second())
            .run(scheduled_jobs::create_timeout_callback(context.clone()));
        scheduler
            .every(30.seconds())
            .run(scheduled_jobs::create_state_pruning_callback(
                context.clone(),
            ));
        self.scheduler_handle = Some(Arc::new(scheduler.watch_thread(Duration::from_millis(10))));

        self.persister = Some(context.persister.clone());

        self.start_action_loop(context.clone(), rx_action, rx_observer);
        self.start_holding_loop(context.clone());

        context
    }

    /// This is calling inner_setup and running the initialization workflow which makes sure that
    /// the chain gets initialized if dna is Some.
    /// If dna is None it is assumed the chain is already initialized, i.e. we are loading a chain.
    pub fn initialize(
        &mut self,
        dna: Option<Dna>,
        context: Arc<Context>,
    ) -> HcResult<Arc<Context>> {
        let context = self.inner_setup(context);
        context.block_on(application::initialize(self, dna, context.clone()))
    }

    /// This function is only needed in tests to create integration tests in which an instance
    /// tries to publish invalid entries.
    /// The DNA needs to be spoofed then so that we can emulate a hacked node that does not
    /// run the right validation checks locally but actually commits and publishes invalid data.
    #[cfg(test)]
    pub fn initialize_with_spoofed_dna(
        &mut self,
        dna: Dna,
        spoofed_dna_address: Address,
        context: Arc<Context>,
    ) -> HcResult<Arc<Context>> {
        let context = self.inner_setup(context);
        context.block_on(async {
            initialize_chain(dna.clone(), &context).await?;
            initialize_network_with_spoofed_dna(spoofed_dna_address, &context).await
        })?;
        Ok(context)
    }

    /// Only needed in tests to check that the initialization (and other workflows) fail
    /// with the right error message if no DNA is present.
    #[cfg(test)]
    pub fn initialize_without_dna(&mut self, context: Arc<Context>) -> Arc<Context> {
        self.inner_setup(context)
    }

    // @NB: these three getters smell bad because previously Instance and Context had SyncSenders
    // rather than Option<SyncSenders>, but these would be initialized by default to broken channels
    // which would panic if `send` was called upon them. These `expect`s just bring more visibility to
    // that potential failure mode.
    // @see https://github.com/holochain/holochain-rust/issues/739
    fn action_channel(&self) -> &ActionSender {
        self.action_channel
            .as_ref()
            .expect("Action channel not initialized")
    }

    pub fn observer_channel(&self) -> &Sender<Observer> {
        self.observer_channel
            .as_ref()
            .expect("Observer channel not initialized")
    }

    /// Stack an Action in the Event Queue
    ///
    /// # Panics
    ///
    /// Panics if called before `start_action_loop`.
    pub fn dispatch(&mut self, action_wrapper: ActionWrapper) {
        dispatch_action(self.action_channel(), action_wrapper)
    }

    /// Returns recievers for actions and observers that get added to this instance
    fn initialize_channels(&mut self) -> (ActionReceiver, Receiver<Observer>) {
        let (tx_action, rx_action) = unbounded::<ht::SpanWrap<ActionWrapper>>();
        let (tx_observer, rx_observer) = unbounded::<Observer>();
        self.action_channel = Some(tx_action.into());
        self.observer_channel = Some(tx_observer);

        (rx_action, rx_observer)
    }

    pub fn initialize_context(&self, context: Arc<Context>) -> Arc<Context> {
        let mut sub_context = (*context).clone();
        sub_context.set_state(self.state.clone());
        sub_context.action_channel = self.action_channel.clone();
        sub_context.observer_channel = self.observer_channel.clone();
        Arc::new(sub_context)
    }

    /// Start the Event Loop on a separate thread
    pub fn start_action_loop(
        &mut self,
        context: Arc<Context>,
        rx_action: ActionReceiver,
        rx_observer: Receiver<Observer>,
    ) {
        self.stop_action_loop();

        let mut sync_self = self.clone();
        let sub_context = self.initialize_context(context);

        let (kill_sender, kill_receiver) = crossbeam_channel::unbounded();
        self.kill_switch = Some(kill_sender);
        let instance_is_alive = sub_context.instance_is_alive.clone();
        instance_is_alive.store(true, Ordering::Relaxed);

        let _ = thread::Builder::new()
            .name(format!(
                "action_loop/{}",
                ProcessUniqueId::new().to_string()
            ))
            .spawn(move || {
                let mut state_observers: Vec<Observer> = Vec::new();
                let mut unprocessed_action: Option<ht::SpanWrap<ActionWrapper>> = None;
                while kill_receiver.try_recv().is_err() {
                    // TODO: I changed a clone() to a take() because I couldn't see how this would work otherwise. Was it right??
                    if let Some(action_wrapper) = unprocessed_action.take().or_else(|| rx_action.recv_timeout(Duration::from_secs(1)).ok()) {
                        // Add new observers
                        state_observers.extend(rx_observer.try_iter());
                        let action = action_wrapper.action();
                        // Ping can happen often, and should be as lightweight as possible
                        let should_process = *action != Action::Ping;
                        if should_process {
                            match sync_self.process_action(&action_wrapper, &sub_context) {
                                Ok(()) => {
                                    let tag = ht::Tag::new("action", format!("{:?}", action));
                                    let _guard = action_wrapper.follower_(&sub_context.tracer, "action_loop thread", |s| s.tag(tag).start()).map(|span| {

                                        ht::push_span(span)
                                    });
                                    sync_self.emit_signals(&sub_context, &action_wrapper);
                                    // Tick all observers and remove those that have lost their receiving part
                                    state_observers= state_observers
                                        .into_iter()
                                        .filter(|observer| observer.ticker.send(()).is_ok())
                                        .collect();
                                },
                                Err(HolochainError::Timeout) => {
                                    warn!("Instance::process_action() couldn't get lock on state. Trying again next loop.");
                                    unprocessed_action = Some(action_wrapper);
                                },
                                Err(e) => {
                                    error!("Instance::process_action() returned unexpected error: {:?}", e);
                                    unprocessed_action = Some(action_wrapper);
                                }
                            };

                        }
                    }
                }
                instance_is_alive.store(false, Relaxed);
            });
    }

    pub fn stop_action_loop(&self) {
        if let Some(ref kill_switch) = self.kill_switch {
            let _ = kill_switch.send(());
        }
        if let Some(ref kill_switch) = self.kill_switch_holding {
            let _ = kill_switch.send(());
        }
    }

    /// Calls the reducers for an action and calls the observers with the new state
    /// returns the new vector of observers
    pub(crate) fn process_action(
        &self,
        action_wrapper: &ActionWrapper,
        context: &Arc<Context>,
    ) -> Result<(), HolochainError> {
        context.redux_wants_write.store(true, Relaxed);
        // Mutate state
        {
            let new_state: StateWrapper;

            // Get write lock
            let mut state = self
                .state
                .try_write_until(Instant::now().checked_add(Duration::from_secs(10)).unwrap())
                .ok_or_else(|| HolochainError::Timeout)?;

            new_state = state.reduce(action_wrapper.clone());

            // Change the state
            *state = new_state;

            if let Err(e) = self.save(&state) {
                log_error!(
                    context,
                    "instance/process_action: could not save state: {:?}",
                    e
                );
            } else {
                log_trace!(
                    context,
                    "reduce/process_actions: reducing {:?}",
                    action_wrapper
                );
            }
        }

        context.redux_wants_write.store(false, Relaxed);

        Ok(())
    }

    fn start_holding_loop(&mut self, context: Arc<Context>) {
        let (kill_sender, kill_receiver) = crossbeam_channel::unbounded();
        self.kill_switch_holding = Some(kill_sender);
        thread::Builder::new()
            .name(format!(
                "holding_loop/{}",
                ProcessUniqueId::new().to_string()
            ))
            .spawn(move || {
                while kill_receiver.try_recv().is_err() {
                    log_trace!(context, "Checking holding queue...");
                    loop {
                        // TODO: TRACING: it would be ideal to be able to associate a tracing Span with each queued holding workflow.
                        // To do this, we'd need to store a Span in each item of the DhtStore::queued_holding_workflows.
                        // However, Span is not Clone, and the entire DhtStore needs to be Cloned.
                        // So, the span has to be cut short here until we stop cloning the state.

                        let dht_store = context
                            .state()
                            .expect("Couldn't get state in run_pending_validations")
                            .dht();
                        let maybe_holding_workflow = dht_store.next_queued_holding_workflow();
                        if let Some((pending, maybe_delay)) = maybe_holding_workflow {
                            log_debug!(context, "Found queued validation: {:?}", pending);
                            // NB: If for whatever reason we pop_next_holding_workflow anywhere else other than here,
                            // we can run into a race condition.
                            context.block_on(remove_queued_holding_workflow(
                                pending.clone(),
                                context.clone(),
                            ));

                            let c = context.clone();
                            let pending = pending.clone();

                            let closure = async move || {
                                match run_holding_workflow(pending.clone(), c.clone()).await {
                                    // If we couldn't run the validation due to unresolved dependencies,
                                    // we have to re-add this entry at the end of the queue:
                                    Err(HolochainError::ValidationPending) => {
                                        // And with a delay so we are not trying to re-validate many times per second.
                                        let mut delay = maybe_delay
                                            .map(|old_delay| {
                                                // Exponential back-off:
                                                // If this was delayed before we double the delay.
                                                old_delay * 2
                                            })
                                            .unwrap_or(RETRY_VALIDATION_DURATION_MIN);

                                        // Cap delay with max duration
                                        if delay > RETRY_VALIDATION_DURATION_MAX {
                                            delay = RETRY_VALIDATION_DURATION_MAX
                                        }

                                        queue_holding_workflow(
                                            Arc::new(pending.same()),
                                            Some(delay),
                                            c.clone(),
                                        )
                                        .await
                                    }
                                    Err(e) => log_error!(
                                        c,
                                        "Error running holding workflow for {:?}: {:?}",
                                        pending,
                                        e,
                                    ),
                                    Ok(()) => log_info!(c, "Successfully processed: {:?}", pending),
                                }
                            };
                            let future = closure();
                            context.spawn_task(future);
                        } else {
                            break;
                        }
                    }
                    std::thread::sleep(Duration::from_millis(10));
                }
            })
            .expect("Could not spawn holding thread");
    }

    pub(crate) fn emit_signals(&mut self, context: &Context, action_wrapper: &ActionWrapper) {
        if let Some(tx) = context.signal_tx() {
            // @TODO: if needed for performance, could add a filter predicate here
            // to prevent emitting too many unneeded signals
            let trace_signal = Signal::Trace(action_wrapper.clone());
            tx.send(trace_signal).unwrap_or_else(|e| {
                log_warn!(
                    context,
                    "reduce: Signal channel is closed! No signals can be sent ({:?}).",
                    e
                );
            });

            if let Some(signal) = self
                .consistency_model
                .process_action(action_wrapper.action())
            {
                tx.send(Signal::Consistency(signal.into()))
                    .unwrap_or_else(|e| {
                        log_warn!(
                            context,
                            "reduce: Signal channel is closed! No signals can be sent ({:?}).",
                            e
                        );
                    });
            }
        }
    }

    /// Creates a new Instance with no channels set up.
    pub fn new(context: Arc<Context>) -> Self {
        Instance {
            state: Arc::new(RwLock::new(StateWrapper::new(context.clone()))),
            action_channel: None,
            observer_channel: None,
            scheduler_handle: None,
            persister: None,
            consistency_model: ConsistencyModel::new(context),
            kill_switch: None,
            kill_switch_holding: None,
        }
    }

    pub fn from_state(state: State, context: Arc<Context>) -> Self {
        Instance {
            state: Arc::new(RwLock::new(StateWrapper::from(state))),
            action_channel: None,
            observer_channel: None,
            scheduler_handle: None,
            persister: None,
            consistency_model: ConsistencyModel::new(context),
            kill_switch: None,
            kill_switch_holding: None,
        }
    }

    pub fn state(&self) -> StateWrapper {
        self.state
            .read()
            .expect("owners of the state RwLock shouldn't panic")
            .clone()
    }

    pub fn save(&self, state: &StateWrapper) -> HcResult<()> {
        self.persister
            .as_ref()
            .ok_or_else(|| HolochainError::new("Instance::save() called without persister set."))?
            .try_write()
            .ok_or_else(|| HolochainError::new("Could not get lock on persister"))?
            .save(&state)
    }

    #[allow(clippy::needless_lifetimes)]
    #[no_autotrace]
    pub async fn shutdown_network(&self) -> HcResult<()> {
        network::actions::shutdown::shutdown(
            self.state.clone(),
            self.action_channel.as_ref().unwrap(),
        )
        .await
    }
}

impl Drop for Instance {
    fn drop(&mut self) {
        // TODO: this is already performed in Holochain::stop explicitly,
        // can we get rid of one or the other?
        let _ = self.shutdown_network();
        self.stop_action_loop();
        self.state.write().unwrap().drop_inner_state();
    }
}

/*impl Default for Instance {
    fn default(context:Context) -> Self {
        Self::new(context)
    }
}*/

/// Send Action to the Event Queue
///
/// # Panics
///
/// Panics if the channels passed are disconnected.
pub fn dispatch_action(action_channel: &ActionSender, action_wrapper: ActionWrapper) {
    lax_send_wrapped(action_channel.clone(), action_wrapper, "dispatch_action");
}

#[cfg(test)]
pub mod tests {
    use self::tempfile::tempdir;
    use super::*;
    use crate::{
        action::{tests::test_action_wrapper_commit, Action, ActionWrapper},
        agent::{
            chain_store::ChainStore,
            state::{AgentActionResponse, AgentState},
        },
        context::{test_memory_network_config, Context},
        logger::{test_logger, TestLogger},
    };
    use holochain_core_types::{
        agent::AgentId,
        chain_header::test_chain_header,
        dna::{zome::Zome, Dna},
        entry::{entry_type::EntryType, test_entry},
    };
    use holochain_locksmith::{Mutex, RwLock};
    use holochain_persistence_api::cas::content::AddressableContent;
    use holochain_persistence_file::{cas::file::FilesystemStorage, eav::file::EavFileStorage};
    use tempfile;
    use test_utils;

    use crate::persister::SimplePersister;

    use std::{sync::Arc, thread::sleep, time::Duration};

    use test_utils::mock_signing::registered_test_agent;

    use crate::nucleus::state::NucleusStatus;
    use holochain_core_types::entry::Entry;
    use holochain_json_api::json::JsonString;
    use holochain_persistence_lmdb::{cas::lmdb::LmdbStorage, eav::lmdb::EavLmdbStorage};
    use holochain_persistence_mem::{cas::memory::MemoryStorage, eav::memory::EavMemoryStorage};

    /// create a test context and TestLogger pair so we can use the logger in assertions
    #[cfg_attr(tarpaulin, skip)]
    pub fn test_context_and_logger(
        agent_name: &str,
        network_name: Option<&str>,
    ) -> (Arc<Context>, Arc<Mutex<TestLogger>>) {
        test_context_and_logger_with_in_memory_network(agent_name, network_name)
    }

    /// create a test context and TestLogger pair so we can use the logger in assertions
    #[cfg_attr(tarpaulin, skip)]
    pub fn test_context_and_logger_with_in_memory_network(
        agent_name: &str,
        network_name: Option<&str>,
    ) -> (Arc<Context>, Arc<Mutex<TestLogger>>) {
        let agent = registered_test_agent(agent_name);
        let content_storage = Arc::new(RwLock::new(MemoryStorage::new()));
        let meta_storage = Arc::new(RwLock::new(EavMemoryStorage::new()));
        let logger = test_logger();
        (
            Arc::new(Context::new(
                "Test-context-and-logger-instance",
                agent,
                Arc::new(RwLock::new(SimplePersister::new(content_storage.clone()))),
                content_storage.clone(),
                content_storage.clone(),
                meta_storage,
                test_memory_network_config(network_name),
                None,
                None,
                false,
<<<<<<< HEAD
                Arc::new(RwLock::new(
                    holochain_metrics::DefaultMetricPublisher::default(),
                )),
                Arc::new(ht::null_tracer()),
=======
                holochain_metrics::config::MetricPublisherConfig::default()
                    .create_metric_publisher(),
>>>>>>> a3b0e745
            )),
            logger,
        )
    }

    /// create a test context
    #[cfg_attr(tarpaulin, skip)]
    pub fn test_context(agent_name: &str, network_name: Option<&str>) -> Arc<Context> {
        let (context, _) = test_context_and_logger(agent_name, network_name);
        context
    }

    #[cfg_attr(tarpaulin, skip)]
    pub fn test_context_with_memory_network(
        agent_name: &str,
        network_name: Option<&str>,
    ) -> Arc<Context> {
        let (context, _) = test_context_and_logger_with_in_memory_network(agent_name, network_name);
        context
    }

    /// create a test context
    #[cfg_attr(tarpaulin, skip)]
    pub fn test_context_with_channels(
        agent_name: &str,
        action_channel: &ActionSender,
        observer_channel: &Sender<Observer>,
        network_name: Option<&str>,
    ) -> Arc<Context> {
        let agent = AgentId::generate_fake(agent_name);
        let file_storage = Arc::new(RwLock::new(
            FilesystemStorage::new(tempdir().unwrap().path().to_str().unwrap()).unwrap(),
        ));
        Arc::new(
            Context::new_with_channels(
                "Test-context-with-channels-instance",
                agent,
                Arc::new(RwLock::new(SimplePersister::new(file_storage.clone()))),
                Some(action_channel.clone()),
                None,
                Some(observer_channel.clone()),
                file_storage.clone(),
                Arc::new(RwLock::new(
                    EavFileStorage::new(tempdir().unwrap().path().to_str().unwrap().to_string())
                        .unwrap(),
                )),
                // TODO should bootstrap nodes be set here?
                test_memory_network_config(network_name),
                false,
                Arc::new(RwLock::new(
                    holochain_metrics::DefaultMetricPublisher::default(),
                )),
                Arc::new(ht::null_tracer()),
            )
            .unwrap(),
        )
    }

    #[cfg_attr(tarpaulin, skip)]
    pub fn test_context_with_state(network_name: Option<&str>) -> Arc<Context> {
        let file_storage = Arc::new(RwLock::new(
            FilesystemStorage::new(tempdir().unwrap().path().to_str().unwrap()).unwrap(),
        ));
        let mut context = Context::new(
            "test-context-with-state-instance",
            registered_test_agent("Florence"),
            Arc::new(RwLock::new(SimplePersister::new(file_storage.clone()))),
            file_storage.clone(),
            file_storage.clone(),
            Arc::new(RwLock::new(
                EavFileStorage::new(tempdir().unwrap().path().to_str().unwrap().to_string())
                    .unwrap(),
            )),
            // TODO BLOCKER should bootstrap nodes be set here?
            test_memory_network_config(network_name),
            None,
            None,
            false,
            Arc::new(RwLock::new(
                holochain_metrics::DefaultMetricPublisher::default(),
            )),
            Arc::new(ht::null_tracer()),
        );
        let global_state = Arc::new(RwLock::new(StateWrapper::new(Arc::new(context.clone()))));
        context.set_state(global_state.clone());
        Arc::new(context)
    }

    #[cfg_attr(tarpaulin, skip)]
    pub fn test_context_with_agent_state(network_name: Option<&str>) -> Arc<Context> {
        let file_system =
            FilesystemStorage::new(tempdir().unwrap().path().to_str().unwrap()).unwrap();
        let cas = Arc::new(RwLock::new(file_system.clone()));
        let mut context = Context::new(
            "test-context-with-agent-state-instance",
            registered_test_agent("Florence"),
            Arc::new(RwLock::new(SimplePersister::new(cas.clone()))),
            cas.clone(),
            cas.clone(),
            Arc::new(RwLock::new(
                EavFileStorage::new(tempdir().unwrap().path().to_str().unwrap().to_string())
                    .unwrap(),
            )),
            // TODO BLOCKER should bootstrap nodes be set here?
            test_memory_network_config(network_name),
            None,
            None,
            false,
            Arc::new(RwLock::new(
                holochain_metrics::DefaultMetricPublisher::default(),
            )),
            Arc::new(ht::null_tracer()),
        );
        let chain_store = ChainStore::new(cas.clone());
        let chain_header = test_chain_header();
        let agent_state = AgentState::new_with_top_chain_header(
            chain_store,
            Some(chain_header),
            context.agent_id.address(),
        );
        let state = StateWrapper::new_with_agent(Arc::new(context.clone()), agent_state);
        let global_state = Arc::new(RwLock::new(state));
        context.set_state(global_state.clone());
        Arc::new(context)
    }

    #[cfg_attr(tarpaulin, skip)]
    pub fn test_instance(dna: Dna, network_name: Option<&str>) -> Result<Instance, String> {
        test_instance_and_context(dna, network_name).map(|tuple| tuple.0)
    }

    /// create a canonical test instance
    #[cfg_attr(tarpaulin, skip)]
    pub fn test_instance_and_context(
        dna: Dna,
        network_name: Option<&str>,
    ) -> Result<(Instance, Arc<Context>), String> {
        test_instance_and_context_by_name(dna, "jane", network_name)
    }

    #[cfg_attr(tarpaulin, skip)]
    pub fn test_instance_and_context_by_name(
        dna: Dna,
        name: &str,
        network_name: Option<&str>,
    ) -> Result<(Instance, Arc<Context>), String> {
        test_instance_and_context_with_memory_network_nodes(dna, name, network_name)
    }

    /// create a test instance
    #[cfg_attr(tarpaulin, skip)]
    pub fn test_instance_and_context_with_memory_network_nodes(
        dna: Dna,
        name: &str,
        network_name: Option<&str>,
    ) -> Result<(Instance, Arc<Context>), String> {
        // Create instance and plug in our DNA
        let context = test_context_with_memory_network(name, network_name);
        let mut instance = Instance::new(context.clone());
        let context = instance.initialize(Some(dna.clone()), context.clone())?;

        assert_eq!(instance.state().nucleus().dna(), Some(dna.clone()));
        assert!(instance.state().nucleus().has_initialized());

        // fair warning... use test_instance_blank() if you want a minimal instance
        assert!(
            !dna.zomes.clone().is_empty(),
            "Empty zomes = No init = infinite loops below!"
        );

        loop {
            if let NucleusStatus::Initialized(_) = instance.state().nucleus().status {
                break;
            } else {
                println!("Waiting for initialized status");
                sleep(Duration::from_millis(10))
            }
        }

        assert!(instance
            .state()
            .agent()
            .iter_chain()
            .any(|header| *header.entry_type() == EntryType::Dna));

        assert!(instance
            .state()
            .agent()
            .iter_chain()
            .any(|header| *header.entry_type() == EntryType::AgentId));

        Ok((instance, context))
    }

    /// create a test instance with a blank DNA
    #[cfg_attr(tarpaulin, skip)]
    pub fn test_instance_blank() -> Instance {
        let mut dna = Dna::new();
        dna.zomes.insert("".to_string(), Zome::empty());
        dna.uuid = "2297b5bc-ef75-4702-8e15-66e0545f3482".into();
        test_instance(dna, None).expect("Blank instance could not be initialized!")
    }

    #[test]
    /// This tests calling `process_action`
    /// with an action that dispatches no new ones.
    /// It tests that the desired effects do happen
    /// to the state and that no observers or actions
    /// are sent on the passed channels.
    pub fn can_process_action() {
        let netname = Some("can_process_action");
        let mut instance = Instance::new(test_context("jason", netname));
        let context = instance.initialize_context(test_context("jane", netname));
        let (rx_action, rx_observer) = instance.initialize_channels();

        let action_wrapper = test_action_wrapper_commit();
        instance
            .process_action(&action_wrapper, &context)
            .expect("process_action should run without error");

        let rx_action_is_empty = match rx_action.try_recv() {
            Err(crossbeam_channel::TryRecvError::Empty) => true,
            _ => false,
        };
        assert!(rx_action_is_empty);

        let rx_observer_is_empty = match rx_observer.try_recv() {
            Err(crossbeam_channel::TryRecvError::Empty) => true,
            _ => false,
        };
        assert!(rx_observer_is_empty);

        // Borrow the state lock
        let state = instance.state();
        // Clone the agent Arc
        let actions = state.agent().actions();
        let response = actions
            .get(&action_wrapper)
            .expect("action and reponse should be added after Get action dispatch");

        assert_eq!(
            response.response(),
            &AgentActionResponse::Commit(Ok(test_entry().address()))
        );
    }

    #[test]
    /// tests that an unimplemented init allows the nucleus to initialize
    /// @TODO is this right? should return unimplemented?
    /// @see https://github.com/holochain/holochain-rust/issues/97
    fn test_missing_init() {
        let dna = test_utils::create_test_dna_with_wat("test_zome", None);

        let instance = test_instance(dna, None);

        assert!(instance.is_ok());
        let instance = instance.unwrap();
        assert!(instance.state().nucleus().has_initialized());
    }

    #[test]
    /// tests that a valid init allows the nucleus to initialize
    fn test_init_ok() {
        let dna = test_utils::create_test_dna_with_wat(
            "test_zome",
            Some(
                r#"
            (module
                (memory (;0;) 1)
                (func (export "init") (param $p0 i64) (result i64)
                    i64.const 0
                )
                (data (i32.const 0)
                    ""
                )
                (export "memory" (memory 0))
            )
        "#,
            ),
        );

        let maybe_instance = test_instance(dna, Some("test_init_ok"));
        assert!(maybe_instance.is_ok());

        let instance = maybe_instance.unwrap();
        assert!(instance.state().nucleus().has_initialized());
    }

    #[test]
    /// tests that a failed init prevents the nucleus from initializing
    fn test_init_err() {
        let dna = test_utils::create_test_dna_with_wat(
            "test_zome",
            Some(
                r#"
            (module
                (memory (;0;) 1)
                (func (export "init") (param $p0 i64) (result i64)
                    i64.const 9
                )
                (data (i32.const 0)
                    "1337.0"
                )
                (export "memory" (memory 0))
            )
        "#,
            ),
        );

        let instance = test_instance(dna, None);
        assert!(instance.is_err());
        assert_eq!(
            instance.err().unwrap(),
            String::from(
                "At least one zome init returned error: [(\"test_zome\", \"\\\"Init\\\"\")]"
            )
        );
    }

    /// Committing a DnaEntry to source chain should work
    #[test]
    fn can_commit_dna() {
        let netname = Some("can_commit_dna");
        // Create Context, Agent, Dna, and Commit AgentIdEntry Action
        let context = test_context("alex", netname);
        let dna = test_utils::create_test_dna_with_wat("test_zome", None);
        let dna_entry = Entry::Dna(Box::new(dna));
        let commit_action = ActionWrapper::new(Action::Commit((dna_entry.clone(), None, vec![])));

        // Set up instance and process the action
        let instance = Instance::new(test_context("jason", netname));
        let context = instance.initialize_context(context);
        instance
            .process_action(&commit_action, &context)
            .expect("process_action should run without error");

        // Check if AgentIdEntry is found
        assert!(instance
            .state()
            .agent()
            .iter_chain()
            .any(|header| *header.entry_address() == dna_entry.address()))
    }

    /// Committing an AgentIdEntry to source chain should work
    #[test]
    fn can_commit_agent() {
        let netname = Some("can_commit_agent");
        // Create Context, Agent and Commit AgentIdEntry Action
        let context = test_context("alex", netname);
        let agent_entry = Entry::AgentId(context.agent_id.clone());
        let commit_agent_action =
            ActionWrapper::new(Action::Commit((agent_entry.clone(), None, vec![])));

        // Set up instance and process the action
        let instance = Instance::new(context.clone());
        let context = instance.initialize_context(context);
        instance
            .process_action(&commit_agent_action, &context)
            .expect("process_action should run without error");

        assert!(instance
            .state()
            .agent()
            .iter_chain()
            .any(|header| *header.entry_address() == agent_entry.address()))
    }

    /// create a test context using LMDB storage
    fn test_context_lmdb(
        agent_name: &str,
        network_name: Option<&str>,
        cas_initial_mmap: Option<usize>,
    ) -> (Arc<Context>, Arc<Mutex<TestLogger>>) {
        let agent = registered_test_agent(agent_name);

        let cas_dir = tempdir().expect("Could not create a tempdir for CAS testing");
        let eav_dir = tempdir().expect("Could not create a tempdir for CAS testing");

        let content_storage = Arc::new(RwLock::new(LmdbStorage::new(
            cas_dir.path(),
            cas_initial_mmap,
        )));
        let meta_storage = Arc::new(RwLock::new(EavLmdbStorage::new(eav_dir.path(), None)));
        let logger = test_logger();
        (
            Arc::new(Context::new(
                "Test-context-lmdb",
                agent,
                Arc::new(RwLock::new(SimplePersister::new(content_storage.clone()))),
                content_storage.clone(),
                content_storage.clone(),
                meta_storage,
                test_memory_network_config(network_name),
                None,
                None,
                false,
                Arc::new(RwLock::new(
                    holochain_metrics::DefaultMetricPublisher::default(),
                )),
                Arc::new(ht::null_tracer()),
            )),
            logger,
        )
    }

    #[test]
    fn lmdb_large_entry_test() {
        let megabytes = 1024 * 1024;
        let initial_mmap_size = 1 * megabytes;
        let (context, _) =
            test_context_lmdb("alice", Some("lmdb_stress_test"), Some(initial_mmap_size));

        // Set up instance
        let instance = Instance::new(context.clone());
        let context = instance.initialize_context(context);

        fn test_entry(i: u32, reps: usize) -> Entry {
            let data: String = std::iter::repeat(format!("{}", i)).take(reps).collect();
            Entry::App("test-entry".into(), JsonString::from_json(&data))
        }

        // write an entry larger than the initial mmap
        let entry = test_entry(0, 3 * initial_mmap_size);
        let commit_agent_action = ActionWrapper::new(Action::Commit((entry.clone(), None, vec![])));

        instance
            .process_action(&commit_agent_action, &context)
            .unwrap();

        // ensure it was added
        let dht = context.dht_storage.read().unwrap();
        assert!(dht.contains(&entry.address()).unwrap());
    }
}<|MERGE_RESOLUTION|>--- conflicted
+++ resolved
@@ -549,15 +549,9 @@
                 None,
                 None,
                 false,
-<<<<<<< HEAD
-                Arc::new(RwLock::new(
-                    holochain_metrics::DefaultMetricPublisher::default(),
-                )),
+                holochain_metrics::config::MetricPublisherConfig::default()
+                .create_metric_publisher(),
                 Arc::new(ht::null_tracer()),
-=======
-                holochain_metrics::config::MetricPublisherConfig::default()
-                    .create_metric_publisher(),
->>>>>>> a3b0e745
             )),
             logger,
         )
