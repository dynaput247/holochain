use crate::{
    action::QueryKey,
    context::Context,
<<<<<<< HEAD
    dht::{aspect_map::AspectMapBare, pending_validations::PendingValidation},
    network::direct_message::DirectMessage,
    nucleus::ZomeFnCall,
=======
    dht::pending_validations::PendingValidation,
    network::direct_message::DirectMessage,
    nucleus::{ZomeFnCall, ZomeFnCallState},
>>>>>>> 2ca4df14
};
use holochain_core_types::{chain_header::ChainHeader, entry::Entry, error::HolochainError};
use holochain_json_api::json::JsonString;
use holochain_persistence_api::cas::content::{Address, AddressableContent};
use std::{
    collections::VecDeque,
    convert::TryInto,
    sync::Arc,
    time::{Duration, SystemTime},
};

#[derive(Serialize)]
pub struct StateDump {
    pub queued_calls: Vec<ZomeFnCall>,
    pub running_calls: Vec<(ZomeFnCall, Option<ZomeFnCallState>)>,
    pub call_results: Vec<(ZomeFnCall, Result<JsonString, HolochainError>)>,
    pub query_flows: Vec<QueryKey>,
    pub validation_package_flows: Vec<Address>,
    pub direct_message_flows: Vec<(String, DirectMessage)>,
    pub queued_holding_workflows: VecDeque<(PendingValidation, Option<(SystemTime, Duration)>)>,
    pub held_aspects: AspectMapBare,
    pub source_chain: Vec<ChainHeader>,
}

impl From<Arc<Context>> for StateDump {
    fn from(context: Arc<Context>) -> StateDump {
        let (agent, nucleus, network, dht) = {
            let state_lock = context.state().expect("No state?!");
            (
                (*state_lock.agent()).clone(),
                (*state_lock.nucleus()).clone(),
                (*state_lock.network()).clone(),
                (*state_lock.dht()).clone(),
            )
        };

        let source_chain: Vec<ChainHeader> = agent.iter_chain().collect();
        let source_chain: Vec<ChainHeader> = source_chain.into_iter().rev().collect();

        let queued_calls: Vec<ZomeFnCall> = nucleus.queued_zome_calls.into_iter().collect();
        let invocations = nucleus.hdk_function_calls;
        let running_calls: Vec<(ZomeFnCall, Option<ZomeFnCallState>)> = nucleus
            .running_zome_calls
            .into_iter()
            .map(|call| {
                let state = invocations.get(&call).cloned();
                (call, state)
            })
            .collect();
        let call_results: Vec<(ZomeFnCall, Result<_, _>)> =
            nucleus.zome_call_results.into_iter().collect();

        let query_flows: Vec<QueryKey> = network
            .get_query_results
            //using iter so that we don't copy this again and again if it is a scheduled job that runs everytime
            //it might be slow if copied
            .iter()
            .filter(|(_, result)| result.is_none())
            .map(|(key, _)| key.clone())
            .collect();

        let validation_package_flows: Vec<Address> = network
            .get_validation_package_results
            .into_iter()
            .filter(|(_, result)| result.is_none())
            .map(|(address, _)| address)
            .collect();

        let direct_message_flows: Vec<(String, DirectMessage)> = network
            .direct_message_connections
            .into_iter()
            .map(|(s, dm)| (s.clone(), dm.clone()))
            .collect();

        let queued_holding_workflows = dht.queued_holding_workflows().clone();

        let held_aspects = dht.get_holding_map().bare().clone();

        StateDump {
            queued_calls,
            running_calls,
            call_results,
            query_flows,
            validation_package_flows,
            direct_message_flows,
            queued_holding_workflows,
            held_aspects,
            source_chain,
        }
    }
}

pub fn address_to_content_and_type(
    address: &Address,
    context: Arc<Context>,
) -> Result<(String, String), HolochainError> {
    let raw_content = context
        .dht_storage
        .read()?
        .fetch(address)?
        .ok_or(HolochainError::EntryNotFoundLocally)?;
    let maybe_entry: Result<Entry, _> = raw_content.clone().try_into();
    if let Ok(entry) = maybe_entry {
        let mut entry_type = entry.entry_type().to_string();
        let content = match entry {
            Entry::Dna(_) => String::from("DNA omitted"),
            Entry::AgentId(agent_id) => agent_id.nick,
            Entry::LinkAdd(link) | Entry::LinkRemove((link, _)) => format!(
                "({}#{})\n\t{} => {}",
                link.link.link_type(),
                link.link.tag(),
                link.link.base(),
                link.link.target(),
            ),
            Entry::App(app_type, app_value) => {
                entry_type = app_type.to_string();
                app_value.to_string()
            }
            _ => entry.content().to_string(),
        };
        Ok((entry_type, content))
    } else {
        Ok((String::from("UNKNOWN"), raw_content.to_string()))
    }
}<|MERGE_RESOLUTION|>--- conflicted
+++ resolved
@@ -1,15 +1,9 @@
 use crate::{
     action::QueryKey,
     context::Context,
-<<<<<<< HEAD
     dht::{aspect_map::AspectMapBare, pending_validations::PendingValidation},
     network::direct_message::DirectMessage,
-    nucleus::ZomeFnCall,
-=======
-    dht::pending_validations::PendingValidation,
-    network::direct_message::DirectMessage,
     nucleus::{ZomeFnCall, ZomeFnCallState},
->>>>>>> 2ca4df14
 };
 use holochain_core_types::{chain_header::ChainHeader, entry::Entry, error::HolochainError};
 use holochain_json_api::json::JsonString;
