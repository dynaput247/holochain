--- conflicted
+++ resolved
@@ -157,7 +157,6 @@
                             package
                         }
                     })
-<<<<<<< HEAD
                     .and_then(|package_definition| {
                         let mut package = ValidationPackage::only_header(entry_header);
                         Ok(match package_definition {
@@ -208,19 +207,6 @@
                 );
             })
             .expect("Could not spawn thread for build_validation_package");
-=======
-                });
-
-            lax_send_sync(
-                context.action_channel().clone(),
-                ActionWrapper::new(Action::ReturnValidationPackage((
-                    id,
-                    maybe_validation_package,
-                ))),
-                "build_validation_package",
-            );
-        });
->>>>>>> 9e5b5c98
     }
 
     ValidationPackageFuture {
