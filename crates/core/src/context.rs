use crate::{
    action::{Action, ActionWrapper},
    instance::Observer,
    network::state::NetworkState,
    persister::Persister,
    signal::{Signal, SignalSender},
    state::StateWrapper,
};
use crossbeam_channel::{unbounded, Receiver, Sender};
use futures::{
    task::{noop_waker_ref, Poll},
    Future,
};
use holochain_conductor_lib_api::ConductorApi;
use holochain_core_types::{
    agent::AgentId,
    dna::{wasm::DnaWasm, Dna},
    eav::Attribute,
    entry::{
        cap_entries::{CapabilityType, ReservedCapabilityId},
        entry_type::EntryType,
        Entry,
    },
    error::{HcResult, HolochainError},
};
use holochain_locksmith::{Mutex, MutexGuard, RwLock, RwLockReadGuard};
use holochain_metrics::MetricPublisher;
use holochain_net::{p2p_config::P2pConfig, p2p_network::P2pNetwork};
use holochain_persistence_api::{
    cas::{
        content::{Address, AddressableContent},
        storage::ContentAddressableStorage,
    },
    eav::EntityAttributeValueStorage,
};
use jsonrpc_core::{self, IoHandler};
use std::{
    sync::{
        atomic::{AtomicBool, Ordering::Relaxed},
        Arc,
    },
    thread::sleep,
    time::Duration,
};

#[cfg(test)]
use test_utils::mock_signing::mock_conductor_api;
use threadpool::ThreadPool;

const NUM_WORKER_THREADS: usize = 20;

pub struct P2pNetworkWrapper(Arc<Mutex<Option<P2pNetwork>>>);

impl P2pNetworkWrapper {
    pub fn lock(&self) -> P2pNetworkMutexGuardWrapper<'_> {
        P2pNetworkMutexGuardWrapper(self.0.lock().expect("network accessible"))
    }
}

pub struct P2pNetworkMutexGuardWrapper<'a>(MutexGuard<'a, Option<P2pNetwork>>);

impl<'a> P2pNetworkMutexGuardWrapper<'a> {
    pub fn as_ref(&self) -> Result<&P2pNetwork, HolochainError> {
        match self.0.as_ref() {
            Some(s) => Ok(s),
            None => Err(HolochainError::ErrorGeneric("no network".into())),
        }
    }
}

/// Context holds the components that parts of a Holochain instance need in order to operate.
/// This includes components that are injected from the outside like persister
/// but also the store of the instance that gets injected before passing on the context
/// to inner components/reducers.
#[derive(Clone)]
pub struct Context {
    pub(crate) instance_name: String,
    pub agent_id: AgentId,
    pub persister: Arc<RwLock<dyn Persister>>,
    state: Option<Arc<RwLock<StateWrapper>>>,
    pub action_channel: Option<Sender<ActionWrapper>>,
    pub observer_channel: Option<Sender<Observer>>,
    pub chain_storage: Arc<RwLock<dyn ContentAddressableStorage>>,
    pub dht_storage: Arc<RwLock<dyn ContentAddressableStorage>>,
    pub eav_storage: Arc<RwLock<dyn EntityAttributeValueStorage<Attribute>>>,
    pub p2p_config: P2pConfig,
    pub conductor_api: ConductorApi,
    pub(crate) signal_tx: Option<Sender<Signal>>,
    pub(crate) instance_is_alive: Arc<AtomicBool>,
    pub state_dump_logging: bool,
    thread_pool: Arc<Mutex<ThreadPool>>,
    pub redux_wants_write: Arc<AtomicBool>,
    pub metric_publisher: Arc<RwLock<dyn MetricPublisher>>,
}

impl Context {
    // test_check_conductor_api() is used to inject a conductor_api with a working
    // mock of agent/sign to be used in tests.
    // There are two different implementations of this function below which get pulled
    // in depending on if "test" is in the build config, or not.
    // This allows unit tests of core to not have to deal with a conductor_api.
    #[cfg(not(test))]
    fn test_check_conductor_api(
        conductor_api: Option<Arc<RwLock<IoHandler>>>,
        _agent_id: AgentId,
    ) -> Arc<RwLock<IoHandler>> {
        // If you get here through this panic make sure that the context passed into the instance
        // gets created with a real conductor API. In test config it will be populated with mock API
        // that implements agent/sign with the mock_signer. We need this for testing but should
        // never use that code in production!
        // Hence the two different cases here.
        conductor_api.expect("Context can't be created without conductor API")
    }

    #[cfg(test)]
    fn test_check_conductor_api(
        conductor_api: Option<Arc<RwLock<IoHandler>>>,
        agent_id: AgentId,
    ) -> Arc<RwLock<IoHandler>> {
        conductor_api.unwrap_or_else(|| Arc::new(RwLock::new(mock_conductor_api(agent_id))))
    }

    #[allow(clippy::too_many_arguments)]
    pub fn new(
        instance_name: &str,
        agent_id: AgentId,
        persister: Arc<RwLock<dyn Persister>>,
        chain_storage: Arc<RwLock<dyn ContentAddressableStorage>>,
        dht_storage: Arc<RwLock<dyn ContentAddressableStorage>>,
        eav: Arc<RwLock<dyn EntityAttributeValueStorage<Attribute>>>,
        p2p_config: P2pConfig,
        conductor_api: Option<Arc<RwLock<IoHandler>>>,
        signal_tx: Option<SignalSender>,
        state_dump_logging: bool,
        metric_publisher: Arc<RwLock<dyn MetricPublisher>>,
    ) -> Self {
        Context {
            instance_name: instance_name.to_owned(),
            agent_id: agent_id.clone(),
            persister,
            state: None,
            action_channel: None,
            signal_tx,
            observer_channel: None,
            chain_storage,
            dht_storage,
            eav_storage: eav,
            p2p_config,
            conductor_api: ConductorApi::new(Self::test_check_conductor_api(
                conductor_api,
                agent_id,
            )),
            instance_is_alive: Arc::new(AtomicBool::new(true)),
            state_dump_logging,
            thread_pool: Arc::new(Mutex::new(ThreadPool::new(NUM_WORKER_THREADS))),
            redux_wants_write: Arc::new(AtomicBool::new(false)),
            metric_publisher,
        }
    }

    #[allow(clippy::too_many_arguments)]
    pub fn new_with_channels(
        instance_name: &str,
        agent_id: AgentId,
        persister: Arc<RwLock<dyn Persister>>,
        action_channel: Option<Sender<ActionWrapper>>,
        signal_tx: Option<Sender<Signal>>,
        observer_channel: Option<Sender<Observer>>,
        cas: Arc<RwLock<dyn ContentAddressableStorage>>,
        eav: Arc<RwLock<dyn EntityAttributeValueStorage<Attribute>>>,
        p2p_config: P2pConfig,
        state_dump_logging: bool,
        metric_publisher: Arc<RwLock<dyn MetricPublisher>>,
    ) -> Result<Context, HolochainError> {
        Ok(Context {
            instance_name: instance_name.to_owned(),
            agent_id: agent_id.clone(),
            persister,
            state: None,
            action_channel,
            signal_tx,
            observer_channel,
            chain_storage: cas.clone(),
            dht_storage: cas,
            eav_storage: eav,
            p2p_config,
            conductor_api: ConductorApi::new(Self::test_check_conductor_api(None, agent_id)),
            instance_is_alive: Arc::new(AtomicBool::new(true)),
            state_dump_logging,
            thread_pool: Arc::new(Mutex::new(ThreadPool::new(NUM_WORKER_THREADS))),
            redux_wants_write: Arc::new(AtomicBool::new(false)),
            metric_publisher,
        })
    }

    /// Returns the name of this context instance.
    pub fn get_instance_name(&self) -> String {
        self.instance_name.clone()
    }

    pub fn set_state(&mut self, state: Arc<RwLock<StateWrapper>>) {
        self.state = Some(state);
    }

<<<<<<< HEAD
    pub fn state(&self) -> Option<RwLockReadGuard<StateWrapper>> {
        self.state
            .as_ref()
            .map(|s| s.read().unwrap().annotate("Context::state"))
=======
    pub fn state(&self) -> Option<StateWrapper> {
        self.state.as_ref().map(|s| {
            while self.redux_wants_write.load(Relaxed) {
                std::thread::sleep(Duration::from_millis(1));
            }
            (*s.read().unwrap()).clone()
        })
>>>>>>> c7657105
    }

    /// Try to acquire read-lock on the state.
    /// Returns immediately either with the lock or with None if the lock
    /// is occupied already.
    /// Also returns None if the context was not initialized with a state.
    pub fn try_state(&self) -> Option<RwLockReadGuard<StateWrapper>> {
<<<<<<< HEAD
        self.state
            .as_ref()
            .and_then(|s| s.try_read())
            .map(|lock| lock.annotate("Context::try_state"))
=======
        if self.redux_wants_write.load(Relaxed) {
            None
        } else {
            self.state.as_ref().map(|s| s.try_read()).unwrap_or(None)
        }
>>>>>>> c7657105
    }

    pub fn network_state(&self) -> Option<Arc<NetworkState>> {
        self.state().map(move |state| state.network())
    }

    pub fn get_dna(&self) -> Option<Dna> {
        // In the case of init we encounter race conditions with regards to setting the DNA.
        // Init gets called asynchronously right after dispatching an action that sets the DNA in
        // the state, which can result in this code being executed first.
        // But we can't run anything if there is no DNA which holds the WASM, so we have to wait here.
        // TODO: use a future here
        let mut dna = None;
        let mut done = false;
        let mut tries = 0;
        while !done {
            {
                let state = self
                    .state()
                    .expect("Callback called without application state!");
                dna = state.nucleus().dna();
            }
            match dna {
                Some(_) => done = true,
                None => {
                    if tries > 10 {
                        done = true;
                    } else {
                        sleep(Duration::from_millis(10));
                        tries += 1;
                    }
                }
            }
        }
        dna
    }

    pub fn get_wasm(&self, zome: &str) -> Option<DnaWasm> {
        let dna = self.get_dna().expect("Callback called without DNA set!");
        dna.get_wasm_from_zome_name(zome)
            .cloned()
            .filter(|wasm| !wasm.code.is_empty())
    }

    // @NB: these three getters smell bad because previously Instance and Context had SyncSenders
    // rather than Option<SyncSenders>, but these would be initialized by default to broken channels
    // which would panic if `send` was called upon them. These `expect`s just bring more visibility to
    // that potential failure mode.
    // @see https://github.com/holochain/holochain-rust/issues/739
    pub fn action_channel(&self) -> &Sender<ActionWrapper> {
        self.action_channel
            .as_ref()
            .expect("Action channel not initialized")
    }

    pub fn is_action_channel_open(&self) -> bool {
        self.action_channel
            .clone()
            .map(|tx| tx.send(ActionWrapper::new(Action::Ping)).is_ok())
            .unwrap_or(false)
    }

    pub fn action_channel_error(&self, msg: &str) -> Option<HolochainError> {
        match &self.action_channel {
            Some(tx) => match tx.send(ActionWrapper::new(Action::Ping)) {
                Ok(()) => None,
                Err(_) => Some(HolochainError::LifecycleError(msg.into())),
            },
            None => Some(HolochainError::InitializationFailed(msg.into())),
        }
    }

    pub fn signal_tx(&self) -> Option<&Sender<Signal>> {
        self.signal_tx.as_ref()
    }

    pub fn observer_channel(&self) -> &Sender<Observer> {
        self.observer_channel
            .as_ref()
            .expect("Observer channel not initialized")
    }

    pub fn instance_still_alive(&self) -> bool {
        self.instance_is_alive.load(Relaxed)
    }

    pub fn reset_instance(&mut self) {
        self.instance_is_alive = Arc::new(AtomicBool::new(true));
    }

    /// This creates an observer for the instance's redux loop and installs it.
    /// The returned receiver gets sent ticks from the instance every time the state
    /// got mutated.
    /// This enables blocking/parking the calling thread until the application state got changed.
    pub fn create_observer(&self) -> Receiver<()> {
        let (tick_tx, tick_rx) = unbounded();
        self.observer_channel()
            .send(Observer { ticker: tick_tx })
            .expect("Observer channel not initialized");
        tick_rx
    }

    /// Custom future executor that enables nested futures and nested calls of `block_on`.
    /// This makes use of the redux action loop and the observers.
    /// The given future gets polled everytime the instance's state got changed.
    pub fn block_on<F: Future>(&self, future: F) -> <F as Future>::Output {
        let tick_rx = self.create_observer();
        pin_utils::pin_mut!(future);

        let mut cx = std::task::Context::from_waker(noop_waker_ref());

        loop {
            let _ = match future.as_mut().poll(&mut cx) {
                Poll::Ready(result) => return result,
                _ => tick_rx.recv_timeout(Duration::from_millis(10)),
            };
            if !self.instance_still_alive() {
                panic!("Context::block_on() waiting for future but instance is not alive anymore => we gotta let this thread panic!")
            }
            if let Some(err) = self.action_channel_error("Context::block_on") {
                panic!("Context::block_on() waiting for future but Redux loop got stopped => we gotta let this thread panic!\nError was: {:?}", err)
            }
        }
    }

    pub fn spawn_task<F>(&self, f: F)
    where
        F: FnOnce() + Send + 'static,
    {
        self.thread_pool
            .lock()
            .expect("Couldn't get lock on Context::thread_pool")
            .execute(f);
    }

    /// returns the public capability token (if any)
    pub fn get_public_token(&self) -> Result<Address, HolochainError> {
        let state = self.state().ok_or("State uninitialized!")?;
        let top = state
            .agent()
            .top_chain_header()
            .ok_or_else(|| HolochainError::from("No top chain header"))?;

        // Get address of first Token Grant entry (return early if none)
        let grants = state
            .agent()
            .chain_store()
            .iter_type(&Some(top), &EntryType::CapTokenGrant);

        for grant in grants {
            let addr = grant.entry_address().to_owned();
            let entry = state
                .agent()
                .chain_store()
                .get_entry_from_cas(&addr)?
                .ok_or_else(|| HolochainError::from("Can't get CapTokenGrant entry from CAS"))?;
            // if entry is the public grant return it
            if let Entry::CapTokenGrant(grant) = entry {
                if grant.cap_type() == CapabilityType::Public
                    && grant.id() == ReservedCapabilityId::Public.as_str()
                {
                    return Ok(addr);
                }
            }
        }

        Err(HolochainError::ErrorGeneric(
            "No public CapTokenGrant entry type in chain".into(),
        ))
    }
}

pub async fn get_dna_and_agent(context: &Arc<Context>) -> HcResult<(Address, String)> {
    let state = context
        .state()
        .ok_or_else(|| "Network::start() could not get application state".to_string())?;
    let agent_state = state.agent();
    let agent = agent_state.get_agent()?;
    let agent_id = agent.pub_sign_key;

    let dna = state
        .nucleus()
        .dna()
        .ok_or_else(|| "Network::start() called without DNA".to_string())?;
    Ok((dna.address(), agent_id))
}

/// Create an in-memory network config with the provided name,
/// otherwise create a unique name and thus network using snowflake.
/// This is the base function that many other `text_context*` functions use, and hence they also
/// require an optional network name. The reasoning for this is that tests which only require a
/// single instance may simply pass None and get a unique network name, but tests which require two
/// instances to be on the same network need to ensure both contexts use the same network name.
#[cfg_attr(tarpaulin, skip)]
pub fn test_memory_network_config(network_name: Option<&str>) -> P2pConfig {
    network_name
        .map(|name| P2pConfig::new_with_memory_backend(name))
        .unwrap_or_else(P2pConfig::new_with_unique_memory_backend)
}

#[cfg(test)]
pub mod tests {
    use self::tempfile::tempdir;
    use super::*;
    use crate::persister::SimplePersister;
    use holochain_core_types::agent::AgentId;
    use holochain_locksmith::RwLock;
    use holochain_persistence_file::{cas::file::FilesystemStorage, eav::file::EavFileStorage};
    use std::sync::Arc;
    use tempfile;

    #[test]
    fn context_log_macro_test_from_context() {
        use crate::*;

        let file_storage = Arc::new(RwLock::new(
            FilesystemStorage::new(tempdir().unwrap().path().to_str().unwrap()).unwrap(),
        ));
        let ctx = Context::new(
            "LOG-TEST-ID",
            AgentId::generate_fake("Bilbo"),
            Arc::new(RwLock::new(SimplePersister::new(file_storage.clone()))),
            file_storage.clone(),
            file_storage.clone(),
            Arc::new(RwLock::new(
                EavFileStorage::new(tempdir().unwrap().path().to_str().unwrap().to_string())
                    .unwrap(),
            )),
            P2pConfig::new_with_unique_memory_backend(),
            None,
            None,
            false,
            Arc::new(RwLock::new(
                holochain_metrics::DefaultMetricPublisher::default(),
            )),
        );

        // Somehow we need to build our own logging instance for this test to show logs
        use holochain_logging::prelude::*;
        let guard = FastLoggerBuilder::new()
            .set_level_from_str("Trace")
            .build()
            .expect("Fail to init logger.");

        // Tests if the context logger can be customized by poassing a target value
        log_info!(target: "holochain-custom-log-target", "Custom target & '{}' log level.", "Info");

        // Tests if the context logger fills its target with the instance ID
        log_trace!(ctx, "'{}' log level with Context target.", "Trace");
        log_debug!(ctx, "'{}' log level with Context target.", "Debug");
        log_info!(ctx, "'{}' log level with Context target.", "Info");
        log_warn!(ctx, "'{}' log level with Context target.", "Warning");
        log_error!(ctx, "'{}' log level with Context target.", "Error");

        guard.flush();
    }

    #[test]
    #[should_panic]
    #[cfg(not(windows))] // RwLock does not panic on windows since mutexes are recursive
    fn test_deadlock() {
        let file_storage = Arc::new(RwLock::new(
            FilesystemStorage::new(tempdir().unwrap().path().to_str().unwrap()).unwrap(),
        ));
        let mut context = Context::new(
            "test_deadlock_instance",
            AgentId::generate_fake("Terence"),
            Arc::new(RwLock::new(SimplePersister::new(file_storage.clone()))),
            file_storage.clone(),
            file_storage.clone(),
            Arc::new(RwLock::new(
                EavFileStorage::new(tempdir().unwrap().path().to_str().unwrap().to_string())
                    .unwrap(),
            )),
            P2pConfig::new_with_unique_memory_backend(),
            None,
            None,
            false,
            Arc::new(RwLock::new(
                holochain_metrics::DefaultMetricPublisher::default(),
            )),
        );

        let global_state = Arc::new(RwLock::new(StateWrapper::new(Arc::new(context.clone()))));
        context.set_state(global_state.clone());

        {
            let _write_lock = global_state.write().unwrap();
            // This line panics because we would enter into a deadlock
            context.state();
        }
    }
}<|MERGE_RESOLUTION|>--- conflicted
+++ resolved
@@ -202,20 +202,13 @@
         self.state = Some(state);
     }
 
-<<<<<<< HEAD
-    pub fn state(&self) -> Option<RwLockReadGuard<StateWrapper>> {
-        self.state
-            .as_ref()
-            .map(|s| s.read().unwrap().annotate("Context::state"))
-=======
     pub fn state(&self) -> Option<StateWrapper> {
         self.state.as_ref().map(|s| {
             while self.redux_wants_write.load(Relaxed) {
                 std::thread::sleep(Duration::from_millis(1));
             }
-            (*s.read().unwrap()).clone()
+            (*s.read().unwrap().annotate("Context::state")).clone()
         })
->>>>>>> c7657105
     }
 
     /// Try to acquire read-lock on the state.
@@ -223,18 +216,14 @@
     /// is occupied already.
     /// Also returns None if the context was not initialized with a state.
     pub fn try_state(&self) -> Option<RwLockReadGuard<StateWrapper>> {
-<<<<<<< HEAD
-        self.state
-            .as_ref()
-            .and_then(|s| s.try_read())
-            .map(|lock| lock.annotate("Context::try_state"))
-=======
         if self.redux_wants_write.load(Relaxed) {
             None
         } else {
-            self.state.as_ref().map(|s| s.try_read()).unwrap_or(None)
-        }
->>>>>>> c7657105
+            self.state
+                .as_ref()
+                .and_then(|s| s.try_read())
+                .map(|lock| lock.annotate("Context::try_state"))
+        }
     }
 
     pub fn network_state(&self) -> Option<Arc<NetworkState>> {
