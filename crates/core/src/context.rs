use crate::{
    action::{Action, ActionWrapper},
    instance::Observer,
    network::state::NetworkState,
    nucleus::actions::get_entry::get_entry_from_cas,
    persister::Persister,
    signal::{Signal, SignalSender},
    state::StateWrapper,
};
use crossbeam_channel::{unbounded, Receiver, Sender};
use futures::{
    task::{noop_waker_ref, Poll},
    Future,
};
use holochain_conductor_lib_api::ConductorApi;
use holochain_core_types::{
    agent::AgentId,
    dna::{wasm::DnaWasm, Dna},
    eav::Attribute,
    entry::{
        cap_entries::{CapabilityType, ReservedCapabilityId},
        entry_type::EntryType,
        Entry,
    },
    error::{HcResult, HolochainError},
};
use holochain_locksmith::{Mutex, MutexGuard, RwLock, RwLockReadGuard};
use holochain_metrics::MetricPublisher;
use holochain_net::{p2p_config::P2pConfig, p2p_network::P2pNetwork};
use holochain_persistence_api::{
    cas::{
        content::{Address, AddressableContent},
        storage::ContentAddressableStorage,
    },
    eav::EntityAttributeValueStorage,
};
use jsonrpc_core::{self, IoHandler};
use std::{
    sync::{
        atomic::{AtomicBool, Ordering::Relaxed},
        Arc,
    },
    thread::sleep,
    time::Duration,
};

#[cfg(test)]
use test_utils::mock_signing::mock_conductor_api;
use threadpool::ThreadPool;

const NUM_WORKER_THREADS: usize = 20;

pub struct P2pNetworkWrapper(Arc<Mutex<Option<P2pNetwork>>>);

impl P2pNetworkWrapper {
    pub fn lock(&self) -> P2pNetworkMutexGuardWrapper<'_> {
        P2pNetworkMutexGuardWrapper(self.0.lock().expect("network accessible"))
    }
}

pub struct P2pNetworkMutexGuardWrapper<'a>(MutexGuard<'a, Option<P2pNetwork>>);

impl<'a> P2pNetworkMutexGuardWrapper<'a> {
    pub fn as_ref(&self) -> Result<&P2pNetwork, HolochainError> {
        match self.0.as_ref() {
            Some(s) => Ok(s),
            None => Err(HolochainError::ErrorGeneric("no network".into())),
        }
    }
}

/// Context holds the components that parts of a Holochain instance need in order to operate.
/// This includes components that are injected from the outside like persister
/// but also the store of the instance that gets injected before passing on the context
/// to inner components/reducers.
#[derive(Clone)]
pub struct Context {
    pub(crate) instance_name: String,
    pub agent_id: AgentId,
    pub persister: Arc<RwLock<dyn Persister>>,
    state: Option<Arc<RwLock<StateWrapper>>>,
    pub action_channel: Option<Sender<ActionWrapper>>,
    pub observer_channel: Option<Sender<Observer>>,
    pub chain_storage: Arc<RwLock<dyn ContentAddressableStorage>>,
    pub dht_storage: Arc<RwLock<dyn ContentAddressableStorage>>,
    pub eav_storage: Arc<RwLock<dyn EntityAttributeValueStorage<Attribute>>>,
    pub p2p_config: P2pConfig,
    pub conductor_api: ConductorApi,
    pub(crate) signal_tx: Option<Sender<Signal>>,
    pub(crate) instance_is_alive: Arc<AtomicBool>,
    pub state_dump_logging: bool,
<<<<<<< HEAD
    thread_pool: Arc<Mutex<ThreadPool>>,
    pub redux_wants_write: Arc<AtomicBool>,
=======
    pub metric_publisher: Arc<RwLock<dyn MetricPublisher>>,
>>>>>>> d0a68c10
}

impl Context {
    // test_check_conductor_api() is used to inject a conductor_api with a working
    // mock of agent/sign to be used in tests.
    // There are two different implementations of this function below which get pulled
    // in depending on if "test" is in the build config, or not.
    // This allows unit tests of core to not have to deal with a conductor_api.
    #[cfg(not(test))]
    fn test_check_conductor_api(
        conductor_api: Option<Arc<RwLock<IoHandler>>>,
        _agent_id: AgentId,
    ) -> Arc<RwLock<IoHandler>> {
        // If you get here through this panic make sure that the context passed into the instance
        // gets created with a real conductor API. In test config it will be populated with mock API
        // that implements agent/sign with the mock_signer. We need this for testing but should
        // never use that code in production!
        // Hence the two different cases here.
        conductor_api.expect("Context can't be created without conductor API")
    }

    #[cfg(test)]
    fn test_check_conductor_api(
        conductor_api: Option<Arc<RwLock<IoHandler>>>,
        agent_id: AgentId,
    ) -> Arc<RwLock<IoHandler>> {
        conductor_api.unwrap_or_else(|| Arc::new(RwLock::new(mock_conductor_api(agent_id))))
    }

    #[allow(clippy::too_many_arguments)]
    pub fn new(
        instance_name: &str,
        agent_id: AgentId,
        persister: Arc<RwLock<dyn Persister>>,
        chain_storage: Arc<RwLock<dyn ContentAddressableStorage>>,
        dht_storage: Arc<RwLock<dyn ContentAddressableStorage>>,
        eav: Arc<RwLock<dyn EntityAttributeValueStorage<Attribute>>>,
        p2p_config: P2pConfig,
        conductor_api: Option<Arc<RwLock<IoHandler>>>,
        signal_tx: Option<SignalSender>,
        state_dump_logging: bool,
        metric_publisher: Arc<RwLock<dyn MetricPublisher>>,
    ) -> Self {
        Context {
            instance_name: instance_name.to_owned(),
            agent_id: agent_id.clone(),
            persister,
            state: None,
            action_channel: None,
            signal_tx,
            observer_channel: None,
            chain_storage,
            dht_storage,
            eav_storage: eav,
            p2p_config,
            conductor_api: ConductorApi::new(Self::test_check_conductor_api(
                conductor_api,
                agent_id,
            )),
            instance_is_alive: Arc::new(AtomicBool::new(true)),
            state_dump_logging,
<<<<<<< HEAD
            thread_pool: Arc::new(Mutex::new(ThreadPool::new(NUM_WORKER_THREADS))),
            redux_wants_write: Arc::new(AtomicBool::new(false)),
=======
            metric_publisher,
>>>>>>> d0a68c10
        }
    }

    #[allow(clippy::too_many_arguments)]
    pub fn new_with_channels(
        instance_name: &str,
        agent_id: AgentId,
        persister: Arc<RwLock<dyn Persister>>,
        action_channel: Option<Sender<ActionWrapper>>,
        signal_tx: Option<Sender<Signal>>,
        observer_channel: Option<Sender<Observer>>,
        cas: Arc<RwLock<dyn ContentAddressableStorage>>,
        eav: Arc<RwLock<dyn EntityAttributeValueStorage<Attribute>>>,
        p2p_config: P2pConfig,
        state_dump_logging: bool,
        metric_publisher: Arc<RwLock<dyn MetricPublisher>>,
    ) -> Result<Context, HolochainError> {
        Ok(Context {
            instance_name: instance_name.to_owned(),
            agent_id: agent_id.clone(),
            persister,
            state: None,
            action_channel,
            signal_tx,
            observer_channel,
            chain_storage: cas.clone(),
            dht_storage: cas,
            eav_storage: eav,
            p2p_config,
            conductor_api: ConductorApi::new(Self::test_check_conductor_api(None, agent_id)),
            instance_is_alive: Arc::new(AtomicBool::new(true)),
            state_dump_logging,
<<<<<<< HEAD
            thread_pool: Arc::new(Mutex::new(ThreadPool::new(NUM_WORKER_THREADS))),
            redux_wants_write: Arc::new(AtomicBool::new(false)),
=======
            metric_publisher,
>>>>>>> d0a68c10
        })
    }

    /// Returns the name of this context instance.
    pub fn get_instance_name(&self) -> String {
        self.instance_name.clone()
    }

    pub fn set_state(&mut self, state: Arc<RwLock<StateWrapper>>) {
        self.state = Some(state);
    }

    pub fn state(&self) -> Option<RwLockReadGuard<StateWrapper>> {
        self.state.as_ref().map(|s| {
            while self.redux_wants_write.load(Relaxed) {
                std::thread::sleep(Duration::from_millis(1));
            }
            s.read().unwrap()
        })
    }

    /// Try to acquire read-lock on the state.
    /// Returns immediately either with the lock or with None if the lock
    /// is occupied already.
    /// Also returns None if the context was not initialized with a state.
    pub fn try_state(&self) -> Option<RwLockReadGuard<StateWrapper>> {
        if self.redux_wants_write.load(Relaxed) {
            None
        } else {
            self.state.as_ref().map(|s| s.try_read()).unwrap_or(None)
        }
    }

    pub fn network_state(&self) -> Option<Arc<NetworkState>> {
        self.state().map(move |state| state.network())
    }

    pub fn get_dna(&self) -> Option<Dna> {
        // In the case of init we encounter race conditions with regards to setting the DNA.
        // Init gets called asynchronously right after dispatching an action that sets the DNA in
        // the state, which can result in this code being executed first.
        // But we can't run anything if there is no DNA which holds the WASM, so we have to wait here.
        // TODO: use a future here
        let mut dna = None;
        let mut done = false;
        let mut tries = 0;
        while !done {
            {
                let state = self
                    .state()
                    .expect("Callback called without application state!");
                dna = state.nucleus().dna();
            }
            match dna {
                Some(_) => done = true,
                None => {
                    if tries > 10 {
                        done = true;
                    } else {
                        sleep(Duration::from_millis(10));
                        tries += 1;
                    }
                }
            }
        }
        dna
    }

    pub fn get_wasm(&self, zome: &str) -> Option<DnaWasm> {
        let dna = self.get_dna().expect("Callback called without DNA set!");
        dna.get_wasm_from_zome_name(zome)
            .cloned()
            .filter(|wasm| !wasm.code.is_empty())
    }

    // @NB: these three getters smell bad because previously Instance and Context had SyncSenders
    // rather than Option<SyncSenders>, but these would be initialized by default to broken channels
    // which would panic if `send` was called upon them. These `expect`s just bring more visibility to
    // that potential failure mode.
    // @see https://github.com/holochain/holochain-rust/issues/739
    pub fn action_channel(&self) -> &Sender<ActionWrapper> {
        self.action_channel
            .as_ref()
            .expect("Action channel not initialized")
    }

    pub fn is_action_channel_open(&self) -> bool {
        self.action_channel
            .clone()
            .map(|tx| tx.send(ActionWrapper::new(Action::Ping)).is_ok())
            .unwrap_or(false)
    }

    pub fn action_channel_error(&self, msg: &str) -> Option<HolochainError> {
        match &self.action_channel {
            Some(tx) => match tx.send(ActionWrapper::new(Action::Ping)) {
                Ok(()) => None,
                Err(_) => Some(HolochainError::LifecycleError(msg.into())),
            },
            None => Some(HolochainError::InitializationFailed(msg.into())),
        }
    }

    pub fn signal_tx(&self) -> Option<&Sender<Signal>> {
        self.signal_tx.as_ref()
    }

    pub fn observer_channel(&self) -> &Sender<Observer> {
        self.observer_channel
            .as_ref()
            .expect("Observer channel not initialized")
    }

    pub fn instance_still_alive(&self) -> bool {
        self.instance_is_alive.load(Relaxed)
    }

    pub fn reset_instance(&mut self) {
        self.instance_is_alive = Arc::new(AtomicBool::new(true));
    }

    /// This creates an observer for the instance's redux loop and installs it.
    /// The returned receiver gets sent ticks from the instance every time the state
    /// got mutated.
    /// This enables blocking/parking the calling thread until the application state got changed.
    pub fn create_observer(&self) -> Receiver<()> {
        let (tick_tx, tick_rx) = unbounded();
        self.observer_channel()
            .send(Observer { ticker: tick_tx })
            .expect("Observer channel not initialized");
        tick_rx
    }

    /// Custom future executor that enables nested futures and nested calls of `block_on`.
    /// This makes use of the redux action loop and the observers.
    /// The given future gets polled everytime the instance's state got changed.
    pub fn block_on<F: Future>(&self, future: F) -> <F as Future>::Output {
        let tick_rx = self.create_observer();
        pin_utils::pin_mut!(future);

        let mut cx = std::task::Context::from_waker(noop_waker_ref());

        loop {
            let _ = match future.as_mut().poll(&mut cx) {
                Poll::Ready(result) => return result,
                _ => tick_rx.recv_timeout(Duration::from_millis(10)),
            };
            if !self.instance_still_alive() {
                panic!("Context::block_on() waiting for future but instance is not alive anymore => we gotta let this thread panic!")
            }
            if let Some(err) = self.action_channel_error("Context::block_on") {
                panic!("Context::block_on() waiting for future but Redux loop got stopped => we gotta let this thread panic!\nError was: {:?}", err)
            }
        }
    }

    pub fn spawn_thread<F>(&self, f: F)
    where
        F: FnOnce() + Send + 'static,
    {
        self.thread_pool
            .lock()
            .expect("Couldn't get lock on Context::thread_pool")
            .execute(f);
    }

    /// returns the public capability token (if any)
    pub fn get_public_token(&self) -> Result<Address, HolochainError> {
        let state = self.state().ok_or("State uninitialized!")?;
        let top = state
            .agent()
            .top_chain_header()
            .ok_or_else(|| HolochainError::from("No top chain header"))?;

        // Get address of first Token Grant entry (return early if none)
        let grants = state
            .agent()
            .chain_store()
            .iter_type(&Some(top), &EntryType::CapTokenGrant);

        // Get CAS
        let cas = state.agent().chain_store().content_storage();

        for grant in grants {
            let addr = grant.entry_address().to_owned();
            let entry = get_entry_from_cas(&cas, &addr)?
                .ok_or_else(|| HolochainError::from("Can't get CapTokenGrant entry from CAS"))?;
            // if entry is the public grant return it
            if let Entry::CapTokenGrant(grant) = entry {
                if grant.cap_type() == CapabilityType::Public
                    && grant.id() == ReservedCapabilityId::Public.as_str()
                {
                    return Ok(addr);
                }
            }
        }

        Err(HolochainError::ErrorGeneric(
            "No public CapTokenGrant entry type in chain".into(),
        ))
    }
}

pub async fn get_dna_and_agent(context: &Arc<Context>) -> HcResult<(Address, String)> {
    let state = context
        .state()
        .ok_or_else(|| "Network::start() could not get application state".to_string())?;
    let agent_state = state.agent();
    let agent = agent_state.get_agent()?;
    let agent_id = agent.pub_sign_key;

    let dna = state
        .nucleus()
        .dna()
        .ok_or_else(|| "Network::start() called without DNA".to_string())?;
    Ok((dna.address(), agent_id))
}

/// Create an in-memory network config with the provided name,
/// otherwise create a unique name and thus network using snowflake.
/// This is the base function that many other `text_context*` functions use, and hence they also
/// require an optional network name. The reasoning for this is that tests which only require a
/// single instance may simply pass None and get a unique network name, but tests which require two
/// instances to be on the same network need to ensure both contexts use the same network name.
#[cfg_attr(tarpaulin, skip)]
pub fn test_memory_network_config(network_name: Option<&str>) -> P2pConfig {
    network_name
        .map(|name| P2pConfig::new_with_memory_backend(name))
        .unwrap_or_else(P2pConfig::new_with_unique_memory_backend)
}

#[cfg(test)]
pub mod tests {
    use self::tempfile::tempdir;
    use super::*;
    use crate::persister::SimplePersister;
    use holochain_core_types::agent::AgentId;
    use holochain_locksmith::RwLock;
    use holochain_persistence_file::{cas::file::FilesystemStorage, eav::file::EavFileStorage};
    use std::sync::Arc;
    use tempfile;

    #[test]
    fn context_log_macro_test_from_context() {
        use crate::*;

        let file_storage = Arc::new(RwLock::new(
            FilesystemStorage::new(tempdir().unwrap().path().to_str().unwrap()).unwrap(),
        ));
        let ctx = Context::new(
            "LOG-TEST-ID",
            AgentId::generate_fake("Bilbo"),
            Arc::new(RwLock::new(SimplePersister::new(file_storage.clone()))),
            file_storage.clone(),
            file_storage.clone(),
            Arc::new(RwLock::new(
                EavFileStorage::new(tempdir().unwrap().path().to_str().unwrap().to_string())
                    .unwrap(),
            )),
            P2pConfig::new_with_unique_memory_backend(),
            None,
            None,
            false,
            Arc::new(RwLock::new(
                holochain_metrics::DefaultMetricPublisher::default(),
            )),
        );

        // Somehow we need to build our own logging instance for this test to show logs
        use holochain_logging::prelude::*;
        let guard = FastLoggerBuilder::new()
            .set_level_from_str("Trace")
            .build()
            .expect("Fail to init logger.");

        // Tests if the context logger can be customized by poassing a target value
        log_info!(target: "holochain-custom-log-target", "Custom target & '{}' log level.", "Info");

        // Tests if the context logger fills its target with the instance ID
        log_trace!(ctx, "'{}' log level with Context target.", "Trace");
        log_debug!(ctx, "'{}' log level with Context target.", "Debug");
        log_info!(ctx, "'{}' log level with Context target.", "Info");
        log_warn!(ctx, "'{}' log level with Context target.", "Warning");
        log_error!(ctx, "'{}' log level with Context target.", "Error");

        guard.flush();
    }

    #[test]
    #[should_panic]
    #[cfg(not(windows))] // RwLock does not panic on windows since mutexes are recursive
    fn test_deadlock() {
        let file_storage = Arc::new(RwLock::new(
            FilesystemStorage::new(tempdir().unwrap().path().to_str().unwrap()).unwrap(),
        ));
        let mut context = Context::new(
            "test_deadlock_instance",
            AgentId::generate_fake("Terence"),
            Arc::new(RwLock::new(SimplePersister::new(file_storage.clone()))),
            file_storage.clone(),
            file_storage.clone(),
            Arc::new(RwLock::new(
                EavFileStorage::new(tempdir().unwrap().path().to_str().unwrap().to_string())
                    .unwrap(),
            )),
            P2pConfig::new_with_unique_memory_backend(),
            None,
            None,
            false,
            Arc::new(RwLock::new(
                holochain_metrics::DefaultMetricPublisher::default(),
            )),
        );

        let global_state = Arc::new(RwLock::new(StateWrapper::new(Arc::new(context.clone()))));
        context.set_state(global_state.clone());

        {
            let _write_lock = global_state.write().unwrap();
            // This line panics because we would enter into a deadlock
            context.state();
        }
    }
}<|MERGE_RESOLUTION|>--- conflicted
+++ resolved
@@ -89,12 +89,9 @@
     pub(crate) signal_tx: Option<Sender<Signal>>,
     pub(crate) instance_is_alive: Arc<AtomicBool>,
     pub state_dump_logging: bool,
-<<<<<<< HEAD
     thread_pool: Arc<Mutex<ThreadPool>>,
     pub redux_wants_write: Arc<AtomicBool>,
-=======
     pub metric_publisher: Arc<RwLock<dyn MetricPublisher>>,
->>>>>>> d0a68c10
 }
 
 impl Context {
@@ -156,12 +153,9 @@
             )),
             instance_is_alive: Arc::new(AtomicBool::new(true)),
             state_dump_logging,
-<<<<<<< HEAD
             thread_pool: Arc::new(Mutex::new(ThreadPool::new(NUM_WORKER_THREADS))),
             redux_wants_write: Arc::new(AtomicBool::new(false)),
-=======
             metric_publisher,
->>>>>>> d0a68c10
         }
     }
 
@@ -194,12 +188,9 @@
             conductor_api: ConductorApi::new(Self::test_check_conductor_api(None, agent_id)),
             instance_is_alive: Arc::new(AtomicBool::new(true)),
             state_dump_logging,
-<<<<<<< HEAD
             thread_pool: Arc::new(Mutex::new(ThreadPool::new(NUM_WORKER_THREADS))),
             redux_wants_write: Arc::new(AtomicBool::new(false)),
-=======
             metric_publisher,
->>>>>>> d0a68c10
         })
     }
 
