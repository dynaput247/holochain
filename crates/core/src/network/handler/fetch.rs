use crate::{
    action::{Action, ActionWrapper},
    context::Context,
    instance::dispatch_action,
    network::handler::{
        get_content_aspect, get_meta_aspects_from_chain, get_meta_aspects_from_dht_eav,
    },
};
use holochain_core_types::network::entry_aspect::EntryAspect;
use lib3h_protocol::data_types::FetchEntryData;
use std::{collections::HashSet, sync::Arc};

/// The network has requested a DHT entry from us.
/// Lets try to get it and trigger a response.
<<<<<<< HEAD
#[autotrace]
=======
#[holochain_tracing_macros::newrelic_autotrace(HOLOCHAIN_CORE)]
>>>>>>> b2afc932
pub fn handle_fetch_entry(get_dht_data: FetchEntryData, context: Arc<Context>) {
    let address = get_dht_data.entry_address.clone();
    let mut aspects: HashSet<EntryAspect> = HashSet::new();

    // XXX: NB: we seem to be ignoring aspect_address_list and just attempting to get all aspects.
    // Is that right?

    match get_content_aspect(&address, context.clone()) {
        Ok(content_aspect) => {
            aspects.insert(content_aspect);
            for result in &[
                get_meta_aspects_from_chain(&address, context.clone()),
                get_meta_aspects_from_dht_eav(&address, context.clone()),
            ] {
                match result {
                    Ok(meta_aspects) => meta_aspects.into_iter().for_each(|a| {
                        aspects.insert(a.clone());
                    }),
                    Err(get_meta_error) => {
                        log_error!(context, "net/handle_fetch_entry: Error getting meta aspects for entry ({:?}), error: {:?}",
                            address,
                            get_meta_error,
                        );
                    }
                }
            }
        }
        Err(get_content_error) => {
            log_warn!(context, "net/handle_fetch_entry: Could not get content aspect of requested entry ({:?}), error: {:?}",
                address,
                get_content_error,
            );
        }
    }

    let aspects = aspects.into_iter().collect::<Vec<_>>();

    let action_wrapper = ActionWrapper::new(Action::RespondFetch((get_dht_data, aspects)));
    dispatch_action(context.action_channel(), action_wrapper);
}<|MERGE_RESOLUTION|>--- conflicted
+++ resolved
@@ -12,11 +12,8 @@
 
 /// The network has requested a DHT entry from us.
 /// Lets try to get it and trigger a response.
-<<<<<<< HEAD
 #[autotrace]
-=======
 #[holochain_tracing_macros::newrelic_autotrace(HOLOCHAIN_CORE)]
->>>>>>> b2afc932
 pub fn handle_fetch_entry(get_dht_data: FetchEntryData, context: Arc<Context>) {
     let address = get_dht_data.entry_address.clone();
     let mut aspects: HashSet<EntryAspect> = HashSet::new();
