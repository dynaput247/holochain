--- conflicted
+++ resolved
@@ -63,11 +63,7 @@
         .remove(address);
 
     if let Some(Some(_)) = network_state.get_validation_package_results.get(address) {
-<<<<<<< HEAD
-        // A result alreay came back from the network so don't overwrite it
-=======
         // A result already came back from the network so don't overwrite it
->>>>>>> 2e699fda
         return;
     }
 
