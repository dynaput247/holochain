use crate::{context::Context, workflows::get_entry_result::get_entry_result_workflow};
use holochain_core_types::{
    entry::{entry_type::EntryType, Entry},
    error::HolochainError,
    link::Link,
};
use holochain_wasm_utils::api_serialization::{get_entry::*, validation::LinkDirection};
use std::sync::Arc;

/// Retrieves the base and target entries of the link and returns both.
<<<<<<< HEAD
#[autotrace]
=======
#[holochain_tracing_macros::newrelic_autotrace(HOLOCHAIN_CORE)]
>>>>>>> b2afc932
pub fn get_link_entries(
    link: &Link,
    context: &Arc<Context>,
) -> Result<(Entry, Entry), HolochainError> {
    let base_address = link.base();
    let target_address = link.target();
    let entry_args = &GetEntryArgs {
        address: base_address.clone(),
        options: Default::default(),
    };
    let base_entry_get_result =
        context.block_on(get_entry_result_workflow(&context, entry_args))?;
    if !base_entry_get_result.found() {
        return Err(HolochainError::ErrorGeneric(String::from(
            "Base for link not found",
        )));
    }
    let base_entry = base_entry_get_result.latest().unwrap();
    let entry_args = &GetEntryArgs {
        address: target_address.clone(),
        options: Default::default(),
    };
    let target_entry_get_result =
        context.block_on(get_entry_result_workflow(&context, entry_args))?;
    if !target_entry_get_result.found() {
        return Err(HolochainError::ErrorGeneric(String::from(
            "Target for link not found",
        )));
    }

    Ok((base_entry, target_entry_get_result.latest().unwrap()))
}

/// This is a "path" in the DNA tree.
/// That uniquely identifies a link definition.
///
/// zome
///  |_ entry type
///      |_ direction (links_to / linked_from)
///          |_ link_type
///
/// Needed for link validation to call the right callback
pub struct LinkDefinitionPath {
    pub zome_name: String,
    pub entry_type_name: String,
    pub direction: LinkDirection,
    pub link_type: String,
}

/// This function tries to find the link definition for a link given by link type.
/// It assumes that link type names are unique and thus just iterates through
/// zomes, entry types and their links and returns the first match.
///
/// Returns a LinkDefinitionPath to uniquely reference the link definition in the DNA.
#[holochain_tracing_macros::newrelic_autotrace(HOLOCHAIN_CORE)]
pub fn find_link_definition_by_type(
    link_type: &String,
    context: &Arc<Context>,
) -> Result<LinkDefinitionPath, HolochainError> {
    let dna = context.get_dna().expect("No DNA found?!");
    for (zome_name, zome) in dna.zomes.iter() {
        for (entry_type, entry_type_def) in zome.entry_types.iter() {
            if let EntryType::App(entry_type_name) = entry_type.clone() {
                for link in entry_type_def.links_to.iter() {
                    if link.link_type == *link_type {
                        return Ok(LinkDefinitionPath {
                            zome_name: zome_name.clone(),
                            entry_type_name: entry_type_name.to_string(),
                            direction: LinkDirection::To,
                            link_type: link_type.clone(),
                        });
                    }
                }

                for link in entry_type_def.linked_from.iter() {
                    if link.link_type == *link_type {
                        return Ok(LinkDefinitionPath {
                            zome_name: zome_name.clone(),
                            entry_type_name: entry_type_name.to_string(),
                            direction: LinkDirection::From,
                            link_type: link_type.clone(),
                        });
                    }
                }
            }
        }
    }

    Err(HolochainError::ErrorGeneric(String::from(
        "Unknown entry type",
    )))
}<|MERGE_RESOLUTION|>--- conflicted
+++ resolved
@@ -8,11 +8,8 @@
 use std::sync::Arc;
 
 /// Retrieves the base and target entries of the link and returns both.
-<<<<<<< HEAD
 #[autotrace]
-=======
 #[holochain_tracing_macros::newrelic_autotrace(HOLOCHAIN_CORE)]
->>>>>>> b2afc932
 pub fn get_link_entries(
     link: &Link,
     context: &Arc<Context>,
