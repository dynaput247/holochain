[package]
name = "holochain_net"
version = "0.0.40-alpha1"
description = "holochain net"
license = "GPL-3.0-only"
homepage = "https://github.com/holochain/holochain-rust"
documentation = "https://github.com/holochain/holochain-rust"
authors = ["Holochain Core Dev Team <devcore@holochain.org>"]
edition = "2018"

[dev-dependencies]
tempfile = "=3.0.7"

[dependencies]
failure = "=0.1.5"
sim1h = { version = "=0.0.40-alpha1", path = "../sim1h" }
sim2h = { version = "=0.0.40-alpha1", path = "../sim2h" }
lib3h_sodium = "=0.0.22"
lib3h_protocol = "=0.0.22"
lib3h = "=0.0.22"
lib3h_zombie_actor = "=0.0.22"
detach = "=0.0.19"
<<<<<<< HEAD
holochain_tracing = { version = "=0.0.4", git = "https://github.com/holochain/holochain-tracing.git", branch="span-stack-v2" }
holochain_metrics = { version = "=0.0.39-alpha4", path = "../metrics" }
holochain_common = { version = "=0.0.39-alpha4", path = "../common" }
holochain_conductor_lib_api = { version = "=0.0.39-alpha4", path = "../conductor_api" }
holochain_core_types = { version = "=0.0.39-alpha4", path = "../core_types" }
holochain_locksmith = { version = "=0.0.39-alpha4", path = "../locksmith" }
=======
holochain_tracing = { version = "=0.0.1" }
holochain_metrics = { version = "=0.0.40-alpha1", path = "../metrics" }
holochain_common = { version = "=0.0.40-alpha1", path = "../common" }
holochain_conductor_lib_api = { version = "=0.0.40-alpha1", path = "../conductor_api" }
holochain_core_types = { version = "=0.0.40-alpha1", path = "../core_types" }
holochain_locksmith = { version = "=0.0.40-alpha1", path = "../locksmith" }
>>>>>>> 5b8192a2
holochain_json_derive = "=0.0.17"
holochain_json_api = "=0.0.17"
holochain_persistence_api = "=0.0.11"
lazy_static = "=1.2.0"
libc = "=0.2.58"
reqwest = "=0.9.11"
sha2 = "=0.8.0"
serde = "=1.0.89"
serde_derive = "=1.0.89"
serde_json = { version = "=1.0.39", features = ["preserve_order"] }
rmp-serde = "=0.13.7"
serde_bytes = "=0.10.5"
regex = "=1.1.2"
snowflake = "=1.3.0"
tungstenite = "=0.9.1"
url = { version = "=2.1.0", features = ["serde"] }
native-tls = "=0.2.2"
crossbeam-channel = "=0.3.8"
parking_lot = "=0.8.0"
env_logger = "=0.6.1"
holochain_logging = "=0.0.4"
log = "0.4.8"

[features]

vendored = ["native-tls/vendored"]

default = [ "vendored" ]<|MERGE_RESOLUTION|>--- conflicted
+++ resolved
@@ -20,21 +20,12 @@
 lib3h = "=0.0.22"
 lib3h_zombie_actor = "=0.0.22"
 detach = "=0.0.19"
-<<<<<<< HEAD
 holochain_tracing = { version = "=0.0.4", git = "https://github.com/holochain/holochain-tracing.git", branch="span-stack-v2" }
-holochain_metrics = { version = "=0.0.39-alpha4", path = "../metrics" }
-holochain_common = { version = "=0.0.39-alpha4", path = "../common" }
-holochain_conductor_lib_api = { version = "=0.0.39-alpha4", path = "../conductor_api" }
-holochain_core_types = { version = "=0.0.39-alpha4", path = "../core_types" }
-holochain_locksmith = { version = "=0.0.39-alpha4", path = "../locksmith" }
-=======
-holochain_tracing = { version = "=0.0.1" }
 holochain_metrics = { version = "=0.0.40-alpha1", path = "../metrics" }
 holochain_common = { version = "=0.0.40-alpha1", path = "../common" }
 holochain_conductor_lib_api = { version = "=0.0.40-alpha1", path = "../conductor_api" }
 holochain_core_types = { version = "=0.0.40-alpha1", path = "../core_types" }
 holochain_locksmith = { version = "=0.0.40-alpha1", path = "../locksmith" }
->>>>>>> 5b8192a2
 holochain_json_derive = "=0.0.17"
 holochain_json_api = "=0.0.17"
 holochain_persistence_api = "=0.0.11"
