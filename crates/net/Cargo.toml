--- conflicted
+++ resolved
@@ -25,10 +25,7 @@
 lib3h_zombie_actor = "=0.0.31"
 detach = "=0.0.19"
 holochain_tracing = "=0.0.13"
-<<<<<<< HEAD
 holochain_tracing_macros = "=0.0.13"
-=======
->>>>>>> b2afc932
 holochain_metrics = { version = "=0.0.42-alpha5", path = "../metrics" }
 holochain_common = { version = "=0.0.42-alpha5", path = "../common" }
 holochain_conductor_lib_api = { version = "=0.0.42-alpha5", path = "../conductor_api" }
@@ -36,7 +33,6 @@
 holochain_locksmith = { version = "=0.0.42-alpha5", path = "../locksmith" }
 holochain_json_derive = "=0.0.17"
 holochain_json_api = "=0.0.17"
-holochain_tracing_macros = "0.0.13"
 holochain_persistence_api = "=0.0.13"
 in_stream = { version = "=0.0.42-alpha5", path = "../in_stream" }
 lazy_static = "=1.4.0"
