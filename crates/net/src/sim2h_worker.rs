//! provides worker that makes use of sim2h

use crate::{
    connection::{
        net_connection::{NetHandler, NetWorker},
        NetResult,
    },
<<<<<<< HEAD
    p2p_network::Lib3hClientProtocolWrapped,
=======
    NEW_RELIC_LICENSE_KEY,
>>>>>>> 45edaf10
};
use failure::_core::time::Duration;
use holochain_conductor_lib_api::{ConductorApi, CryptoMethod};
use holochain_json_api::{error::JsonError, json::JsonString};
use holochain_metrics::{DefaultMetricPublisher, MetricPublisher};
use in_stream::*;
use lib3h_protocol::{
    data_types::{
        EntryListData, FetchEntryData, GenericResultData, Opaque, SpaceData, StoreEntryAspectData,
    },
    protocol::*,
    protocol_client::Lib3hClientProtocol,
    protocol_server::Lib3hServerProtocol,
    types::{AgentPubKey, SpaceHash},
    uri::Lib3hUri,
    Address,
};
use log::*;
use sim2h::{
    crypto::{Provenance, SignedWireMessage},
    TcpWss, WireError, WireMessage, WIRE_VERSION,
};
use std::{convert::TryFrom, time::Instant};
use url::Url;
use url2::prelude::*;

const INITIAL_CONNECTION_TIMEOUT_MS: u64 = 2000; // The real initial is 4 seconds because one backoff happens to start
const MAX_CONNECTION_TIMEOUT_MS: u64 = 60000;
const SIM2H_WORKER_INTERNAL_REQUEST_ID: &str = "SIM2H_WORKER";

fn connect(url: Lib3hUri, timeout_ms: u64) -> NetResult<TcpWss> {
    //    let config = WssConnectConfig::new(TlsConnectConfig::new(TcpConnectConfig::default()));
    let config = WssConnectConfig::new(TcpConnectConfig {
        connect_timeout_ms: Some(timeout_ms),
    });
    Ok(InStreamWss::connect(&url::Url::from(url).into(), config)?)
}

#[derive(Deserialize, Serialize, Clone, Debug, DefaultJson, PartialEq)]
pub struct Sim2hConfig {
    pub sim2h_url: String,
}

/// removed lifetime parameter because compiler says ghost engine needs lifetime that could live statically
#[allow(non_snake_case, dead_code)]
pub struct Sim2hWorker {
    handler: NetHandler,
    connection: Option<TcpWss>,
    inbox: Vec<ht::EncodedSpanWrap<Lib3hClientProtocol>>,
    to_core: Vec<ht::EncodedSpanWrap<Lib3hServerProtocol>>,
    server_url: Lib3hUri,
    space_data: Option<SpaceData>,
    agent_id: Address,
    conductor_api: ConductorApi,
    time_of_last_connection_attempt: Instant,
    connection_timeout_backoff: u64,
    reconnect_interval: Duration,
    metric_publisher: std::sync::Arc<std::sync::RwLock<dyn MetricPublisher>>,
    outgoing_message_buffer: Vec<WireMessage>,
    ws_frame: Option<WsFrame>,
    initial_authoring_list: Option<EntryListData>,
    initial_gossiping_list: Option<EntryListData>,
    has_self_stored_authored_aspects: bool,
    is_full_sync_DHT: bool,
}

#[holochain_tracing_macros::newrelic_autotrace(HOLOCHAIN_NET)]
impl Sim2hWorker {
    pub fn advertise(self) -> url::Url {
        Url::parse("ws://example.com").unwrap()
    }

    /// Create a new worker connected to the sim2h instance
    pub fn new(
        handler: NetHandler,
        config: Sim2hConfig,
        agent_id: Address,
        conductor_api: ConductorApi,
    ) -> NetResult<Self> {
        let reconnect_interval = Duration::from_millis(INITIAL_CONNECTION_TIMEOUT_MS);
        let mut instance = Self {
            handler,
            connection: None,
            inbox: Vec::new(),
            to_core: Vec::new(),
            server_url: url::Url::from(url2!("{}", config.sim2h_url)).into(),
            space_data: None,
            agent_id,
            conductor_api,
            connection_timeout_backoff: INITIAL_CONNECTION_TIMEOUT_MS,
            reconnect_interval,
            time_of_last_connection_attempt: Instant::now()
                .checked_sub(reconnect_interval)
                .unwrap(),
            metric_publisher: std::sync::Arc::new(std::sync::RwLock::new(
                DefaultMetricPublisher::default(),
            )),
            outgoing_message_buffer: Vec::new(),
            ws_frame: None,
            initial_authoring_list: None,
            initial_gossiping_list: None,
            has_self_stored_authored_aspects: false,
            is_full_sync_DHT: false,
        };

        instance.send_wire_message(WireMessage::Hello(WIRE_VERSION))?;
        instance.check_reconnect();
        Ok(instance)
    }

    fn backoff(&mut self) {
        let new_backoff = std::cmp::max(
            MAX_CONNECTION_TIMEOUT_MS,
            self.connection_timeout_backoff * 2,
        );
        if self.connection_timeout_backoff != new_backoff {
            self.inner_set_backoff(self.connection_timeout_backoff * 2);
        }
    }

    fn inner_set_backoff(&mut self, backoff: u64) {
        self.connection_timeout_backoff = backoff;
        debug!(
            "BACKOFF setting reconnect interval to {}",
            self.connection_timeout_backoff
        );
        self.reconnect_interval = Duration::from_millis(self.connection_timeout_backoff)
    }

    fn reset_backoff(&mut self) {
        if self.connection_timeout_backoff > INITIAL_CONNECTION_TIMEOUT_MS {
            self.inner_set_backoff(INITIAL_CONNECTION_TIMEOUT_MS);
        }
    }

    /// check to see if we need to re-connect
    /// if we don't have a ready connection within reconnect_interval
    fn check_reconnect(&mut self) {
        if self.connection_ready() {
            self.reset_backoff();
            return;
        }

        if self.time_of_last_connection_attempt.elapsed() < self.reconnect_interval {
            return;
        }

        //if self.connection.is_none() {
        warn!(
            "BACKOFF attempting reconnect, connection state: {:?}",
            self.connection
        );
        //}

        self.backoff();

        self.time_of_last_connection_attempt = Instant::now();
        self.connection = None;
        if let Ok(connection) = connect(self.server_url.clone(), self.connection_timeout_backoff) {
            self.connection = Some(connection);
        }
    }

    fn connection_ready(&mut self) -> bool {
        match &mut self.connection {
            Some(c) => match c.check_ready() {
                Ok(true) => true,
                Ok(false) => false,
                Err(e) => {
                    error!("connection handshake error: {:?}", e);
                    self.connection = None;
                    false
                }
            },
            _ => false,
        }
    }

    /// if we have queued wire messages and our connection is ready,
    /// try to send them
    fn try_send_from_outgoing_buffer(&mut self) -> bool {
        let mut did_something = false;
        loop {
            if self.outgoing_message_buffer.is_empty() || !self.connection_ready() {
                return did_something;
            }
            did_something = true;
            let message = self.outgoing_message_buffer.get(0).unwrap();
            debug!("WireMessage: preparing to send {:?}", message);
            let payload: String = message.clone().into();
            let signature = self
                .conductor_api
                .execute(payload.clone(), CryptoMethod::Sign)
                .unwrap_or_else(|e| {
                    panic!(
                        "Couldn't sign wire message in sim2h worker: payload={}, error={:?}",
                        payload, e
                    )
                });
            let signed_wire_message = SignedWireMessage::new(
                message.clone(),
                Provenance::new(self.agent_id.clone(), signature.into()),
            );
            let to_send: Opaque = signed_wire_message.into();
            // safe to unwrap because we check connection_ready() above
            if let Err(e) = self
                .connection
                .as_mut()
                .unwrap()
                .write(to_send.to_vec().into())
            {
                error!(
                    "TransportError trying to send message to sim2h server: {:?}",
                    e
                );
                self.connection = None;
                self.check_reconnect();
                return did_something;
            }
            debug!("WireMessage: dequeuing sent message {:?}", message);
            // if we made it here, we successfully sent the first message
            // we can remove it from the outgoing buffer queue
            self.outgoing_message_buffer.remove(0);
        }
    }

    /// queue a wire message for send
    fn send_wire_message(&mut self, message: WireMessage) -> NetResult<()> {
        // we always put messages in the outgoing buffer,
        // they'll be sent when the connection is ready
        debug!("WireMessage: queueing {:?}", message);
        self.outgoing_message_buffer.push(message);
        Ok(())
    }

    #[allow(dead_code)]
    fn handle_client_message(&mut self, span_wrap: Lib3hClientProtocolWrapped) -> NetResult<()> {
        match span_wrap.data.clone() {
            // Success response to a request (any Command with an `request_id` field.)
            Lib3hClientProtocol::SuccessResult(generic_result_data) => {
                self.to_core.push(
                    span_wrap.swapped(Lib3hServerProtocol::FailureResult(generic_result_data)),
                );
                Ok(())
            }
            // Connect to the specified multiaddr
            Lib3hClientProtocol::Connect(connect_data) => {
                let msg = Lib3hServerProtocol::FailureResult(GenericResultData {
                    request_id: connect_data.request_id,
                    space_address: SpaceHash::default().into(),
                    to_agent_id: AgentPubKey::default(),
                    result_info: Opaque::new(),
                });
                self.to_core.push(span_wrap.swapped(msg));
                Ok(())
            }

            // -- Space -- //
            // Order the p2p module to be part of the network of the specified space.
            Lib3hClientProtocol::JoinSpace(space_data) => {
                //let log_context = "ClientToLib3h::JoinSpace";
                self.space_data = Some(space_data.clone());
                self.send_wire_message(WireMessage::ClientToLib3h(
                    span_wrap.swapped(ClientToLib3h::JoinSpace(space_data)),
                ))
            }
            // Order the p2p module to leave the network of the specified space.
            Lib3hClientProtocol::LeaveSpace(space_data) => {
                //error!("Leave space not implemented for sim2h yet");
                self.send_wire_message(WireMessage::ClientToLib3h(
                    span_wrap.swapped(ClientToLib3h::LeaveSpace(space_data)),
                ))
            }

            // -- Direct Messaging -- //
            // Send a message directly to another agent on the network
            Lib3hClientProtocol::SendDirectMessage(dm_data) => {
                //let log_context = "ClientToLib3h::SendDirectMessage";
                self.send_wire_message(WireMessage::ClientToLib3h(
                    span_wrap.swapped(ClientToLib3h::SendDirectMessage(dm_data)),
                ))
            }
            // Our response to a direct message from another agent.
            Lib3hClientProtocol::HandleSendDirectMessageResult(dm_data) => {
                //let log_context = "ClientToLib3h::HandleSendDirectMessageResult";
                self.send_wire_message(WireMessage::Lib3hToClientResponse(span_wrap.swapped(
                    Lib3hToClientResponse::HandleSendDirectMessageResult(dm_data),
                )))
            }
            // -- Entry -- //
            // Request an Entry from the dht network
            Lib3hClientProtocol::FetchEntry(_fetch_entry_data) => {
                panic!("FetchEntry send by core - this should never happen");
            }
            // Successful data response for a `HandleFetchEntryData` request
            Lib3hClientProtocol::HandleFetchEntryResult(fetch_entry_result_data) => {
                //let log_context = "ClientToLib3h::HandleFetchEntryResult";
                if fetch_entry_result_data.request_id == SIM2H_WORKER_INTERNAL_REQUEST_ID {
                    for aspect in fetch_entry_result_data.entry.aspect_list {
                        let msg =
                            Lib3hServerProtocol::HandleStoreEntryAspect(StoreEntryAspectData {
                                request_id: "".into(),
                                space_address: fetch_entry_result_data.space_address.clone(),
                                provider_agent_id: fetch_entry_result_data
                                    .provider_agent_id
                                    .clone(),
                                entry_address: fetch_entry_result_data.entry.entry_address.clone(),
                                entry_aspect: aspect,
                            });
                        self.to_core.push(span_wrap.swapped(msg));
                    }
                    Ok(())
                } else {
                    self.send_wire_message(WireMessage::Lib3hToClientResponse(span_wrap.swapped(
                        Lib3hToClientResponse::HandleFetchEntryResult(fetch_entry_result_data),
                    )))
                }
            }
            // Publish data to the dht.
            Lib3hClientProtocol::PublishEntry(provided_entry_data) => {
                //let log_context = "ClientToLib3h::PublishEntry";

                if self.is_full_sync_DHT {
                    // As with QueryEntry, if we are in full-sync DHT mode,
                    // this means that we can play back PublishEntry messages already locally
                    // as HandleStoreEntryAspects.
                    // This makes instances with Sim2hWorker work even if offline,
                    // i.e. not connected to the sim2h node.
                    for aspect in &provided_entry_data.entry.aspect_list {
                        let msg =
                            Lib3hServerProtocol::HandleStoreEntryAspect(StoreEntryAspectData {
                                request_id: "".into(),
                                space_address: provided_entry_data.space_address.clone(),
                                provider_agent_id: provided_entry_data.provider_agent_id.clone(),
                                entry_address: provided_entry_data.entry.entry_address.clone(),
                                entry_aspect: aspect.clone(),
                            });
                        self.to_core.push(span_wrap.swapped(msg));
                    }
                }

                self.send_wire_message(WireMessage::ClientToLib3h(
                    span_wrap.swapped(ClientToLib3h::PublishEntry(provided_entry_data)),
                ))
            }
            // Request some info / data from a Entry
            Lib3hClientProtocol::QueryEntry(query_entry_data) => {
                if self.is_full_sync_DHT {
                    // In a full-sync DHT queries should always be handled locally.
                    // Thus, we don't even need to ask the central sim2h instance
                    // to handle a query - we just send it back to core directly.
                    let msg = Lib3hServerProtocol::HandleQueryEntry(query_entry_data);
                    self.to_core.push(span_wrap.swapped(msg));
                    Ok(())
                } else {
                    self.send_wire_message(WireMessage::ClientToLib3h(
                        span_wrap.swapped(ClientToLib3h::QueryEntry(query_entry_data)),
                    ))
                }
            }
            // Response to a `HandleQueryEntry` request
            Lib3hClientProtocol::HandleQueryEntryResult(query_entry_result_data) => {
                if self.is_full_sync_DHT {
                    // See above QueryEntry implementation.
                    // All queries are handled locally - we just reflect them back to core:
                    let msg = Lib3hServerProtocol::QueryEntryResult(query_entry_result_data);
                    self.to_core.push(span_wrap.swapped(msg));
                    Ok(())
                } else {
                    self.send_wire_message(WireMessage::Lib3hToClientResponse(span_wrap.swapped(
                        Lib3hToClientResponse::HandleQueryEntryResult(query_entry_result_data),
                    )))
                }
            }

            // -- Entry lists -- //
            Lib3hClientProtocol::HandleGetAuthoringEntryListResult(entry_list_data) => {
                //let log_context = "ClientToLib3h::HandleGetAuthoringEntryListResult";
                self.initial_authoring_list = Some(entry_list_data.clone());
                if self.is_full_sync_DHT {
                    self.self_store_authored_aspects();
                }
                self.send_wire_message(WireMessage::Lib3hToClientResponse(span_wrap.swapped(
                    Lib3hToClientResponse::HandleGetAuthoringEntryListResult(entry_list_data),
                )))
            }
            Lib3hClientProtocol::HandleGetGossipingEntryListResult(entry_list_data) => {
                //let log_context = "ClientToLib3h::HandleGetGossipingEntryListResult";
                self.initial_gossiping_list = Some(entry_list_data.clone());
                if self.is_full_sync_DHT {
                    self.self_store_authored_aspects();
                }
                self.send_wire_message(WireMessage::Lib3hToClientResponse(span_wrap.swapped(
                    Lib3hToClientResponse::HandleGetGossipingEntryListResult(entry_list_data),
                )))
            }

            // -- N3h specific functinonality -- //
            Lib3hClientProtocol::Shutdown => {
                debug!("Got Lib3hClientProtocol::Shutdown from core in sim2h worker");
                Ok(())
            }
        }
    }

    #[autotrace]
    fn self_store_authored_aspects(&mut self) {
        if !self.has_self_stored_authored_aspects
            && self.initial_gossiping_list.is_some()
            && self.initial_authoring_list.is_some()
        {
            let authoring_list = self.initial_authoring_list.take().unwrap();
            let gossiping_list = self.initial_gossiping_list.take().unwrap();

            for (entry_hash, aspect_hashes) in &authoring_list.address_map {
                // Check if we have that entry in the gossip list already:
                if let Some(gossiping_aspects) = gossiping_list.address_map.get(entry_hash) {
                    // If it's in, check if we are holding all aspects...
                    let mut authoring_aspects = aspect_hashes.clone();
                    // ...by removing all we are holding...
                    for aspect in gossiping_aspects {
                        authoring_aspects.remove_item(aspect);
                    }
                    // ...and checking if we are left with anything to hold.
                    if authoring_aspects.is_empty() {
                        continue;
                    }
                }
                let msg = Lib3hServerProtocol::HandleFetchEntry(FetchEntryData {
                    space_address: authoring_list.space_address.clone(),
                    entry_address: entry_hash.clone(),
                    request_id: SIM2H_WORKER_INTERNAL_REQUEST_ID.to_string(),
                    provider_agent_id: authoring_list.provider_agent_id.clone(),
                    aspect_address_list: Some(aspect_hashes.clone()),
                });
                let span = ht::top_follower("pre-send");
                self.to_core.push(span.wrap(msg).into())
            }
            self.has_self_stored_authored_aspects = true;
        }
    }

    fn handle_server_message(&mut self, message: WireMessage) -> NetResult<()> {
        let span = ht::with_top_or_null(|s| s.child("handle_server_message"));
        match message {
            WireMessage::Ping => self.send_wire_message(WireMessage::Pong)?,
            WireMessage::Pong => {}
            WireMessage::Lib3hToClient(span_wrap) => self.to_core.push(span_wrap.map(|m| Lib3hServerProtocol::from(m))),
            WireMessage::MultiSend(messages) => {
                for span_wrap in messages.into_iter() {
                    self.to_core.push(span_wrap.map(Lib3hServerProtocol::from));
                }
            }
            WireMessage::ClientToLib3hResponse(span_wrap) => {
                self.to_core.push(span_wrap.map(Lib3hServerProtocol::from))
            }
            WireMessage::Lib3hToClientResponse(m) => error!(
                "Got a Lib3hToClientResponse from the Sim2h server, weird! Ignoring: {:?}",
                m
            ),
            WireMessage::ClientToLib3h(m) => error!(
                "Got a ClientToLib3h from the Sim2h server, weird! Ignoring: {:?}",
                m
            ),
            WireMessage::Err(sim2h_error) => match sim2h_error {
                WireError::MessageWhileInLimbo => {
                    if let Some(space_data) = self.space_data.clone() {
                        self.send_wire_message(WireMessage::ClientToLib3h(
                            span.wrap(ClientToLib3h::JoinSpace(space_data)).into(),
                        ))?;
                    } else {
                        error!("Uh oh, we got a MessageWhileInLimbo errro and we don't have space data. Did core send a message before sending a join? This should not happen.");
                    }
                }
                WireError::Other(e) => error!("Got error from Sim2h server: {:?}", e),
            },
            WireMessage::Status => error!("Got a Status from the Sim2h server, weird! Ignoring"),
            WireMessage::Hello(_) => error!("Got a Hello from the Sim2h server, weird! Ignoring"),
            WireMessage::HelloResponse(response) => {
                if WIRE_VERSION != response.version {
                    panic!("holochain SIM2H WIRE_VERSION ({}) does not match SIM2H server WIRE_VERSION ({}) - cannot continue", WIRE_VERSION, response.version);
                }
                debug!("HelloResponse {:?}", response);
                self.set_full_sync(response.redundant_count == 0);
            }
            WireMessage::StatusResponse(_) => error!("Got a StatusResponse from the Sim2h server, weird! Ignoring (I use Hello not Status)"),
        };
        Ok(())
    }

    pub fn set_full_sync(&mut self, full_sync: bool) {
        self.is_full_sync_DHT = full_sync;
    }

    #[allow(dead_code)]
    fn send_ping(&mut self) {
        trace!("Ping");
        if let Err(e) = self.send_wire_message(WireMessage::Ping) {
            debug!("Ping failed with: {:?}", e);
        }
    }
}

#[holochain_tracing_macros::newrelic_autotrace(HOLOCHAIN_NET)]
impl NetWorker for Sim2hWorker {
    /// We got a message from core
    /// -> forward it to the NetworkEngine
    fn receive(&mut self, data: Lib3hClientProtocolWrapped) -> NetResult<()> {
        self.inbox.push(data);
        Ok(())
    }

    /// Check for messages from our NetworkEngine
    fn tick(&mut self) -> NetResult<bool> {
        let clock = std::time::SystemTime::now();

        let mut did_something = false;

        if self.ws_frame.is_none() {
            self.ws_frame = Some(WsFrame::default());
        }

        if self.connection_ready() {
            self.reset_backoff();
            if self.try_send_from_outgoing_buffer() {
                did_something = true;
            }

            // safe to unwrap because we check connection_ready()
            match self
                .connection
                .as_mut()
                .unwrap()
                .read(&mut self.ws_frame.as_mut().unwrap())
            {
                Ok(_) => {
                    did_something = true;
                    let frame = self.ws_frame.take().unwrap();
                    if let WsFrame::Binary(payload) = frame {
                        let payload: Opaque = payload.into();
                        match WireMessage::try_from(&payload) {
                            Ok(wire_message) =>
                                if let Err(error) = self.handle_server_message(wire_message) {
                                    error!("Error handling server message in Sim2hWorker: {:?}", error);
                                },
                            Err(error) =>
                                error!(
                                    "Could not deserialize received payload into WireMessage!\nError: {:?}\nPayload was: {:?}",
                                    error,
                                    payload
                                )
                        }
                    } else {
                        trace!("unhandled websocket message type: {:?}", frame);
                    }
                }
                Err(e) if e.would_block() => (),
                Err(e) => {
                    error!(
                        "TransportError trying to read message from sim2h server: {:?}",
                        e
                    );
                    self.connection = None;
                    self.check_reconnect();
                }
            }
        } else {
            self.check_reconnect();
        }

        let client_messages = self.inbox.drain(..).collect::<Vec<_>>();
        for data in client_messages {
            debug!("CORE >> Sim2h: {:?}", data);
            // outgoing messages triggered by `self.hand_client_message` that fail because of
            // connection status, will automatically be re-sent via `self.outgoing_message_buffer`
            if let Err(error) = self.handle_client_message(data) {
                error!("Error handling client message in Sim2hWorker: {:?}", error);
            }
            did_something = true;
        }

        let server_messages = self.to_core.drain(..).collect::<Vec<_>>();
        for data in server_messages {
            debug!("Sim2h >> CORE: {:?}", data);
            if let Err(error) = self.handler.handle(Ok(data)) {
                error!(
                    "Error handling server message in core's handler: {:?}",
                    error
                );
            }
            did_something = true;
        }

        if did_something {
            let latency = clock.elapsed().unwrap().as_millis();
            let metric_name = "sim2h_worker.tick.latency";
            let metric = holochain_metrics::Metric::new(
                metric_name,
                None,
                Some(clock.into()),
                latency as f64,
            );
            self.metric_publisher.write().unwrap().publish(&metric);
        }
        Ok(did_something)
    }

    /// Set the advertise as worker's endpoint
    fn p2p_endpoint(&self) -> Option<url::Url> {
        Some(self.server_url.clone().into())
    }

    /// Set the advertise as worker's endpoint
    fn endpoint(&self) -> Option<String> {
        Some("".into())
    }
}<|MERGE_RESOLUTION|>--- conflicted
+++ resolved
@@ -5,11 +5,8 @@
         net_connection::{NetHandler, NetWorker},
         NetResult,
     },
-<<<<<<< HEAD
     p2p_network::Lib3hClientProtocolWrapped,
-=======
     NEW_RELIC_LICENSE_KEY,
->>>>>>> 45edaf10
 };
 use failure::_core::time::Duration;
 use holochain_conductor_lib_api::{ConductorApi, CryptoMethod};
