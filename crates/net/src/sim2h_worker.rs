--- conflicted
+++ resolved
@@ -29,11 +29,7 @@
 use url::Url;
 use url2::prelude::*;
 
-<<<<<<< HEAD
 const INITIAL_CONNECTION_TIMEOUT_MS: u64 = 5000;
-=======
-const INITIAL_CONNECTION_TIMEOUT_MS: u64 = 2000;
->>>>>>> f2147440
 const MAX_CONNECTION_TIMEOUT_MS: u64 = 60000;
 const SIM2H_WORKER_INTERNAL_REQUEST_ID: &str = "SIM2H_WORKER";
 
