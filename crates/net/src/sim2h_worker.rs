//! provides worker that makes use of sim2h

use crate::connection::{
    net_connection::{NetHandler, NetWorker},
    NetResult,
};
use failure::_core::time::Duration;
use holochain_conductor_lib_api::{ConductorApi, CryptoMethod};
use holochain_json_api::{error::JsonError, json::JsonString};
use holochain_metrics::{DefaultMetricPublisher, MetricPublisher};
use in_stream::*;
use lib3h_protocol::{
    data_types::{
        EntryListData, FetchEntryData, GenericResultData, Opaque, SpaceData, StoreEntryAspectData,
    },
    protocol::*,
    protocol_client::Lib3hClientProtocol,
    protocol_server::Lib3hServerProtocol,
    types::{AgentPubKey, SpaceHash},
    uri::Lib3hUri,
    Address,
};
use log::*;
use sim2h::{
    crypto::{Provenance, SignedWireMessage},
    TcpWss, WireError, WireMessage,
};
use std::{convert::TryFrom, time::Instant};
use url::Url;
use url2::prelude::*;

const INITIAL_CONNECTION_TIMEOUT_MS: u64 = 2000; // The real initial is 4 seconds because one backoff happens to start
const MAX_CONNECTION_TIMEOUT_MS: u64 = 60000;
const SIM2H_WORKER_INTERNAL_REQUEST_ID: &str = "SIM2H_WORKER";

fn connect(url: Lib3hUri, timeout_ms: u64) -> NetResult<TcpWss> {
    //    let config = WssConnectConfig::new(TlsConnectConfig::new(TcpConnectConfig::default()));
    let config = WssConnectConfig::new(TcpConnectConfig {
        connect_timeout_ms: Some(timeout_ms),
    });
    Ok(InStreamWss::connect(&url::Url::from(url).into(), config)?)
}

#[derive(Deserialize, Serialize, Clone, Debug, DefaultJson, PartialEq)]
pub struct Sim2hConfig {
    pub sim2h_url: String,
}

/// removed lifetime parameter because compiler says ghost engine needs lifetime that could live statically
#[allow(non_snake_case, dead_code)]
pub struct Sim2hWorker {
    handler: NetHandler,
    connection: Option<TcpWss>,
    inbox: Vec<Lib3hClientProtocol>,
    to_core: Vec<Lib3hServerProtocol>,
    server_url: Lib3hUri,
    space_data: Option<SpaceData>,
    agent_id: Address,
    conductor_api: ConductorApi,
    time_of_last_connection_attempt: Instant,
    connection_timeout_backoff: u64,
    reconnect_interval: Duration,
    metric_publisher: std::sync::Arc<std::sync::RwLock<dyn MetricPublisher>>,
    outgoing_message_buffer: Vec<WireMessage>,
    ws_frame: Option<WsFrame>,
    initial_authoring_list: Option<EntryListData>,
    initial_gossiping_list: Option<EntryListData>,
    has_self_stored_authored_aspects: bool,
    is_full_sync_DHT: bool,
}

impl Sim2hWorker {
    pub fn advertise(self) -> url::Url {
        Url::parse("ws://example.com").unwrap()
    }

    /// Create a new worker connected to the sim2h instance
    pub fn new(
        handler: NetHandler,
        config: Sim2hConfig,
        agent_id: Address,
        conductor_api: ConductorApi,
    ) -> NetResult<Self> {
        let reconnect_interval = Duration::from_millis(INITIAL_CONNECTION_TIMEOUT_MS);
        let mut instance = Self {
            handler,
            connection: None,
            inbox: Vec::new(),
            to_core: Vec::new(),
            server_url: url::Url::from(url2!("{}", config.sim2h_url)).into(),
            space_data: None,
            agent_id,
            conductor_api,
            connection_timeout_backoff: INITIAL_CONNECTION_TIMEOUT_MS,
            reconnect_interval,
            time_of_last_connection_attempt: Instant::now()
                .checked_sub(reconnect_interval)
                .unwrap(),
            metric_publisher: std::sync::Arc::new(std::sync::RwLock::new(
                DefaultMetricPublisher::default(),
            )),
            outgoing_message_buffer: Vec::new(),
            ws_frame: None,
            initial_authoring_list: None,
            initial_gossiping_list: None,
            has_self_stored_authored_aspects: false,
            is_full_sync_DHT: false,
        };

        instance.send_wire_message(WireMessage::Status)?;
        instance.check_reconnect();
        Ok(instance)
    }

    fn backoff(&mut self) {
<<<<<<< HEAD
        if self.connection_timeout_backoff < MAX_CONNECTION_TIMEOUT_MS {
=======
        let new_backoff = std::cmp::max(
            MAX_CONNECTION_TIMEOUT_MS,
            self.connection_timeout_backoff * 2,
        );
        if self.connection_timeout_backoff != new_backoff {
>>>>>>> 57c1796c
            self.inner_set_backoff(self.connection_timeout_backoff * 2);
        }
    }

    fn inner_set_backoff(&mut self, backoff: u64) {
        self.connection_timeout_backoff = backoff;
        debug!(
            "BACKOFF setting reconnect interval to {}",
            self.connection_timeout_backoff
        );
        self.reconnect_interval = Duration::from_millis(self.connection_timeout_backoff)
    }

    fn reset_backoff(&mut self) {
        if self.connection_timeout_backoff > INITIAL_CONNECTION_TIMEOUT_MS {
            self.inner_set_backoff(INITIAL_CONNECTION_TIMEOUT_MS);
        }
    }

    /// check to see if we need to re-connect
    /// if we don't have a ready connection within reconnect_interval
    fn check_reconnect(&mut self) {
        if self.connection_ready() {
            self.reset_backoff();
            return;
        }

        if self.time_of_last_connection_attempt.elapsed() < self.reconnect_interval {
            return;
        }

        //if self.connection.is_none() {
        warn!(
            "BACKOFF attempting reconnect, connection state: {:?}",
            self.connection
        );
        //}

        self.backoff();

        self.time_of_last_connection_attempt = Instant::now();
        self.connection = None;
        if let Ok(connection) = connect(self.server_url.clone(), self.connection_timeout_backoff) {
            self.connection = Some(connection);
        }
    }

    fn connection_ready(&mut self) -> bool {
        match &mut self.connection {
            Some(c) => match c.check_ready() {
                Ok(true) => true,
                Ok(false) => false,
                Err(e) => {
                    error!("connection handshake error: {:?}", e);
                    self.connection = None;
                    false
                }
            },
            _ => false,
        }
    }

    /// if we have queued wire messages and our connection is ready,
    /// try to send them
    fn try_send_from_outgoing_buffer(&mut self) -> bool {
        let mut did_something = false;
        loop {
            if self.outgoing_message_buffer.is_empty() || !self.connection_ready() {
                return did_something;
            }
            did_something = true;
            let message = self.outgoing_message_buffer.get(0).unwrap();
            debug!("WireMessage: preparing to send {:?}", message);
            let payload: String = message.clone().into();
            let signature = self
                .conductor_api
                .execute(payload.clone(), CryptoMethod::Sign)
                .unwrap_or_else(|e| {
                    panic!(
                        "Couldn't sign wire message in sim2h worker: payload={}, error={:?}",
                        payload, e
                    )
                });
            let signed_wire_message = SignedWireMessage::new(
                message.clone(),
                Provenance::new(self.agent_id.clone(), signature.into()),
            );
            let to_send: Opaque = signed_wire_message.into();
            // safe to unwrap because we check connection_ready() above
            if let Err(e) = self
                .connection
                .as_mut()
                .unwrap()
                .write(to_send.to_vec().into())
            {
                error!(
                    "TransportError trying to send message to sim2h server: {:?}",
                    e
                );
                self.connection = None;
                self.check_reconnect();
                return did_something;
            }
            debug!("WireMessage: dequeuing sent message {:?}", message);
            // if we made it here, we successfully sent the first message
            // we can remove it from the outgoing buffer queue
            self.outgoing_message_buffer.remove(0);
        }
    }

    /// queue a wire message for send
    fn send_wire_message(&mut self, message: WireMessage) -> NetResult<()> {
        // we always put messages in the outgoing buffer,
        // they'll be sent when the connection is ready
        debug!("WireMessage: queueing {:?}", message);
        self.outgoing_message_buffer.push(message);
        Ok(())
    }

    #[allow(dead_code)]
    fn handle_client_message(&mut self, data: Lib3hClientProtocol) -> NetResult<()> {
        match data {
            // Success response to a request (any Command with an `request_id` field.)
            Lib3hClientProtocol::SuccessResult(generic_result_data) => {
                self.to_core
                    .push(Lib3hServerProtocol::FailureResult(generic_result_data));
                Ok(())
            }
            // Connect to the specified multiaddr
            Lib3hClientProtocol::Connect(connect_data) => {
                self.to_core
                    .push(Lib3hServerProtocol::FailureResult(GenericResultData {
                        request_id: connect_data.request_id,
                        space_address: SpaceHash::default().into(),
                        to_agent_id: AgentPubKey::default(),
                        result_info: Opaque::new(),
                    }));
                Ok(())
            }

            // -- Space -- //
            // Order the p2p module to be part of the network of the specified space.
            Lib3hClientProtocol::JoinSpace(space_data) => {
                //let log_context = "ClientToLib3h::JoinSpace";
                self.space_data = Some(space_data.clone());
                self.send_wire_message(WireMessage::ClientToLib3h(ClientToLib3h::JoinSpace(
                    space_data,
                )))
            }
            // Order the p2p module to leave the network of the specified space.
            Lib3hClientProtocol::LeaveSpace(space_data) => {
                //error!("Leave space not implemented for sim2h yet");
                self.send_wire_message(WireMessage::ClientToLib3h(ClientToLib3h::LeaveSpace(
                    space_data,
                )))
            }

            // -- Direct Messaging -- //
            // Send a message directly to another agent on the network
            Lib3hClientProtocol::SendDirectMessage(dm_data) => {
                //let log_context = "ClientToLib3h::SendDirectMessage";
                self.send_wire_message(WireMessage::ClientToLib3h(
                    ClientToLib3h::SendDirectMessage(dm_data),
                ))
            }
            // Our response to a direct message from another agent.
            Lib3hClientProtocol::HandleSendDirectMessageResult(dm_data) => {
                //let log_context = "ClientToLib3h::HandleSendDirectMessageResult";
                self.send_wire_message(WireMessage::Lib3hToClientResponse(
                    Lib3hToClientResponse::HandleSendDirectMessageResult(dm_data),
                ))
            }
            // -- Entry -- //
            // Request an Entry from the dht network
            Lib3hClientProtocol::FetchEntry(_fetch_entry_data) => {
                panic!("FetchEntry send by core - this should never happen");
            }
            // Successful data response for a `HandleFetchEntryData` request
            Lib3hClientProtocol::HandleFetchEntryResult(fetch_entry_result_data) => {
                //let log_context = "ClientToLib3h::HandleFetchEntryResult";
                if fetch_entry_result_data.request_id == SIM2H_WORKER_INTERNAL_REQUEST_ID {
                    for aspect in fetch_entry_result_data.entry.aspect_list {
                        self.to_core
                            .push(Lib3hServerProtocol::HandleStoreEntryAspect(
                                StoreEntryAspectData {
                                    request_id: "".into(),
                                    space_address: fetch_entry_result_data.space_address.clone(),
                                    provider_agent_id: fetch_entry_result_data
                                        .provider_agent_id
                                        .clone(),
                                    entry_address: fetch_entry_result_data
                                        .entry
                                        .entry_address
                                        .clone(),
                                    entry_aspect: aspect,
                                },
                            ));
                    }
                    Ok(())
                } else {
                    self.send_wire_message(WireMessage::Lib3hToClientResponse(
                        Lib3hToClientResponse::HandleFetchEntryResult(fetch_entry_result_data),
                    ))
                }
            }
            // Publish data to the dht.
            Lib3hClientProtocol::PublishEntry(provided_entry_data) => {
                //let log_context = "ClientToLib3h::PublishEntry";

                if self.is_full_sync_DHT {
                    // As with QueryEntry, if we are in full-sync DHT mode,
                    // this means that we can play back PublishEntry messages already locally
                    // as HandleStoreEntryAspects.
                    // This makes instances with Sim2hWorker work even if offline,
                    // i.e. not connected to the sim2h node.
                    for aspect in &provided_entry_data.entry.aspect_list {
                        self.to_core
                            .push(Lib3hServerProtocol::HandleStoreEntryAspect(
                                StoreEntryAspectData {
                                    request_id: "".into(),
                                    space_address: provided_entry_data.space_address.clone(),
                                    provider_agent_id: provided_entry_data
                                        .provider_agent_id
                                        .clone(),
                                    entry_address: provided_entry_data.entry.entry_address.clone(),
                                    entry_aspect: aspect.clone(),
                                },
                            ));
                    }
                }

                self.send_wire_message(WireMessage::ClientToLib3h(ClientToLib3h::PublishEntry(
                    provided_entry_data,
                )))
            }
            // Request some info / data from a Entry
            Lib3hClientProtocol::QueryEntry(query_entry_data) => {
                if self.is_full_sync_DHT {
                    // In a full-sync DHT queries should always be handled locally.
                    // Thus, we don't even need to ask the central sim2h instance
                    // to handle a query - we just send it back to core directly.
                    self.to_core
                        .push(Lib3hServerProtocol::HandleQueryEntry(query_entry_data));
                    Ok(())
                } else {
                    self.send_wire_message(WireMessage::ClientToLib3h(ClientToLib3h::QueryEntry(
                        query_entry_data,
                    )))
                }
            }
            // Response to a `HandleQueryEntry` request
            Lib3hClientProtocol::HandleQueryEntryResult(query_entry_result_data) => {
                if self.is_full_sync_DHT {
                    // See above QueryEntry implementation.
                    // All queries are handled locally - we just reflect them back to core:
                    self.to_core.push(Lib3hServerProtocol::QueryEntryResult(
                        query_entry_result_data,
                    ));
                    Ok(())
                } else {
                    self.send_wire_message(WireMessage::Lib3hToClientResponse(
                        Lib3hToClientResponse::HandleQueryEntryResult(query_entry_result_data),
                    ))
                }
            }

            // -- Entry lists -- //
            Lib3hClientProtocol::HandleGetAuthoringEntryListResult(entry_list_data) => {
                //let log_context = "ClientToLib3h::HandleGetAuthoringEntryListResult";
                self.initial_authoring_list = Some(entry_list_data.clone());
                if self.is_full_sync_DHT {
                    self.self_store_authored_aspects();
                }
                self.send_wire_message(WireMessage::Lib3hToClientResponse(
                    Lib3hToClientResponse::HandleGetAuthoringEntryListResult(entry_list_data),
                ))
            }
            Lib3hClientProtocol::HandleGetGossipingEntryListResult(entry_list_data) => {
                //let log_context = "ClientToLib3h::HandleGetGossipingEntryListResult";
                self.initial_gossiping_list = Some(entry_list_data.clone());
                if self.is_full_sync_DHT {
                    self.self_store_authored_aspects();
                }
                self.send_wire_message(WireMessage::Lib3hToClientResponse(
                    Lib3hToClientResponse::HandleGetGossipingEntryListResult(entry_list_data),
                ))
            }

            // -- N3h specific functinonality -- //
            Lib3hClientProtocol::Shutdown => {
                debug!("Got Lib3hClientProtocol::Shutdown from core in sim2h worker");
                Ok(())
            }
        }
    }

    fn self_store_authored_aspects(&mut self) {
        if !self.has_self_stored_authored_aspects
            && self.initial_gossiping_list.is_some()
            && self.initial_authoring_list.is_some()
        {
            let authoring_list = self.initial_authoring_list.take().unwrap();
            let gossiping_list = self.initial_gossiping_list.take().unwrap();

            for (entry_hash, aspect_hashes) in &authoring_list.address_map {
                // Check if we have that entry in the gossip list already:
                if let Some(gossiping_aspects) = gossiping_list.address_map.get(entry_hash) {
                    // If it's in, check if we are holding all aspects...
                    let mut authoring_aspects = aspect_hashes.clone();
                    // ...by removing all we are holding...
                    for aspect in gossiping_aspects {
                        authoring_aspects.remove_item(aspect);
                    }
                    // ...and checking if we are left with anything to hold.
                    if authoring_aspects.is_empty() {
                        continue;
                    }
                }

                self.to_core
                    .push(Lib3hServerProtocol::HandleFetchEntry(FetchEntryData {
                        space_address: authoring_list.space_address.clone(),
                        entry_address: entry_hash.clone(),
                        request_id: SIM2H_WORKER_INTERNAL_REQUEST_ID.to_string(),
                        provider_agent_id: authoring_list.provider_agent_id.clone(),
                        aspect_address_list: Some(aspect_hashes.clone()),
                    }))
            }
            self.has_self_stored_authored_aspects = true;
        }
    }

    fn handle_server_message(&mut self, message: WireMessage) -> NetResult<()> {
        match message {
            WireMessage::Ping => self.send_wire_message(WireMessage::Pong)?,
            WireMessage::Pong => {}
            WireMessage::Lib3hToClient(m) => self.to_core.push(Lib3hServerProtocol::from(m)),
            WireMessage::ClientToLib3hResponse(m) => {
                self.to_core.push(Lib3hServerProtocol::from(m))
            }
            WireMessage::Lib3hToClientResponse(m) => error!(
                "Got a Lib3hToClientResponse from the Sim2h server, weird! Ignoring: {:?}",
                m
            ),
            WireMessage::ClientToLib3h(m) => error!(
                "Got a ClientToLib3h from the Sim2h server, weird! Ignoring: {:?}",
                m
            ),
            WireMessage::Err(sim2h_error) => match sim2h_error {
                WireError::MessageWhileInLimbo => {
                    if let Some(space_data) = self.space_data.clone() {
                        self.send_wire_message(WireMessage::ClientToLib3h(
                            ClientToLib3h::JoinSpace(space_data),
                        ))?;
                    } else {
                        error!("Uh oh, we got a MessageWhileInLimbo errro and we don't have space data. Did core send a message before sending a join? This should not happen.");
                    }
                }
                WireError::Other(e) => error!("Got error from Sim2h server: {:?}", e),
            },
            WireMessage::Status => error!("Got a Status from the Sim2h server, weird! Ignoring"),
            WireMessage::StatusResponse(response) => {
                debug!("StatusResponse {:?}", response);
                // TODO: negotiate version mesmatch
                self.set_full_sync(response.redundant_count == 0);
            }
        };
        Ok(())
    }

    pub fn set_full_sync(&mut self, full_sync: bool) {
        self.is_full_sync_DHT = full_sync;
    }

    #[allow(dead_code)]
    fn send_ping(&mut self) {
        trace!("Ping");
        if let Err(e) = self.send_wire_message(WireMessage::Ping) {
            debug!("Ping failed with: {:?}", e);
        }
    }
}

impl NetWorker for Sim2hWorker {
    /// We got a message from core
    /// -> forward it to the NetworkEngine
    fn receive(&mut self, data: Lib3hClientProtocol) -> NetResult<()> {
        self.inbox.push(data);
        Ok(())
    }

    /// Check for messages from our NetworkEngine
    fn tick(&mut self) -> NetResult<bool> {
        let clock = std::time::SystemTime::now();

        let mut did_something = false;

        if self.ws_frame.is_none() {
            self.ws_frame = Some(WsFrame::default());
        }

        if self.connection_ready() {
            self.reset_backoff();
            if self.try_send_from_outgoing_buffer() {
                did_something = true;
            }

            // safe to unwrap because we check connection_ready()
            match self
                .connection
                .as_mut()
                .unwrap()
                .read(&mut self.ws_frame.as_mut().unwrap())
            {
                Ok(_) => {
                    did_something = true;
                    let frame = self.ws_frame.take().unwrap();
                    if let WsFrame::Binary(payload) = frame {
                        let payload: Opaque = payload.into();
                        match WireMessage::try_from(&payload) {
                            Ok(wire_message) =>
                                if let Err(error) = self.handle_server_message(wire_message) {
                                    error!("Error handling server message in Sim2hWorker: {:?}", error);
                                },
                            Err(error) =>
                                error!(
                                    "Could not deserialize received payload into WireMessage!\nError: {:?}\nPayload was: {:?}",
                                    error,
                                    payload
                                )
                        }
                    } else {
                        trace!("unhandled websocket message type: {:?}", frame);
                    }
                }
                Err(e) if e.would_block() => (),
                Err(e) => {
                    error!(
                        "TransportError trying to read message from sim2h server: {:?}",
                        e
                    );
                    self.connection = None;
                    self.check_reconnect();
                }
            }
        } else {
            self.check_reconnect();
        }

        let client_messages = self.inbox.drain(..).collect::<Vec<_>>();
        for data in client_messages {
            debug!("CORE >> Sim2h: {:?}", data);
            // outgoing messages triggered by `self.hand_client_message` that fail because of
            // connection status, will automatically be re-sent via `self.outgoing_message_buffer`
            if let Err(error) = self.handle_client_message(data) {
                error!("Error handling client message in Sim2hWorker: {:?}", error);
            }
            did_something = true;
        }

        let server_messages = self.to_core.drain(..).collect::<Vec<_>>();
        for data in server_messages {
            debug!("Sim2h >> CORE: {:?}", data);
            if let Err(error) = self.handler.handle(Ok(data)) {
                error!(
                    "Error handling server message in core's handler: {:?}",
                    error
                );
            }
            did_something = true;
        }

        if did_something {
            let latency = clock.elapsed().unwrap().as_millis();
            let metric_name = "sim2h_worker.tick.latency";
            let metric = holochain_metrics::Metric::new(
                metric_name,
                None,
                Some(clock.into()),
                latency as f64,
            );
            self.metric_publisher.write().unwrap().publish(&metric);
        }
        Ok(did_something)
    }

    /// Set the advertise as worker's endpoint
    fn p2p_endpoint(&self) -> Option<url::Url> {
        Some(self.server_url.clone().into())
    }

    /// Set the advertise as worker's endpoint
    fn endpoint(&self) -> Option<String> {
        Some("".into())
    }
}<|MERGE_RESOLUTION|>--- conflicted
+++ resolved
@@ -113,15 +113,11 @@
     }
 
     fn backoff(&mut self) {
-<<<<<<< HEAD
-        if self.connection_timeout_backoff < MAX_CONNECTION_TIMEOUT_MS {
-=======
         let new_backoff = std::cmp::max(
             MAX_CONNECTION_TIMEOUT_MS,
             self.connection_timeout_backoff * 2,
         );
         if self.connection_timeout_backoff != new_backoff {
->>>>>>> 57c1796c
             self.inner_set_backoff(self.connection_timeout_backoff * 2);
         }
     }
