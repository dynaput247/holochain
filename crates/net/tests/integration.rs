--- conflicted
+++ resolved
@@ -37,15 +37,12 @@
     let srv_cont = cont.clone();
     let sim2h_join = std::thread::spawn(move || {
         let url = url2!("ws://127.0.0.1:0");
-<<<<<<< HEAD
-        let mut sim2h = Sim2h::new(Box::new(SodiumCryptoSystem::new()), Lib3hUri(url.into()), None);
-=======
         let sim2h = Sim2h::new(
             Box::new(SodiumCryptoSystem::new()),
             Lib3hUri(url.into()),
             DhtAlgorithm::FullSync,
+            None,
         );
->>>>>>> 0d5713ef
 
         snd.send(sim2h.bound_uri.clone().unwrap()).unwrap();
         drop(snd);
