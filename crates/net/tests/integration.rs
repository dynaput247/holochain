#[macro_use]
extern crate url2;
extern crate holochain_tracing as ht;

use holochain_conductor_lib_api::ConductorApi;
use holochain_locksmith::{Mutex, RwLock};
use holochain_net::{
    connection::net_connection::{NetHandler, NetWorker},
    sim2h_worker::{Sim2hConfig, Sim2hWorker},
};
use jsonrpc_core::IoHandler;
use lib3h_crypto_api::CryptoSystem;
use lib3h_protocol::{
    data_types::*, protocol_client::Lib3hClientProtocol, protocol_server::Lib3hServerProtocol,
    uri::Lib3hUri,
};
use lib3h_sodium::SodiumCryptoSystem;
use sim2h::{run_sim2h, DhtAlgorithm};
use std::sync::Arc;

struct Server {
    pub bound_uri: Lib3hUri,
    pub thread: Option<std::thread::JoinHandle<()>>,
    pub cont: Arc<Mutex<bool>>,
}

impl Drop for Server {
    fn drop(&mut self) {
        *self.cont.lock().unwrap() = false;
        self.thread.take().unwrap().join().unwrap();
    }
}

impl Server {
    pub fn new(url: &str) -> Self {
        let url = url2!("{}", url);

        let (snd, rcv) = crossbeam_channel::unbounded();

        let cont = Arc::new(Mutex::new(true));

        let srv_cont = cont.clone();
        let thread = Some(std::thread::spawn(move || {
            let (mut rt, binding) = run_sim2h(
                Box::new(SodiumCryptoSystem::new()),
                Lib3hUri(url.into()),
                DhtAlgorithm::FullSync,
            );
            rt.block_on(async move {
                tokio::task::spawn(async move {
                    snd.send(binding.await.unwrap()).unwrap();
                });

                while *srv_cont.lock().unwrap() {
                    tokio::time::delay_for(std::time::Duration::from_millis(1)).await;
                }
            });
        }));

        let bound_uri = rcv.recv().unwrap();

        Self {
            bound_uri,
            thread,
            cont,
        }
    }

    pub fn bound_uri(&self) -> &Lib3hUri {
        &self.bound_uri
    }
}

#[test]
fn sim2h_worker_talks_to_sim2h() {
    let _ = env_logger::builder().is_test(true).try_init();

    let crypto = Box::new(SodiumCryptoSystem::new());

    let mut pub_key = crypto.buf_new_insecure(crypto.sign_public_key_bytes());
    let mut sec_key = crypto.buf_new_secure(crypto.sign_secret_key_bytes());
    crypto.sign_keypair(&mut pub_key, &mut sec_key).unwrap();

    let enc = hcid::HcidEncoding::with_kind("hcs0").unwrap();
    let agent_id = enc.encode(&*pub_key).unwrap();

<<<<<<< HEAD
    let (snd, rcv) = crossbeam_channel::unbounded();
    let cont = Arc::new(Mutex::new(true));

    let srv_cont = cont.clone();
    let sim2h_join = std::thread::spawn(move || {
        let url = url2!("ws://127.0.0.1:0");

        let (mut rt, binding) = run_sim2h(
            Box::new(SodiumCryptoSystem::new()),
            Lib3hUri(url.into()),
            DhtAlgorithm::FullSync,
            None,
        );
        rt.block_on(async move {
            tokio::task::spawn(async move {
                snd.send(binding.await.unwrap()).unwrap();
            });

            while *srv_cont.lock().unwrap() {
                tokio::time::delay_for(std::time::Duration::from_millis(1)).await;
            }
        });
    });

    let bound_uri = rcv.recv().unwrap();
=======
    let srv = Server::new("ws://127.0.0.1:0");
    let bound_uri = srv.bound_uri().clone();
>>>>>>> 6978f147
    println!("GOT BOUND: {:?}", bound_uri);

    // -- beg sim2h worker test -- //

    let io = Arc::new(RwLock::new(IoHandler::new()));

    let sec_key = Arc::new(Mutex::new(sec_key.box_clone()));
    io.write().unwrap().add_method(
        "agent/sign",
        move |params: jsonrpc_core::types::params::Params| {
            let params = match params {
                jsonrpc_core::types::params::Params::Map(m) => m,
                _ => panic!("bad type"),
            };
            let payload =
                Box::new(base64::decode(params.get("payload").unwrap().as_str().unwrap()).unwrap());
            let mut payload2 = crypto.buf_new_insecure(payload.len());
            payload2.write(0, &payload).unwrap();

            let mut sig = crypto.buf_new_insecure(crypto.sign_bytes());
            crypto.randombytes_buf(&mut sig).unwrap();

            crypto
                .sign(&mut sig, &payload2, &*sec_key.lock().unwrap())
                .unwrap();
            let signature = base64::encode(&*sig.read_lock());
            Ok(serde_json::json!({ "signature": signature }))
        },
    );

    struct ResultData {
        pub got_handle_store: bool,
        pub got_handle_dm: bool,
        pub got_handle_a_list: bool,
        pub got_handle_g_list: bool,
    }

    impl Default for ResultData {
        fn default() -> Self {
            Self {
                got_handle_store: false,
                got_handle_dm: false,
                got_handle_a_list: false,
                got_handle_g_list: false,
            }
        }
    }

    impl ResultData {
        pub fn new() -> Arc<Mutex<Self>> {
            Arc::new(Mutex::new(Self::default()))
        }

        pub fn as_mut(s: &Arc<Mutex<Self>>) -> holochain_locksmith::MutexGuard<Self> {
            s.lock().unwrap()
        }

        pub fn is_ok(s: &Arc<Mutex<Self>>) -> bool {
            let s = s.lock().unwrap();
            s.got_handle_store && s.got_handle_dm && s.got_handle_a_list && s.got_handle_g_list
        }
    }

    let result_data = ResultData::new();

    let result_data_worker = result_data.clone();
    let mut worker = Sim2hWorker::new(
        NetHandler::new(Box::new(move |msg| {
            match msg.unwrap().data {
                Lib3hServerProtocol::HandleGetAuthoringEntryList(info) => {
                    println!("HANDLE A LIST: {:?}", info);
                    ResultData::as_mut(&result_data_worker).got_handle_a_list = true;
                }
                Lib3hServerProtocol::HandleGetGossipingEntryList(info) => {
                    println!("HANDLE G LIST: {:?}", info);
                    ResultData::as_mut(&result_data_worker).got_handle_g_list = true;
                }
                Lib3hServerProtocol::HandleStoreEntryAspect(info) => {
                    println!("HANDLE STORE: {:?}", info);
                    ResultData::as_mut(&result_data_worker).got_handle_store = true;
                }
                Lib3hServerProtocol::HandleSendDirectMessage(info) => {
                    println!("HANDLE DM: {:?}", info);
                    ResultData::as_mut(&result_data_worker).got_handle_dm = true;
                }
                e @ _ => panic!("unexpected: {:#?}", e),
            }
            Ok(())
        })),
        Sim2hConfig {
            sim2h_url: srv.bound_uri().as_str().to_string(),
        },
        agent_id.clone().into(),
        ConductorApi::new(io.clone()),
    )
    .unwrap();
    worker.set_full_sync(true);

    worker
        .receive(ht::test_wrap_enc(Lib3hClientProtocol::JoinSpace(
            SpaceData {
                agent_id: agent_id.clone().into(),
                request_id: "".to_string(),
                space_address: "BLA".to_string().into(),
            },
        )))
        .unwrap();

    for _ in 0..5 {
        std::thread::sleep(std::time::Duration::from_millis(25));

        println!("tick: {:?}", worker.tick());
    }

    // now close the client connection (and set timing for reconnect)
    // to prove out join space is properly re-sent
    worker.test_close_connection_cause_reconnect();

    worker
        .receive(ht::test_wrap_enc(Lib3hClientProtocol::PublishEntry(
            ProvidedEntryData {
                space_address: "BLA".to_string().into(),
                provider_agent_id: agent_id.clone().into(),
                entry: EntryData {
                    entry_address: "BLA".to_string().into(),
                    aspect_list: vec![EntryAspectData {
                        aspect_address: "BLA".to_string().into(),
                        type_hint: "".to_string(),
                        aspect: b"BLA".to_vec().into(),
                        publish_ts: 0,
                    }],
                },
            },
        )))
        .unwrap();

    worker
        .receive(ht::test_wrap_enc(Lib3hClientProtocol::SendDirectMessage(
            DirectMessageData {
                space_address: "BLA".to_string().into(),
                request_id: "".to_string(),
                to_agent_id: agent_id.clone().into(),
                from_agent_id: agent_id.clone().into(),
                content: b"BLA".to_vec().into(),
            },
        )))
        .unwrap();

    for _ in 0..40 {
        std::thread::sleep(std::time::Duration::from_millis(25));

        println!("tick: {:?}", worker.tick());

        if ResultData::is_ok(&result_data) {
            break;
        }
    }

    // -- end sim2h worker test -- //

    assert!(ResultData::is_ok(&result_data));
}<|MERGE_RESOLUTION|>--- conflicted
+++ resolved
@@ -45,6 +45,7 @@
                 Box::new(SodiumCryptoSystem::new()),
                 Lib3hUri(url.into()),
                 DhtAlgorithm::FullSync,
+                None,
             );
             rt.block_on(async move {
                 tokio::task::spawn(async move {
@@ -84,36 +85,8 @@
     let enc = hcid::HcidEncoding::with_kind("hcs0").unwrap();
     let agent_id = enc.encode(&*pub_key).unwrap();
 
-<<<<<<< HEAD
-    let (snd, rcv) = crossbeam_channel::unbounded();
-    let cont = Arc::new(Mutex::new(true));
-
-    let srv_cont = cont.clone();
-    let sim2h_join = std::thread::spawn(move || {
-        let url = url2!("ws://127.0.0.1:0");
-
-        let (mut rt, binding) = run_sim2h(
-            Box::new(SodiumCryptoSystem::new()),
-            Lib3hUri(url.into()),
-            DhtAlgorithm::FullSync,
-            None,
-        );
-        rt.block_on(async move {
-            tokio::task::spawn(async move {
-                snd.send(binding.await.unwrap()).unwrap();
-            });
-
-            while *srv_cont.lock().unwrap() {
-                tokio::time::delay_for(std::time::Duration::from_millis(1)).await;
-            }
-        });
-    });
-
-    let bound_uri = rcv.recv().unwrap();
-=======
     let srv = Server::new("ws://127.0.0.1:0");
     let bound_uri = srv.bound_uri().clone();
->>>>>>> 6978f147
     println!("GOT BOUND: {:?}", bound_uri);
 
     // -- beg sim2h worker test -- //
@@ -208,6 +181,7 @@
         },
         agent_id.clone().into(),
         ConductorApi::new(io.clone()),
+        None,
     )
     .unwrap();
     worker.set_full_sync(true);
