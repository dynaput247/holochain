--- conflicted
+++ resolved
@@ -5,16 +5,9 @@
 edition = "2018"
 
 [dependencies]
-<<<<<<< HEAD
 holochain_core_types = { version = "=0.0.33-alpha5", path = "../core_types" }
 holochain_wasm_utils = { version = "=0.0.33-alpha5", path = "../wasm_utils" }
-# jsonrpc-core = { git = "https://github.com/holochain/jsonrpc", branch = "broadcaster-getter" }
 jsonrpc-core = "=14.0.1"
-=======
-holochain_core_types = { path = "../core_types" }
-holochain_wasm_utils = { path = "../wasm_utils" }
-jsonrpc-core = "14.0.1"
->>>>>>> 30f0a91b
 jsonrpc-lite = "=0.5.0"
 serde = { version = "=1.0.89", features = ["rc"] }
 serde_json = { version = "=1.0.39", features = ["preserve_order"] }
