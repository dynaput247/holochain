[package]
name = "holochain_conductor_lib_api"
description = "holochain conductor lib api"
license = "GPL-3.0-only"
homepage = "https://github.com/holochain/holochain-rust"
documentation = "https://github.com/holochain/holochain-rust"
version = "0.0.43-alpha3"
authors = ["Holochain Core Dev Team <devcore@holochain.org>"]
edition = "2018"

[dependencies]
<<<<<<< HEAD
holochain_core_types = { version = "=0.0.42-alpha5", path = "../core_types" }
holochain_wasm_utils = { version = "=0.0.42-alpha5", path = "../wasm_utils" }
holochain_locksmith = { version = "=0.0.42-alpha5", path = "../locksmith" }
holochain_tracing_macros = "=0.0.16"
holochain_common = { version = "=0.0.42-alpha5", path = "../common" }
=======
holochain_core_types = { version = "=0.0.43-alpha3", path = "../core_types" }
holochain_wasm_utils = { version = "=0.0.43-alpha3", path = "../wasm_utils" }
holochain_locksmith = { version = "=0.0.43-alpha3", path = "../locksmith" }
holochain_tracing_macros = "=0.0.17"
holochain_common = { version = "=0.0.43-alpha3", path = "../common" }
>>>>>>> 6978f147
newrelic="0.2"
jsonrpc-core = "=14.0.1"
jsonrpc-lite = "=0.5.0"
serde = { version = "=1.0.100", features = ["rc"] }
serde_json = { version = "=1.0.47", features = ["preserve_order"] }
snowflake = "=1.3.0"
base64 = "=0.10.1"
lazy_static = "=1.4.0"<|MERGE_RESOLUTION|>--- conflicted
+++ resolved
@@ -9,19 +9,11 @@
 edition = "2018"
 
 [dependencies]
-<<<<<<< HEAD
-holochain_core_types = { version = "=0.0.42-alpha5", path = "../core_types" }
-holochain_wasm_utils = { version = "=0.0.42-alpha5", path = "../wasm_utils" }
-holochain_locksmith = { version = "=0.0.42-alpha5", path = "../locksmith" }
-holochain_tracing_macros = "=0.0.16"
-holochain_common = { version = "=0.0.42-alpha5", path = "../common" }
-=======
 holochain_core_types = { version = "=0.0.43-alpha3", path = "../core_types" }
 holochain_wasm_utils = { version = "=0.0.43-alpha3", path = "../wasm_utils" }
 holochain_locksmith = { version = "=0.0.43-alpha3", path = "../locksmith" }
 holochain_tracing_macros = "=0.0.17"
 holochain_common = { version = "=0.0.43-alpha3", path = "../common" }
->>>>>>> 6978f147
 newrelic="0.2"
 jsonrpc-core = "=14.0.1"
 jsonrpc-lite = "=0.5.0"
