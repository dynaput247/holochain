[package]
name = "holochain_dpki"
version = "0.0.44-alpha3"
description = "holochain dpki"
license = "GPL-3.0-only"
homepage = "https://github.com/holochain/holochain-rust"
documentation = "https://github.com/holochain/holochain-rust"
authors = ["Holochain Core Dev Team <devcore@holochain.org>"]
edition = "2018"

[dependencies]
lazy_static = "=1.4.0"
base64 = "=0.10.1"
<<<<<<< HEAD
holochain_core_types = { version = "=0.0.44-alpha1", path = "../core_types" }
holochain_tracing_macros = "=0.0.20"
=======
holochain_core_types = { version = "=0.0.44-alpha3", path = "../core_types" }
holochain_tracing_macros = "=0.0.19"
>>>>>>> 7d5ca11e
newrelic="0.2"
lib3h_sodium = "=0.0.38"
holochain_persistence_api = "=0.0.17"
serde = "=1.0.104"
serde_derive = "=1.0.104"
serde_json = { version = "=1.0.47", features = ["preserve_order"] }
hcid = "=0.0.6"
bip39 = "=0.6.0-beta.1"
holochain_common = { version = "=0.0.44-alpha3", path = "../common" }<|MERGE_RESOLUTION|>--- conflicted
+++ resolved
@@ -11,13 +11,8 @@
 [dependencies]
 lazy_static = "=1.4.0"
 base64 = "=0.10.1"
-<<<<<<< HEAD
-holochain_core_types = { version = "=0.0.44-alpha1", path = "../core_types" }
+holochain_core_types = { version = "=0.0.44-alpha3", path = "../core_types" }
 holochain_tracing_macros = "=0.0.20"
-=======
-holochain_core_types = { version = "=0.0.44-alpha3", path = "../core_types" }
-holochain_tracing_macros = "=0.0.19"
->>>>>>> 7d5ca11e
 newrelic="0.2"
 lib3h_sodium = "=0.0.38"
 holochain_persistence_api = "=0.0.17"
