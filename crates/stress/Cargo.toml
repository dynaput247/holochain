--- conflicted
+++ resolved
@@ -13,15 +13,9 @@
 crossbeam-channel = "=0.3.8"
 env_logger = "=0.6.1"
 hcid = "=0.0.6"
-<<<<<<< HEAD
-lib3h_crypto_api = { version = "=0.0.26", git = "https://github.com/holochain/lib3h", branch = "tracing-0.0.6" }
-lib3h_protocol = { version = "=0.0.26", git = "https://github.com/holochain/lib3h", branch = "tracing-0.0.6" }
-lib3h_sodium = { version = "=0.0.26", git = "https://github.com/holochain/lib3h", branch = "tracing-0.0.6" }
-=======
 lib3h_crypto_api = "=0.0.26"
 lib3h_protocol = "=0.0.26"
 lib3h_sodium = "=0.0.26"
->>>>>>> a3b0e745
 log = "=0.4.8"
 nanoid = "=0.2.0"
 native-tls = "=0.2.3"
