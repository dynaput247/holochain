--- conflicted
+++ resolved
@@ -12,11 +12,7 @@
 serde = { version = "=1.0.104", features = ["rc"] }
 serde_derive = "=1.0.104"
 holochain_locksmith = { version = "=0.0.43-alpha3", path = "../locksmith" }
-<<<<<<< HEAD
-holochain_tracing_macros = "=0.0.18"
-=======
 holochain_tracing_macros = "=0.0.19"
->>>>>>> 6a464523
 holochain_common = { version = "=0.0.43-alpha3", path = "../common" }
 lazy_static = "=1.4.0"
 num-traits = "=0.2.6"
