--- conflicted
+++ resolved
@@ -11,12 +11,8 @@
 serde = { version = "=1.0.89", features = ["rc"] }
 serde_derive = "=1.0.89"
 holochain_locksmith = { version = "=0.0.42-alpha5", path = "../locksmith" }
-<<<<<<< HEAD
 holochain_tracing_macros = "0.0.5"
-lazy_static = "=1.2.0"
-=======
 lazy_static = "=1.4.0"
->>>>>>> 60d0a995
 num-traits = "=0.2.6"
 num-derive = "=0.2.4"
 toml = "=0.5.0"
