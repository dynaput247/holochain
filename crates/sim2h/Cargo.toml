[package]
name = "sim2h"
version = "0.0.40-alpha1"
authors = ["Holochain Core Dev Team <devcore@holochain.org>"]
edition = "2018"
description = "A simulation of lib3h"
keywords = ["holochain", "holo", "p2p", "network", "simulation"]
categories = ["network-programming"]
license = "GPL-3.0-only"
readme = "README.md"
documentation = "https://github.com/holochain/sim2h"
repository = "https://github.com/holochain/sim2h"

[dependencies]
hcid = "=0.0.6"
holochain_persistence_api = "=0.0.11"
holochain_json_api = "=0.0.17"
detach = "=0.0.19"
lib3h = "=0.0.22"
lib3h_crypto_api = "=0.0.22"
lib3h_sodium = "=0.0.22"
lib3h_protocol = "=0.0.22"
lib3h_zombie_actor = "=0.0.22"
<<<<<<< HEAD
holochain_tracing = { version = "=0.0.4", git = "https://github.com/holochain/holochain-tracing.git", branch="span-stack-v2" }
holochain_core_types = { version = "=0.0.39-alpha4", path = "../core_types" }
holochain_locksmith = { version = "=0.0.39-alpha4", path = "../locksmith" }
=======
holochain_tracing = "=0.0.1"
holochain_core_types = { version = "=0.0.40-alpha1", path = "../core_types" }
holochain_locksmith = { version = "=0.0.40-alpha1", path = "../locksmith" }
>>>>>>> 5b8192a2
uuid = { version = "0.4", features = ["v4"] }
log = "=0.4.8"
env_logger = "=0.6.1"
lazy_static = "=1.2.0"
nanoid = "=0.2.0"
url = "=2.1.0"
url2 = "=0.0.3"
crossbeam-channel = "=0.3.8"
snowflake = "=1.3.0"
parking_lot = "=0.8.0"
serde = "=1.0.89"
serde_derive = "=1.0.89"
serde_json = "=1.0.39"
rand = "=0.7.2"
base64 = "=0.10.1"
chrono = "=0.4.6"
native-tls = "=0.2.2"
openssl = "=0.10.25"
tungstenite = "=0.9.1"<|MERGE_RESOLUTION|>--- conflicted
+++ resolved
@@ -21,15 +21,9 @@
 lib3h_sodium = "=0.0.22"
 lib3h_protocol = "=0.0.22"
 lib3h_zombie_actor = "=0.0.22"
-<<<<<<< HEAD
 holochain_tracing = { version = "=0.0.4", git = "https://github.com/holochain/holochain-tracing.git", branch="span-stack-v2" }
-holochain_core_types = { version = "=0.0.39-alpha4", path = "../core_types" }
-holochain_locksmith = { version = "=0.0.39-alpha4", path = "../locksmith" }
-=======
-holochain_tracing = "=0.0.1"
 holochain_core_types = { version = "=0.0.40-alpha1", path = "../core_types" }
 holochain_locksmith = { version = "=0.0.40-alpha1", path = "../locksmith" }
->>>>>>> 5b8192a2
 uuid = { version = "0.4", features = ["v4"] }
 log = "=0.4.8"
 env_logger = "=0.6.1"
