[package]
name = "sim2h"
version = "0.0.42-alpha5"
authors = ["Holochain Core Dev Team <devcore@holochain.org>"]
edition = "2018"
description = "A simulation of lib3h"
keywords = ["holochain", "holo", "p2p", "network", "simulation"]
categories = ["network-programming"]
license = "GPL-3.0-only"
readme = "README.md"
documentation = "https://github.com/holochain/sim2h"
repository = "https://github.com/holochain/sim2h"

[dependencies]
backtrace = "=0.3.27"
hcid = "=0.0.6"
holochain_persistence_api = "=0.0.11"
holochain_json_api = "=0.0.17"
detach = "=0.0.19"
<<<<<<< HEAD
lib3h = { version = "=0.0.26", git = "https://github.com/holochain/lib3h", branch = "tracing-0.0.6" }
lib3h_crypto_api = { version = "=0.0.26", git = "https://github.com/holochain/lib3h", branch = "tracing-0.0.6" }
lib3h_sodium = { version = "=0.0.26", git = "https://github.com/holochain/lib3h", branch = "tracing-0.0.6" }
lib3h_protocol = { version = "=0.0.26", git = "https://github.com/holochain/lib3h", branch = "tracing-0.0.6" }
lib3h_zombie_actor = { version = "=0.0.26", git = "https://github.com/holochain/lib3h", branch = "tracing-0.0.6" }
holochain_tracing = { version = "=0.0.6" }
holochain_core_types = { version = "=0.0.41-alpha4", path = "../core_types" }
holochain_locksmith = { version = "=0.0.41-alpha4", path = "../locksmith" }
in_stream = { version = "=0.0.41-alpha4", path = "../in_stream" }
=======
lib3h = "=0.0.26"
lib3h_crypto_api = "=0.0.26"
lib3h_sodium = "=0.0.26"
lib3h_protocol = "=0.0.26"
lib3h_zombie_actor = "=0.0.26"
holochain_tracing = "=0.0.4"
holochain_core_types = { version = "=0.0.42-alpha5", path = "../core_types" }
holochain_locksmith = { version = "=0.0.42-alpha5", path = "../locksmith" }
holochain_metrics = { version = "=0.0.42-alpha5", path = "../metrics" }
in_stream = { version = "=0.0.42-alpha5", path = "../in_stream" }
>>>>>>> a3b0e745
uuid = { version = "0.4", features = ["v4"] }
log = "=0.4.8"
env_logger = "=0.6.1"
lazy_static = "=1.2.0"
nanoid = "=0.2.0"
num_cpus = "=1.11.1"
url = "=2.1.0"
url2 = "=0.0.4"
crossbeam-channel = "=0.3.8"
snowflake = "=1.3.0"
parking_lot = "=0.8.0"
serde = "=1.0.89"
serde_derive = "=1.0.89"
serde_json = "=1.0.39"
rand = "=0.7.2"
base64 = "=0.10.1"
chrono = "=0.4.6"
native-tls = "=0.2.3"
openssl = "=0.10.25"
tungstenite = "=0.9.2"
threadpool = "=1.7.1"
chashmap = "=2.2.2"<|MERGE_RESOLUTION|>--- conflicted
+++ resolved
@@ -17,28 +17,16 @@
 holochain_persistence_api = "=0.0.11"
 holochain_json_api = "=0.0.17"
 detach = "=0.0.19"
-<<<<<<< HEAD
-lib3h = { version = "=0.0.26", git = "https://github.com/holochain/lib3h", branch = "tracing-0.0.6" }
-lib3h_crypto_api = { version = "=0.0.26", git = "https://github.com/holochain/lib3h", branch = "tracing-0.0.6" }
-lib3h_sodium = { version = "=0.0.26", git = "https://github.com/holochain/lib3h", branch = "tracing-0.0.6" }
-lib3h_protocol = { version = "=0.0.26", git = "https://github.com/holochain/lib3h", branch = "tracing-0.0.6" }
-lib3h_zombie_actor = { version = "=0.0.26", git = "https://github.com/holochain/lib3h", branch = "tracing-0.0.6" }
-holochain_tracing = { version = "=0.0.6" }
-holochain_core_types = { version = "=0.0.41-alpha4", path = "../core_types" }
-holochain_locksmith = { version = "=0.0.41-alpha4", path = "../locksmith" }
-in_stream = { version = "=0.0.41-alpha4", path = "../in_stream" }
-=======
 lib3h = "=0.0.26"
 lib3h_crypto_api = "=0.0.26"
 lib3h_sodium = "=0.0.26"
 lib3h_protocol = "=0.0.26"
 lib3h_zombie_actor = "=0.0.26"
-holochain_tracing = "=0.0.4"
+holochain_tracing = "=0.0.6"
 holochain_core_types = { version = "=0.0.42-alpha5", path = "../core_types" }
 holochain_locksmith = { version = "=0.0.42-alpha5", path = "../locksmith" }
 holochain_metrics = { version = "=0.0.42-alpha5", path = "../metrics" }
 in_stream = { version = "=0.0.42-alpha5", path = "../in_stream" }
->>>>>>> a3b0e745
 uuid = { version = "0.4", features = ["v4"] }
 log = "=0.4.8"
 env_logger = "=0.6.1"
