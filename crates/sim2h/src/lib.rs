--- conflicted
+++ resolved
@@ -289,8 +289,7 @@
     }
 
     /// forward a message to be handled
-<<<<<<< HEAD
-    pub fn handle_message(&self, uri: Lib3hUri, message: WireMessage, signer: AgentId) {
+    pub fn handle_message(&self, uri: Lib3hUri, message: WireMessage, signer: AgentId, receipt: WireMessage) {
         let context = message
             .try_get_span()
             // Not using multi messages in this function so first is fine.
@@ -303,15 +302,6 @@
         let _g = span.enter();
         tracing::info!(received = ?message);
 
-=======
-    pub fn handle_message(
-        &self,
-        uri: Lib3hUri,
-        message: WireMessage,
-        signer: AgentId,
-        receipt: WireMessage,
-    ) {
->>>>>>> 7d5ca11e
         // dispatch to correct handler
         let sim2h_handle = self.clone();
 
