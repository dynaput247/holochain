--- conflicted
+++ resolved
@@ -54,13 +54,10 @@
 };
 
 use holochain_locksmith::Mutex;
-<<<<<<< HEAD
-use threadpool::ThreadPool;
-=======
 use holochain_metrics::{
     config::MetricPublisherConfig, with_latency_publishing, Metric, MetricPublisher,
 };
->>>>>>> 366aa09d
+use threadpool::ThreadPool;
 
 /// if we can't acquire a lock in 20 seconds, panic!
 const MAX_LOCK_TIMEOUT: u64 = 20000;
@@ -96,10 +93,7 @@
 }
 
 const RETRY_FETCH_MISSING_ASPECTS_INTERVAL_MS: u64 = 30000; // 30 seconds
-<<<<<<< HEAD
-
-=======
->>>>>>> 366aa09d
+
 fn conn_lifecycle(desc: &str, uuid: &str, obj: &ConnectionState, uri: &Lib3hUri) {
     debug!(
         "connection event conn: {} for {}@{} {:?}",
@@ -125,16 +119,14 @@
     NaiveSharding { redundant_count: u64 },
 }
 
-<<<<<<< HEAD
 struct Sim2hState {
     crypto: Box<dyn CryptoSystem>,
     connection_states: HashMap<Lib3hUri, ConnectionStateItem>,
     open_connections: HashMap<Lib3hUri, OpenConnectionItem>,
     spaces: HashMap<SpaceHash, Space>,
+    metric_publisher: std::sync::Arc<holochain_locksmith::RwLock<dyn MetricPublisher>>,
 }
 
-=======
->>>>>>> 366aa09d
 type ConnectionStateItem = (String, ConnectionState);
 type OpenConnectionItem = (
     String, // uuid
@@ -142,30 +134,33 @@
     crossbeam_channel::Sender<WsFrame>,
 );
 
-<<<<<<< HEAD
 impl Sim2hState {
     // find out if an agent is in a space or not and return its URI
     fn lookup_joined(&self, space_address: &SpaceHash, agent_id: &AgentId) -> Option<Lib3hUri> {
-        self.spaces.get(space_address)?.agent_id_to_uri(agent_id)
+        with_latency_publishing!("sim2h-state-lookup_joined", self.metric_publisher, || {
+            self.spaces.get(space_address)?.agent_id_to_uri(agent_id)
+        })
     }
 
     // removes an agent from a space
     fn leave(&mut self, uri: &Lib3hUri, data: &SpaceData) -> Sim2hResult<()> {
-        if let Some((uuid, state)) = self.get_connection(uri) {
-            conn_lifecycle("leave -> disconnect", &uuid, &state, uri);
-            if let ConnectionState::Joined(space_address, agent_id) = state {
-                if (data.agent_id != agent_id) || (data.space_address != space_address) {
-                    Err(SPACE_MISMATCH_ERR_STR.into())
+        with_latency_publishing!("sim2h-disconnnect", self.metric_publisher, || {
+            if let Some((uuid, state)) = self.get_connection(uri) {
+                conn_lifecycle("leave -> disconnect", &uuid, &state, uri);
+                if let ConnectionState::Joined(space_address, agent_id) = state {
+                    if (data.agent_id != agent_id) || (data.space_address != space_address) {
+                        Err(SPACE_MISMATCH_ERR_STR.into())
+                    } else {
+                        self.disconnect(uri);
+                        Ok(())
+                    }
                 } else {
-                    self.disconnect(uri);
-                    Ok(())
+                    Err(format!("no joined agent found at {} ", &uri).into())
                 }
             } else {
-                Err(format!("no joined agent found at {} ", &uri).into())
-            }
-        } else {
-            Err(format!("no agent found at {} ", &uri).into())
-        }
+                Err(format!("no agent found at {} ", &uri).into())
+            }
+        })
     }
 
     fn get_space(&self, space_address: &SpaceHash) -> &Space {
@@ -181,6 +176,7 @@
     }
 
     fn get_or_create_space(&mut self, space_address: &SpaceHash) -> &mut Space {
+        let clock = std::time::SystemTime::now();
         let contains_space = self.spaces.contains_key(space_address);
         if !contains_space {
             self.spaces
@@ -190,28 +186,39 @@
                 space_address
             );
         }
-        self.spaces.get_mut(space_address).unwrap()
+        let space = self.spaces.get_mut(space_address).unwrap();
+        self.metric_publisher
+            .write()
+            .unwrap()
+            .publish(&Metric::new_timestamped_now(
+                "sim2h-get_or_create_space.latency",
+                None,
+                clock.elapsed().unwrap().as_millis() as f64,
+            ));
+        space
     }
     // removes a uri from connection and from spaces
     fn disconnect(&mut self, uri: &Lib3hUri) {
-        trace!("disconnect entered");
-
-        if let Some((uuid, con, _outgoing_send)) = self.open_connections.remove(uri) {
-            open_lifecycle("disconnect", &uuid, uri);
-            con.f_lock().stop();
-        }
-
-        if let Some((uuid, conn)) = self.connection_states.remove(uri) {
-            conn_lifecycle("disconnect", &uuid, &conn, uri);
-            if let ConnectionState::Joined(space_address, agent_id) = conn {
-                if let Some(space) = self.spaces.get_mut(&space_address) {
-                    if space.remove_agent(&agent_id) == 0 {
-                        self.spaces.remove(&space_address);
-                    }
-                }
-            }
-        }
-        trace!("disconnect done");
+        with_latency_publishing!("sim2h-disconnnect", self.metric_publisher, || {
+            trace!("disconnect entered");
+
+            if let Some((uuid, con, _outgoing_send)) = self.open_connections.remove(uri) {
+                open_lifecycle("disconnect", &uuid, uri);
+                con.f_lock().stop();
+            }
+
+            if let Some((uuid, conn)) = self.connection_states.remove(uri) {
+                conn_lifecycle("disconnect", &uuid, &conn, uri);
+                if let ConnectionState::Joined(space_address, agent_id) = conn {
+                    if let Some(space) = self.spaces.get_mut(&space_address) {
+                        if space.remove_agent(&agent_id) == 0 {
+                            self.spaces.remove(&space_address);
+                        }
+                    }
+                }
+            }
+            trace!("disconnect done");
+        })
     }
 
     fn join_agent(
@@ -268,84 +275,99 @@
         space_address: SpaceHash,
         provider_agent_id: AgentId,
     ) {
-        let wire_message =
-            WireMessage::Lib3hToClient(Lib3hToClient::HandleGetGossipingEntryList(GetListData {
-                request_id: "".into(),
-                space_address,
-                provider_agent_id: provider_agent_id.clone(),
-            }));
-        self.send(provider_agent_id, uri, &wire_message);
+        with_latency_publishing!(
+            "sim2h-request_gossiping_list",
+            self.metric_publisher,
+            || {
+                let wire_message = WireMessage::Lib3hToClient(
+                    Lib3hToClient::HandleGetGossipingEntryList(GetListData {
+                        request_id: "".into(),
+                        space_address,
+                        provider_agent_id: provider_agent_id.clone(),
+                    }),
+                );
+                self.send(provider_agent_id, uri, &wire_message);
+            }
+        )
     }
 
     fn send(&self, agent: AgentId, uri: Lib3hUri, msg: &WireMessage) -> Option<Lib3hUri> {
-        match msg {
-            _ => {
-                debug!(">>OUT>> {} to {}", msg.message_type(), uri);
-                MESSAGE_LOGGER
-                    .lock()
-                    .log_out(agent, uri.clone(), msg.clone());
-            }
-        }
-
-        let payload: Opaque = msg.clone().into();
-
-        match self.open_connections.get(&uri) {
-            None => {
-                error!("FAILED TO SEND, NO ROUTE: {}", uri);
-                return None;
-            }
-            Some((uuid, _con, outgoing_send)) => {
-                open_lifecycle("send", uuid, &uri);
-                if let Err(_) = outgoing_send.send(payload.as_bytes().into()) {
-                    // pass the back out to be disconnected
-                    return Some(uri);
-                }
-            }
-        }
-
-        match msg {
-            WireMessage::Ping | WireMessage::Pong => {}
-            _ => debug!("sent."),
-        }
-        return None;
+        with_latency_publishing!("sim2h-send", self.metric_publisher, || {
+            match msg {
+                _ => {
+                    debug!(">>OUT>> {} to {}", msg.message_type(), uri);
+                    MESSAGE_LOGGER
+                        .lock()
+                        .log_out(agent, uri.clone(), msg.clone());
+                }
+            }
+
+            let payload: Opaque = msg.clone().into();
+
+            match self.open_connections.get(&uri) {
+                None => {
+                    error!("FAILED TO SEND, NO ROUTE: {}", uri);
+                    return None;
+                }
+                Some((uuid, _con, outgoing_send)) => {
+                    open_lifecycle("send", uuid, &uri);
+                    if let Err(_) = outgoing_send.send(payload.as_bytes().into()) {
+                        // pass the back out to be disconnected
+                        return Some(uri);
+                    }
+                }
+            }
+
+            match msg {
+                WireMessage::Ping | WireMessage::Pong => {}
+                _ => debug!("sent."),
+            }
+            return None;
+        })
     }
 
     fn retry_sync_missing_aspects(&mut self) {
-        debug!("Checking for nodes with missing aspects to retry sync...");
-        // Extract all needed info for the call to self.request_gossiping_list() below
-        // as copies so we don't have to keep a reference to self.
-        let spaces_with_agents_and_uris = self
-            .spaces
-            .iter()
-            .filter_map(|(space_hash, space)| {
-                let agents = space.agents_with_missing_aspects();
-                // If this space doesn't have any agents with missing aspects,
-                // ignore it:
-                if agents.is_empty() {
-                    None
-                } else {
-                    // For spaces with agents with missing aspects,
-                    // annotate all agent IDs with their corresponding URI:
-                    let agent_ids_with_uris: Vec<(AgentId, Lib3hUri)> = agents
-                        .iter()
-                        .filter_map(|agent_id| {
-                            space
-                                .agent_id_to_uri(agent_id)
-                                .map(|uri| (agent_id.clone(), uri))
-                        })
-                        .collect();
-
-                    Some((space_hash.clone(), agent_ids_with_uris))
-                }
-            })
-            .collect::<HashMap<SpaceHash, Vec<_>>>();
-
-        for (space_hash, agents) in spaces_with_agents_and_uris {
-            for (agent_id, uri) in agents {
-                debug!("Re-requesting gossip list from {} at {}", agent_id, uri);
-                self.request_gossiping_list(uri, space_hash.clone(), agent_id);
-            }
-        }
+        with_latency_publishing!(
+            "sim2h-retry_sync_missing_aspects",
+            self.metric_publisher,
+            || {
+                debug!("Checking for nodes with missing aspects to retry sync...");
+                // Extract all needed info for the call to self.request_gossiping_list() below
+                // as copies so we don't have to keep a reference to self.
+                let spaces_with_agents_and_uris = self
+                    .spaces
+                    .iter()
+                    .filter_map(|(space_hash, space)| {
+                        let agents = space.agents_with_missing_aspects();
+                        // If this space doesn't have any agents with missing aspects,
+                        // ignore it:
+                        if agents.is_empty() {
+                            None
+                        } else {
+                            // For spaces with agents with missing aspects,
+                            // annotate all agent IDs with their corresponding URI:
+                            let agent_ids_with_uris: Vec<(AgentId, Lib3hUri)> = agents
+                                .iter()
+                                .filter_map(|agent_id| {
+                                    space
+                                        .agent_id_to_uri(agent_id)
+                                        .map(|uri| (agent_id.clone(), uri))
+                                })
+                                .collect();
+
+                            Some((space_hash.clone(), agent_ids_with_uris))
+                        }
+                    })
+                    .collect::<HashMap<SpaceHash, Vec<_>>>();
+
+                for (space_hash, agents) in spaces_with_agents_and_uris {
+                    for (agent_id, uri) in agents {
+                        debug!("Re-requesting gossip list from {} at {}", agent_id, uri);
+                        self.request_gossiping_list(uri, space_hash.clone(), agent_id);
+                    }
+                }
+            }
+        )
     }
 
     /// Get an agent who has at least one of the aspects specified, and who is not the same as for_agent_id.
@@ -430,56 +452,66 @@
         mut agent_pool: Vec<AgentId>,
         space_address: SpaceHash,
     ) -> Vec<Lib3hUri> {
-        let agent_pool = &mut agent_pool[..];
-        agent_pool.shuffle(&mut thread_rng());
-        let mut disconnects = Vec::new();
-        for entry_address in aspects_to_fetch.entry_addresses() {
-            if let Some(aspect_address_list) = aspects_to_fetch.per_entry(entry_address) {
-                if let Some(arbitrary_agent) = self.get_agent_not_missing_aspects(
-                    entry_address,
-                    aspect_address_list,
-                    &for_agent_id,
-                    agent_pool,
-                    &space_address,
-                ) {
-                    debug!(
-                        "FETCHING missing contents from RANDOM AGENT: {}",
-                        arbitrary_agent
-                    );
-
-                    let maybe_url = self.lookup_joined(&space_address, &arbitrary_agent);
-                    if maybe_url.is_none() {
-                        error!("Could not find URL for randomly selected agent. This should not happen!");
-                        return Vec::new();
-                    }
-                    let random_url = maybe_url.unwrap();
-
-                    let wire_message = WireMessage::Lib3hToClient(Lib3hToClient::HandleFetchEntry(
-                        FetchEntryData {
-                            request_id: for_agent_id.clone().into(),
-                            space_address: space_address.clone(),
-                            provider_agent_id: arbitrary_agent.clone(),
-                            entry_address: entry_address.clone(),
-                            aspect_address_list: Some(aspect_address_list.clone()),
-                        },
-                    ));
-                    debug!("SENDING fetch with request ID: {:?}", wire_message);
-                    if let Some(uri) =
-                        self.send(arbitrary_agent.clone(), random_url.clone(), &wire_message)
-                    {
-                        disconnects.push(uri);
-                    }
-                } else {
-                    warn!("Could not find an agent that has any of the missing aspects. Trying again later...")
-                }
-            }
-        }
-        disconnects
+        with_latency_publishing!(
+            "sim2h-build_aspects_from_arbitrary_agent",
+            self.metric_publisher,
+            || {
+                let agent_pool = &mut agent_pool[..];
+                agent_pool.shuffle(&mut thread_rng());
+                let mut disconnects = Vec::new();
+                for entry_address in aspects_to_fetch.entry_addresses() {
+                    if let Some(aspect_address_list) = aspects_to_fetch.per_entry(entry_address) {
+                        if let Some(arbitrary_agent) = self.get_agent_not_missing_aspects(
+                            entry_address,
+                            aspect_address_list,
+                            &for_agent_id,
+                            agent_pool,
+                            &space_address,
+                        ) {
+                            debug!(
+                                "FETCHING missing contents from RANDOM AGENT: {}",
+                                arbitrary_agent
+                            );
+
+                            let maybe_url = self.lookup_joined(&space_address, &arbitrary_agent);
+                            if maybe_url.is_none() {
+                                error!("Could not find URL for randomly selected agent. This should not happen!");
+                                return Vec::new();
+                            }
+                            let random_url = maybe_url.unwrap();
+
+                            let wire_message = WireMessage::Lib3hToClient(
+                                Lib3hToClient::HandleFetchEntry(FetchEntryData {
+                                    request_id: for_agent_id.clone().into(),
+                                    space_address: space_address.clone(),
+                                    provider_agent_id: arbitrary_agent.clone(),
+                                    entry_address: entry_address.clone(),
+                                    aspect_address_list: Some(aspect_address_list.clone()),
+                                }),
+                            );
+                            debug!("SENDING fetch with request ID: {:?}", wire_message);
+                            if let Some(uri) = self.send(
+                                arbitrary_agent.clone(),
+                                random_url.clone(),
+                                &wire_message,
+                            ) {
+                                disconnects.push(uri);
+                            }
+                        } else {
+                            warn!("Could not find an agent that has any of the missing aspects. Trying again later...")
+                        }
+                    }
+                }
+                disconnects
+            }
+        )
     }
 
     // get the connection status of an agent
     fn get_connection(&self, uri: &Lib3hUri) -> Option<ConnectionStateItem> {
-        self.connection_states.get(uri).map(|ca| (*ca).clone())
+        with_latency_publishing!("sim2h-state-get_connection", self.metric_publisher, || {
+            self.connection_states.get(uri).map(|ca| (*ca).clone())
+        })
     }
 
     fn build_handle_unseen_aspects(
@@ -489,27 +521,35 @@
         agent_id: AgentId,
         list_data: EntryListData,
     ) -> Vec<Lib3hUri> {
-        let unseen_aspects = AspectList::from(list_data.address_map)
-            .diff(self.get_space(&space_address).all_aspects());
-        debug!("UNSEEN ASPECTS:\n{}", unseen_aspects.pretty_string());
-        let mut disconnects = Vec::new();
-        for entry_address in unseen_aspects.entry_addresses() {
-            if let Some(aspect_address_list) = unseen_aspects.per_entry(entry_address) {
-                let wire_message =
-                    WireMessage::Lib3hToClient(Lib3hToClient::HandleFetchEntry(FetchEntryData {
-                        request_id: "".into(),
-                        space_address: space_address.clone(),
-                        provider_agent_id: agent_id.clone(),
-                        entry_address: entry_address.clone(),
-                        aspect_address_list: Some(aspect_address_list.clone()),
-                    }));
-                if let Some(uri) = self.send(agent_id.clone(), uri.clone(), &wire_message) {
+        with_latency_publishing!(
+            "sim2h-build-handle-unseen_aspects",
+            self.metric_publisher,
+            || {
+                let unseen_aspects = AspectList::from(list_data.address_map)
+                    .diff(self.get_space(&space_address).all_aspects());
+                debug!("UNSEEN ASPECTS:\n{}", unseen_aspects.pretty_string());
+                let mut multi_messages = Vec::new();
+                let mut disconnects = Vec::new();
+                for entry_address in unseen_aspects.entry_addresses() {
+                    if let Some(aspect_address_list) = unseen_aspects.per_entry(entry_address) {
+                        multi_messages.push(Lib3hToClient::HandleFetchEntry(FetchEntryData {
+                            request_id: "".into(),
+                            space_address: space_address.clone(),
+                            provider_agent_id: agent_id.clone(),
+                            entry_address: entry_address.clone(),
+                            aspect_address_list: Some(aspect_address_list.clone()),
+                        }));
+                    }
+                }
+                let multi_message = WireMessage::MultiSend(multi_messages);
+                if let Some(uri) = self.send(agent_id.clone(), uri.clone(), &multi_message) {
                     disconnects.push(uri);
                 }
-            }
-        }
-        disconnects
-    }
+                disconnects
+            }
+        )
+    }
+
     fn handle_new_entry_data(
         &mut self,
         entry_data: EntryData,
@@ -517,59 +557,63 @@
         provider: AgentPubKey,
         dht_algorithm: DhtAlgorithm,
     ) {
-        // Calculate list of agents that should store new data:
-        let dht_agents = match dht_algorithm {
-            DhtAlgorithm::FullSync => {
-                self.all_agents_except_one(space_address.clone(), Some(&provider))
-            }
-            DhtAlgorithm::NaiveSharding { redundant_count } => {
-                let entry_loc = entry_location(&self.crypto, &entry_data.entry_address);
-                self.agents_in_neighbourhood(space_address.clone(), entry_loc, redundant_count)
-            }
-        };
-
-        let aspect_addresses = entry_data
-            .aspect_list
-            .iter()
-            .cloned()
-            .map(|aspect_data| aspect_data.aspect_address)
-            .collect::<Vec<_>>();
-        let mut map = HashMap::new();
-        map.insert(entry_data.entry_address.clone(), aspect_addresses);
-        let aspect_list = AspectList::from(map);
-        debug!("GOT NEW ASPECTS:\n{}", aspect_list.pretty_string());
-
-        for aspect in entry_data.aspect_list {
-            // 1. Add hashes to our global list of all aspects in this space:
-            {
+        with_latency_publishing!("sim2h-handle_new_entry_data", self.metric_publisher, || {
+            // Calculate list of agents that should store new data:
+            let dht_agents = match dht_algorithm {
+                DhtAlgorithm::FullSync => {
+                    self.all_agents_except_one(space_address.clone(), Some(&provider))
+                }
+                DhtAlgorithm::NaiveSharding { redundant_count } => {
+                    let entry_loc = entry_location(&self.crypto, &entry_data.entry_address);
+                    self.agents_in_neighbourhood(space_address.clone(), entry_loc, redundant_count)
+                }
+            };
+
+            let aspect_addresses = entry_data
+                .aspect_list
+                .iter()
+                .cloned()
+                .map(|aspect_data| aspect_data.aspect_address)
+                .collect::<Vec<_>>();
+            let mut map = HashMap::new();
+            map.insert(entry_data.entry_address.clone(), aspect_addresses);
+            let aspect_list = AspectList::from(map);
+            debug!("GOT NEW ASPECTS:\n{}", aspect_list.pretty_string());
+
+            let mut multi_messages = Vec::new();
+            for aspect in entry_data.aspect_list {
+                // 1. Add hashes to our global list of all aspects in this space:
                 self.add_aspect(
                     &space_address,
                     entry_data.entry_address.clone(),
                     aspect.aspect_address.clone(),
                 );
-            }
-
-            // 2. Create store message
-            let store_message = WireMessage::Lib3hToClient(Lib3hToClient::HandleStoreEntryAspect(
-                StoreEntryAspectData {
-                    request_id: "".into(),
-                    space_address: space_address.clone(),
-                    provider_agent_id: provider.clone(),
-                    entry_address: entry_data.entry_address.clone(),
-                    entry_aspect: aspect,
-                },
-            ));
+
+                // 2. Create store message
+                multi_messages.push(Lib3hToClient::HandleStoreEntryAspect(
+                    StoreEntryAspectData {
+                        request_id: "".into(),
+                        space_address: space_address.clone(),
+                        provider_agent_id: provider.clone(),
+                        entry_address: entry_data.entry_address.clone(),
+                        entry_aspect: aspect,
+                    },
+                ));
+            }
+            let multi_message = WireMessage::MultiSend(multi_messages);
 
             // 3. Send store message to selected nodes
-            self.broadcast(&store_message, dht_agents.clone());
-        }
+            self.broadcast(&multi_message, dht_agents);
+        })
     }
 
     fn broadcast(&mut self, msg: &WireMessage, agents: Vec<(AgentId, AgentInfo)>) {
-        for (agent, info) in agents {
-            debug!("Broadcast: Sending to {:?}", info.uri);
-            self.send(agent, info.uri, msg);
-        }
+        with_latency_publishing!("sim2h-broadcast", self.metric_publisher, || {
+            for (agent, info) in agents {
+                debug!("Broadcast: Sending to {:?}", info.uri);
+                self.send(agent, info.uri, msg);
+            }
+        })
     }
 
     fn all_agents_except_one(
@@ -613,32 +657,18 @@
     crypto: Box<dyn CryptoSystem>,
     pub bound_uri: Option<Lib3hUri>,
     state: Arc<RwLock<Sim2hState>>,
-=======
-pub struct Sim2h {
-    crypto: Box<dyn CryptoSystem>,
-    pub bound_uri: Option<Lib3hUri>,
-    connection_states: RwLock<HashMap<Lib3hUri, ConnectionStateItem>>,
-    spaces: HashMap<SpaceHash, RwLock<Space>>,
->>>>>>> 366aa09d
     pool: Pool,
     wss_recv: crossbeam_channel::Receiver<TcpWss>,
     msg_send: crossbeam_channel::Sender<(Url2, FrameResult)>,
     msg_recv: crossbeam_channel::Receiver<(Url2, FrameResult)>,
-<<<<<<< HEAD
-=======
-    open_connections: HashMap<Lib3hUri, OpenConnectionItem>,
->>>>>>> 366aa09d
     num_ticks: u64,
     /// when should we try to resync nodes that are still missing aspect data
     missing_aspects_resync: std::time::Instant,
     dht_algorithm: DhtAlgorithm,
-<<<<<<< HEAD
     threadpool: ThreadPool,
     tp_send: crossbeam_channel::Sender<PoolTask>,
     tp_recv: crossbeam_channel::Receiver<PoolTask>,
-=======
     metric_publisher: std::sync::Arc<holochain_locksmith::RwLock<dyn MetricPublisher>>,
->>>>>>> 366aa09d
 }
 
 impl Sim2h {
@@ -649,11 +679,13 @@
         let (wss_send, wss_recv) = crossbeam_channel::unbounded();
         let (msg_send, msg_recv) = crossbeam_channel::unbounded();
         let (tp_send, tp_recv) = crossbeam_channel::unbounded();
+        let metric_publisher = MetricPublisherConfig::default().create_metric_publisher();
         let state = Arc::new(RwLock::new(Sim2hState {
             crypto: crypto.box_clone(),
             connection_states: HashMap::new(),
             open_connections: HashMap::new(),
             spaces: HashMap::new(),
+            metric_publisher: metric_publisher.clone(),
         }));
         let mut sim2h = Sim2h {
             crypto,
@@ -666,13 +698,10 @@
             num_ticks: 0,
             missing_aspects_resync: std::time::Instant::now(),
             dht_algorithm: DhtAlgorithm::FullSync,
-<<<<<<< HEAD
             threadpool: ThreadPool::new(num_cpus::get()),
             tp_send,
             tp_recv,
-=======
-            metric_publisher: MetricPublisherConfig::default().create_metric_publisher(),
->>>>>>> 366aa09d
+            metric_publisher,
         };
 
         sim2h.priv_bind_listening_socket(url::Url::from(bind_spec).into(), wss_send);
@@ -702,29 +731,7 @@
     }
 
     /// if our listening socket has accepted any new connections, set them up
-<<<<<<< HEAD
     fn priv_check_incoming_connections(&mut self) -> bool {
-        if let Ok(wss) = self.wss_recv.try_recv() {
-            let url: Lib3hUri = url::Url::from(wss.remote_url()).into();
-            let (job, outgoing_send) = ConnectionJob::new(wss, self.msg_send.clone());
-            let job = Arc::new(Mutex::new(job));
-            if let Err(error) = self.handle_incoming_connect(url.clone()) {
-                error!("Error handling incoming connection: {:?}", error);
-                return true; //did work despite error.
-            }
-            let uuid = nanoid::simple();
-            open_lifecycle("adding conn job", &uuid, &url);
-            self.state
-                .write()
-                .open_connections
-                .insert(url, (uuid, job.clone(), outgoing_send));
-            self.pool.push_job(Box::new(job));
-            true
-        } else {
-            false
-        }
-=======
-    fn priv_check_incoming_connections(&mut self) {
         with_latency_publishing!(
             "sim2h-priv_check_incoming_connections",
             self.metric_publisher,
@@ -734,86 +741,36 @@
                     let (job, outgoing_send) = ConnectionJob::new(wss, self.msg_send.clone());
                     let job = Arc::new(Mutex::new(job));
                     if let Err(error) = self.handle_incoming_connect(url.clone()) {
-                        error!(
-                            "Error handling incoming connection from {}: {:?}",
-                            url, error
-                        );
-                        return;
+                        error!("Error handling incoming connection: {:?}", error);
+                        return true; //did work despite error.
                     }
                     let uuid = nanoid::simple();
                     open_lifecycle("adding conn job", &uuid, &url);
-                    self.open_connections
+                    self.state
+                        .write()
+                        .open_connections
                         .insert(url, (uuid, job.clone(), outgoing_send));
                     self.pool.push_job(Box::new(job));
+                    true
+                } else {
+                    false
                 }
             }
         )
->>>>>>> 366aa09d
     }
 
     /// we received some kind of error related to a stream/socket
     /// print some debugging and disconnect it
     fn priv_drop_connection_for_error(&mut self, uri: Lib3hUri, error: Sim2hError) {
-<<<<<<< HEAD
-        error!(
-            "Dropping connection to {} because of error: {:?}",
-=======
         debug!(
             "dropping connection to {} because of error: {:?}",
->>>>>>> 366aa09d
             uri, error,
         );
         self.disconnect(&uri);
     }
 
     /// if our connections sent us any data, process it
-<<<<<<< HEAD
     fn priv_check_incoming_messages(&mut self) -> bool {
-        let len = self.msg_recv.len();
-        if len > 0 {
-            debug!("Handling {} incoming messages", len);
-            debug!("threadpool len {}", self.threadpool.queued_count());
-        }
-        let v: Vec<_> = self.msg_recv.try_iter().collect();
-        for (url, msg) in v {
-            let url: Lib3hUri = url::Url::from(url).into();
-            match msg {
-                Ok(frame) => match frame {
-                    WsFrame::Text(s) => self.priv_drop_connection_for_error(
-                        url,
-                        format!("unexpected text message: {:?}", s).into(),
-                    ),
-                    WsFrame::Binary(b) => {
-                        trace!(
-                            "priv_check_incoming_messages: received a frame from {}",
-                            url
-                        );
-                        let payload: Opaque = b.into();
-                        match Sim2h::verify_payload(payload.clone()) {
-                            Ok((source, wire_message)) => {
-                                if let Err(error) = self.handle_message(&url, wire_message, &source)
-                                {
-                                    error!("Error handling message: {:?}", error);
-                                }
-                            }
-                            Err(error) => {
-                                error!(
-                                    "Could not verify payload from {}!\nError: {:?}\nPayload was: {:?}",
-                                    url,
-                                    error, payload
-                                );
-                            }
-                        }
-                    }
-                    // TODO - we should use websocket ping/pong
-                    //        instead of rolling our own on top of Binary
-                    WsFrame::Ping(_) => (),
-                    WsFrame::Pong(_) => (),
-                    WsFrame::Close(c) => {
-                        debug!("Disconnecting {} after connection reset {:?}", url, c);
-                        self.disconnect(&url);
-=======
-    fn priv_check_incoming_messages(&mut self) {
         with_latency_publishing!(
             "sim2h-priv_check_incoming_messages",
             self.metric_publisher,
@@ -821,6 +778,7 @@
                 let len = self.msg_recv.len();
                 if len > 0 {
                     debug!("Handling {} incoming messages", len);
+                    debug!("threadpool len {}", self.threadpool.queued_count());
                 }
                 let v: Vec<_> = self.msg_recv.try_iter().collect();
                 for (url, msg) in v {
@@ -832,28 +790,26 @@
                                 format!("unexpected text message: {:?}", s).into(),
                             ),
                             WsFrame::Binary(b) => {
-                                trace!("received a frame from {}", url);
+                                trace!(
+                                    "priv_check_incoming_messages: received a frame from {}",
+                                    url
+                                );
                                 let payload: Opaque = b.into();
-                                match self.verify_payload(payload.clone()) {
+                                match Sim2h::verify_payload(payload.clone()) {
                                     Ok((source, wire_message)) => {
-                                        trace!(
-                                            "frame from from {} verified and decoded to {:?}",
-                                            url,
-                                            wire_message
-                                        );
                                         if let Err(error) =
                                             self.handle_message(&url, wire_message, &source)
                                         {
-                                            error!(
-                                                "Error handling message from {}: {:?}",
-                                                url, error
-                                            );
+                                            error!("Error handling message: {:?}", error);
                                         }
                                     }
-                                    Err(error) => error!(
-                                "Could not verify payload from {}!\nError: {:?}\nPayload was: {:?}",
-                                url, error, payload
-                            ),
+                                    Err(error) => {
+                                        error!(
+                                            "Could not verify payload from {}!\nError: {:?}\nPayload was: {:?}",
+                                            url,
+                                            error, payload
+                                        );
+                                    }
                                 }
                             }
                             // TODO - we should use websocket ping/pong
@@ -866,16 +822,11 @@
                             }
                         },
                         Err(e) => self.priv_drop_connection_for_error(url, e),
->>>>>>> 366aa09d
-                    }
-                }
-            }
-<<<<<<< HEAD
-        }
-        false
-=======
+                    }
+                }
+                false
+            }
         )
->>>>>>> 366aa09d
     }
 
     fn request_authoring_list(
@@ -900,98 +851,6 @@
         )
     }
 
-<<<<<<< HEAD
-    // adds an agent to a space
-    fn join(&mut self, uri: &Lib3hUri, data: &SpaceData) -> Sim2hResult<()> {
-        debug!("join entered for {} with {:?}", uri, data);
-        let result = if let Some((uuid, conn)) = self.get_connection(uri) {
-            if let ConnectionState::Limbo(pending_messages) = conn {
-                let conn =
-                    ConnectionState::new_joined(data.space_address.clone(), data.agent_id.clone())?;
-                let _ = self.state.write().connection_states.insert(
-                    uri.clone(),
-                    // MDD: we are overwriting the existing connection state here, so we keep the same uuid.
-                    // (This could be done more directly with a Hashmap entry update)
-                    (uuid, conn),
-                );
-
-                self.state.write().join_agent(
-                    &data.space_address,
-                    data.agent_id.clone(),
-                    uri.clone(),
-                )?;
-                info!(
-                    "Agent {:?} joined space {:?}",
-                    data.agent_id, data.space_address
-                );
-                self.request_authoring_list(
-                    uri.clone(),
-                    data.space_address.clone(),
-                    data.agent_id.clone(),
-                );
-                // MDD: why is request_gossiping_list in Sim2hState but not request_authoring_list?
-                self.state.write().request_gossiping_list(
-                    uri.clone(),
-                    data.space_address.clone(),
-                    data.agent_id.clone(),
-                );
-                // MDD: maybe the pending messages shouldn't be handled immediately, but pushed into the queue?
-                debug!("pending messages in join: {}", pending_messages.len());
-                for message in *pending_messages {
-                    if let Err(err) = self.handle_message(uri, message.clone(), &data.agent_id) {
-                        error!(
-                            "Error while handling limbo pending message {:?} for {}: {}",
-                            message, uri, err
-                        );
-=======
-    fn request_gossiping_list(
-        &mut self,
-        uri: Lib3hUri,
-        space_address: SpaceHash,
-        provider_agent_id: AgentId,
-    ) {
-        with_latency_publishing!(
-            "sim2h-request_gossiping_list",
-            self.metric_publisher,
-            || {
-                let wire_message = WireMessage::Lib3hToClient(
-                    Lib3hToClient::HandleGetGossipingEntryList(GetListData {
-                        request_id: "".into(),
-                        space_address,
-                        provider_agent_id: provider_agent_id.clone(),
-                    }),
-                );
-                self.send(provider_agent_id, uri, &wire_message);
-            }
-        )
-    }
-
-    fn get_or_create_space(&mut self, space_address: &SpaceHash) -> &RwLock<Space> {
-        let clock = std::time::SystemTime::now();
-
-        if !self.spaces.contains_key(space_address) {
-            self.spaces.insert(
-                space_address.clone(),
-                RwLock::new(Space::new(self.crypto.box_clone())),
-            );
-            info!(
-                "\n\n+++++++++++++++\nNew Space: {}\n+++++++++++++++\n",
-                space_address
-            );
-        }
-
-        let rw_lock = self.spaces.get(space_address).unwrap();
-        self.metric_publisher
-            .write()
-            .unwrap()
-            .publish(&Metric::new_timestamped_now(
-                "sim2h-get_or_create_space.latency",
-                None,
-                clock.elapsed().unwrap().as_millis() as f64,
-            ));
-        rw_lock
-    }
-
     // adds an agent to a space
     fn join(&mut self, uri: &Lib3hUri, data: &SpaceData) -> Sim2hResult<()> {
         with_latency_publishing!("sim2h-join", self.metric_publisher, || {
@@ -1002,30 +861,34 @@
                         data.space_address.clone(),
                         data.agent_id.clone(),
                     )?;
-                    let _ = self.connection_states.write().insert(
+                    let _ = self.state.write().connection_states.insert(
                         uri.clone(),
                         // MDD: we are overwriting the existing connection state here, so we keep the same uuid.
                         // (This could be done more directly with a Hashmap entry update)
                         (uuid, conn),
                     );
 
-                    self.get_or_create_space(&data.space_address)
-                        .write()
-                        .join_agent(data.agent_id.clone(), uri.clone())?;
+                    self.state.write().join_agent(
+                        &data.space_address,
+                        data.agent_id.clone(),
+                        uri.clone(),
+                    )?;
                     info!(
-                        "Agent {:?} @ {} joined space {:?}",
-                        data.agent_id, uri, data.space_address
+                        "Agent {:?} joined space {:?}",
+                        data.agent_id, data.space_address
                     );
                     self.request_authoring_list(
                         uri.clone(),
                         data.space_address.clone(),
                         data.agent_id.clone(),
                     );
-                    self.request_gossiping_list(
+                    // MDD: why is request_gossiping_list in Sim2hState but not request_authoring_list?
+                    self.state.write().request_gossiping_list(
                         uri.clone(),
                         data.space_address.clone(),
                         data.agent_id.clone(),
                     );
+                    // MDD: maybe the pending messages shouldn't be handled immediately, but pushed into the queue?
                     debug!("pending messages in join: {}", pending_messages.len());
                     for message in *pending_messages {
                         if let Err(err) = self.handle_message(uri, message.clone(), &data.agent_id)
@@ -1035,22 +898,12 @@
                                 message, uri, err
                             );
                         }
->>>>>>> 366aa09d
                     }
                     Ok(())
                 } else {
                     Err(format!("no agent found in limbo at {} ", uri).into())
                 }
             } else {
-<<<<<<< HEAD
-                Err(format!("no agent found in limbo at {} ", uri).into())
-            }
-        } else {
-            Err(format!("no agent found at {} ", uri).into())
-        };
-        trace!("join done");
-        result
-=======
                 Err(format!("no agent found at {} ", uri).into())
             };
             trace!("join done");
@@ -1058,97 +911,22 @@
         })
     }
 
-    // removes an agent from a space
-    fn leave(&mut self, uri: &Lib3hUri, data: &SpaceData) -> Sim2hResult<()> {
-        with_latency_publishing!("sim2h-disconnnect", self.metric_publisher, || {
-            if let Some((uuid, state)) = self.get_connection(uri) {
-                conn_lifecycle("leave -> disconnect", &uuid, &state, uri);
-                if let ConnectionState::Joined(space_address, agent_id) = state {
-                    if (data.agent_id != agent_id) || (data.space_address != space_address) {
-                        Err(SPACE_MISMATCH_ERR_STR.into())
-                    } else {
-                        self.disconnect(uri);
-                        Ok(())
-                    }
-                } else {
-                    Err(format!("no joined agent found at {} ", &uri).into())
-                }
-            } else {
-                Err(format!("no agent found at {} ", &uri).into())
-            }
-        })
-    }
-    // removes a uri from connection and from spaces
-    fn disconnect(&mut self, uri: &Lib3hUri) {
-        with_latency_publishing!("sim2h-disconnnect", self.metric_publisher, || {
-            trace!("disconnect entered");
-
-            if let Some((uuid, con, _outgoing_send)) = self.open_connections.remove(uri) {
-                open_lifecycle("disconnect", &uuid, uri);
-                con.f_lock().stop();
-            }
-
-            if let Some((uuid, conn)) = self.connection_states.write().remove(uri) {
-                conn_lifecycle("disconnect", &uuid, &conn, uri);
-                if let ConnectionState::Joined(space_address, agent_id) = conn {
-                    if let Some(space) = self.spaces.get_mut(&space_address) {
-                        if space.write().remove_agent(&agent_id) == 0 {
-                            self.spaces.remove(&space_address);
-                        }
-                    }
-                }
-            }
-            trace!("disconnect done");
-        })
->>>>>>> 366aa09d
-    }
-
     // get the connection status of an agent
     fn get_connection(&self, uri: &Lib3hUri) -> Option<ConnectionStateItem> {
-<<<<<<< HEAD
-        self.state.read().get_connection(uri)
-=======
         with_latency_publishing!("sim2h-get_connection", self.metric_publisher, || {
-            let reader = self.connection_states.read();
-            reader.get(uri).map(|ca| (*ca).clone())
+            self.state.read().get_connection(uri)
         })
->>>>>>> 366aa09d
     }
 
     // find out if an agent is in a space or not and return its URI
     fn lookup_joined(&self, space_address: &SpaceHash, agent_id: &AgentId) -> Option<Lib3hUri> {
-<<<<<<< HEAD
-        self.state.read().lookup_joined(space_address, agent_id)
-=======
-        with_latency_publishing!(
-            "sim2h-handle_incoming_connect",
-            self.metric_publisher,
-            || {
-                self.spaces
-                    .get(space_address)?
-                    .read()
-                    .agent_id_to_uri(agent_id)
-            }
-        )
->>>>>>> 366aa09d
+        with_latency_publishing!("sim2h-lookup_joined", self.metric_publisher, || {
+            self.state.read().lookup_joined(space_address, agent_id)
+        })
     }
 
     // handler for incoming connections
     fn handle_incoming_connect(&self, uri: Lib3hUri) -> Sim2hResult<bool> {
-<<<<<<< HEAD
-        trace!("handle_incoming_connect entered");
-        debug!("New connection from {:?}", uri);
-        if let Some(_old) = self
-            .state
-            .write()
-            .connection_states
-            .insert(uri.clone(), (nanoid::simple(), ConnectionState::new()))
-        {
-            println!("TODO should remove {}", uri); //TODO
-        };
-        trace!("handle_incoming_connect done");
-        Ok(true)
-=======
         with_latency_publishing!(
             "sim2h-handle_incoming_connect",
             self.metric_publisher,
@@ -1156,8 +934,9 @@
                 trace!("handle_incoming_connect entered");
                 debug!("New connection from {:?}", uri);
                 if let Some(_old) = self
+                    .state
+                    .write()
                     .connection_states
-                    .write()
                     .insert(uri.clone(), (nanoid::simple(), ConnectionState::new()))
                 {
                     println!("TODO should remove {}", uri); //TODO
@@ -1166,7 +945,6 @@
                 Ok(true)
             }
         )
->>>>>>> 366aa09d
     }
 
     // handler for messages sent to sim2h
@@ -1176,83 +954,16 @@
         message: WireMessage,
         signer: &AgentId,
     ) -> Sim2hResult<()> {
-<<<<<<< HEAD
-        trace!("handle_message entered for {}", uri);
-
-        MESSAGE_LOGGER
-            .lock()
-            .log_in(signer.clone(), uri.clone(), message.clone());
-        let (uuid, mut agent) = self
-            .get_connection(uri)
-            .ok_or_else(|| format!("no connection for {}", uri))?;
-
-        conn_lifecycle("handle_message", &uuid, &agent, uri);
-
-        // TODO: anyway, but especially with this Ping/Pong, mitigate DoS attacks.
-        if message == WireMessage::Ping {
-            debug!("Sending Pong in response to Ping");
-            self.send(signer.clone(), uri.clone(), &WireMessage::Pong);
-            return Ok(());
-        }
-        if message == WireMessage::Status {
-            debug!("Sending StatusResponse in response to Status");
-            let (spaces_len, connection_count) = {
-                let state = self.state.read();
-                (state.spaces.len(), state.open_connections.len())
-            };
-            self.send(
-                signer.clone(),
-                uri.clone(),
-                &WireMessage::StatusResponse(StatusData {
-                    spaces: spaces_len,
-                    connections: connection_count,
-                    redundant_count: match self.dht_algorithm {
-                        DhtAlgorithm::FullSync => 0,
-                        DhtAlgorithm::NaiveSharding { redundant_count } => redundant_count,
-                    },
-                    version: WIRE_VERSION,
-                }),
-            );
-            return Ok(());
-        }
-
-        match agent {
-            // if the agent sending the message is in limbo, then the only message
-            // allowed is a join message.
-            ConnectionState::Limbo(ref mut pending_messages) => {
-                if let WireMessage::ClientToLib3h(ClientToLib3h::JoinSpace(data)) = message {
-                    if &data.agent_id != signer {
-                        return Err(SIGNER_MISMATCH_ERR_STR.into());
-                    }
-                    self.join(uri, &data)
-                } else {
-                    debug!("inserting into pending message while in limbo.");
-                    // TODO: maybe have some upper limit on the number of messages
-                    // we allow to queue before dropping the connections
-                    pending_messages.push(message);
-                    // MDD: TODO: is it necessary to re-insert the data at the same uri?
-                    // didn't we just mutate it in-place?
-                    let _ = self
-                        .state
-                        .write()
-                        .connection_states
-                        .insert(uri.clone(), (uuid, agent));
-                    self.send(
-                        signer.clone(),
-                        uri.clone(),
-                        &WireMessage::Err(WireError::MessageWhileInLimbo),
-                    );
-                    Ok(())
-                }
-=======
         with_latency_publishing!("sim2h-handle_messsage", self.metric_publisher, || {
             trace!("handle_message entered for {}", uri);
+
             MESSAGE_LOGGER
                 .lock()
                 .log_in(signer.clone(), uri.clone(), message.clone());
             let (uuid, mut agent) = self
                 .get_connection(uri)
                 .ok_or_else(|| format!("no connection for {}", uri))?;
+
             conn_lifecycle("handle_message", &uuid, &agent, uri);
 
             // TODO: anyway, but especially with this Ping/Pong, mitigate DoS attacks.
@@ -1263,12 +974,16 @@
             }
             if message == WireMessage::Status {
                 debug!("Sending StatusResponse in response to Status");
+                let (spaces_len, connection_count) = {
+                    let state = self.state.read();
+                    (state.spaces.len(), state.open_connections.len())
+                };
                 self.send(
                     signer.clone(),
                     uri.clone(),
                     &WireMessage::StatusResponse(StatusData {
-                        spaces: self.spaces.len(),
-                        connections: self.open_connections.len(),
+                        spaces: spaces_len,
+                        connections: connection_count,
                         redundant_count: match self.dht_algorithm {
                             DhtAlgorithm::FullSync => 0,
                             DhtAlgorithm::NaiveSharding { redundant_count } => redundant_count,
@@ -1277,7 +992,6 @@
                     }),
                 );
                 return Ok(());
->>>>>>> 366aa09d
             }
 
             match agent {
@@ -1290,12 +1004,16 @@
                         }
                         self.join(uri, &data)
                     } else {
+                        debug!("inserting into pending message while in limbo.");
                         // TODO: maybe have some upper limit on the number of messages
                         // we allow to queue before dropping the connections
                         pending_messages.push(message);
+                        // MDD: TODO: is it necessary to re-insert the data at the same uri?
+                        // didn't we just mutate it in-place?
                         let _ = self
+                            .state
+                            .write()
                             .connection_states
-                            .write()
                             .insert(uri.clone(), (uuid, agent));
                         self.send(
                             signer.clone(),
@@ -1317,61 +1035,18 @@
         })
     }
 
-<<<<<<< HEAD
     fn verify_payload(payload: Opaque) -> Sim2hResult<(AgentId, WireMessage)> {
         let signed_message = SignedWireMessage::try_from(payload)?;
-        /*        let result = signed_message.verify().unwrap();
+        let result = signed_message.verify().unwrap();
         if !result {
             return Err(VERIFY_FAILED_ERR_STR.into());
-        }*/
+        }
         let wire_message = WireMessage::try_from(signed_message.payload)?;
         Ok((signed_message.provenance.source().into(), wire_message))
     }
 
     // process transport and  incoming messages from it
     pub fn process(&mut self) -> Sim2hResult<bool> {
-        self.num_ticks += 1;
-        if self.num_ticks % 60000 == 0 {
-            debug!(".");
-            self.num_ticks = 0;
-        }
-
-        match self.tp_recv.try_recv() {
-            Ok(PoolTask::Disconnect(disconnects)) => {
-                for url in disconnects {
-                    self.state.write().disconnect(&url)
-                }
-            }
-            //            Ok(PoolTask::VerifyPayload(Ok(_))) => {
-            /*/                let debug = url.host().unwrap().to_string() == "68.237.138.100";//  "127.0.0.1";
-                      if debug {
-                          println!("payload verified from from zippy ({}) message is {:?}", url, wire_message);
-                      }
-                      if let Err(error) = self.handle_message(&url, wire_message, &source) {
-                          error!("Error handling message: {:?}", error);
-                      }*/
-            //      }
-            _ => (),
-        };
-
-        let did_work_1 = self.priv_check_incoming_connections();
-        let did_work_2 = self.priv_check_incoming_messages();
-        let did_work = did_work_1 || did_work_2;
-=======
-    fn verify_payload(&self, payload: Opaque) -> Sim2hResult<(AgentId, WireMessage)> {
-        with_latency_publishing!("sim2h-verify_payload", self.metric_publisher, || {
-            let signed_message = SignedWireMessage::try_from(payload)?;
-            let result = signed_message.verify().unwrap();
-            if !result {
-                return Err(VERIFY_FAILED_ERR_STR.into());
-            }
-            let wire_message = WireMessage::try_from(signed_message.payload)?;
-            Ok((signed_message.provenance.source().into(), wire_message))
-        })
-    }
-
-    // process transport and  incoming messages from it
-    pub fn process(&mut self) -> Sim2hResult<()> {
         with_latency_publishing!("sim2h-process", self.metric_publisher, || {
             self.num_ticks += 1;
             if self.num_ticks % 60000 == 0 {
@@ -1379,9 +1054,27 @@
                 self.num_ticks = 0;
             }
 
-            self.priv_check_incoming_connections();
-            self.priv_check_incoming_messages();
->>>>>>> 366aa09d
+            match self.tp_recv.try_recv() {
+                Ok(PoolTask::Disconnect(disconnects)) => {
+                    for url in disconnects {
+                        self.state.write().disconnect(&url)
+                    }
+                }
+                //            Ok(PoolTask::VerifyPayload(Ok(_))) => {
+                /*/                let debug = url.host().unwrap().to_string() == "68.237.138.100";//  "127.0.0.1";
+                    if debug {
+                    println!("payload verified from from zippy ({}) message is {:?}", url, wire_message);
+                }
+                    if let Err(error) = self.handle_message(&url, wire_message, &source) {
+                    error!("Error handling message: {:?}", error);
+                }*/
+                    //      }
+                _ => (),
+            };
+
+            let did_work_1 = self.priv_check_incoming_connections();
+            let did_work_2 = self.priv_check_incoming_messages();
+            let did_work = did_work_1 || did_work_2;
 
             if std::time::Instant::now() >= self.missing_aspects_resync {
                 self.missing_aspects_resync = std::time::Instant::now()
@@ -1392,41 +1085,8 @@
 
                 self.retry_sync_missing_aspects();
             }
-
-<<<<<<< HEAD
-        Ok(did_work)
-=======
-            Ok(())
+            Ok(did_work)
         })
-    }
-
-    fn handle_unseen_aspects(
-        &mut self,
-        uri: &Lib3hUri,
-        space_address: &SpaceHash,
-        agent_id: &AgentId,
-        list_data: &EntryListData,
-    ) {
-        with_latency_publishing!("sim2h-handle-unseen_aspects", self.metric_publisher, || {
-            let unseen_aspects = AspectList::from(list_data.address_map.clone())
-                .diff(self.get_or_create_space(space_address).read().all_aspects());
-            debug!("UNSEEN ASPECTS:\n{}", unseen_aspects.pretty_string());
-            let mut multi_messages = Vec::new();
-            for entry_address in unseen_aspects.entry_addresses() {
-                if let Some(aspect_address_list) = unseen_aspects.per_entry(entry_address) {
-                    multi_messages.push(Lib3hToClient::HandleFetchEntry(FetchEntryData {
-                        request_id: "".into(),
-                        space_address: space_address.clone(),
-                        provider_agent_id: agent_id.clone(),
-                        entry_address: entry_address.clone(),
-                        aspect_address_list: Some(aspect_address_list.clone()),
-                    }));
-                }
-            }
-            let multi_message = WireMessage::MultiSend(multi_messages);
-            self.send(agent_id.clone(), uri.clone(), &multi_message);
-        })
->>>>>>> 366aa09d
     }
 
     // given an incoming messages, prepare a proxy message and whether it's an publish or request
@@ -1605,16 +1265,9 @@
                     let mut multi_messages = Vec::new();
                     for aspect in fetch_result.entry.aspect_list {
                         self
-<<<<<<< HEAD
                             .state.write()
                             .remove_missing_aspect(space_address, &to_agent_id, &fetch_result.entry.entry_address, &aspect.aspect_address);
-                        let store_message = WireMessage::Lib3hToClient(Lib3hToClient::HandleStoreEntryAspect(
-=======
-                            .get_or_create_space(&space_address)
-                            .write()
-                            .remove_missing_aspect(&to_agent_id, &fetch_result.entry.entry_address, &aspect.aspect_address);
                         multi_messages.push(Lib3hToClient::HandleStoreEntryAspect(
->>>>>>> 366aa09d
                             StoreEntryAspectData {
                                 request_id: "".into(),
                                 space_address: space_address.clone(),
@@ -1671,71 +1324,10 @@
         })
     }
 
-<<<<<<< HEAD
     fn handle_unseen_aspects(
-=======
-    fn fetch_aspects_from_arbitrary_agent(
-        &mut self,
-        aspects_to_fetch: AspectList,
-        for_agent_id: AgentId,
-        mut agent_pool: Vec<AgentId>,
-        space_address: SpaceHash,
-    ) {
-        with_latency_publishing!(
-            "sim2h-fetch_aspects_from_arbitrary_agent",
-            self.metric_publisher,
-            || {
-                let agent_pool = &mut agent_pool[..];
-                agent_pool.shuffle(&mut thread_rng());
-                for entry_address in aspects_to_fetch.entry_addresses() {
-                    if let Some(aspect_address_list) = aspects_to_fetch.per_entry(entry_address) {
-                        if let Some(arbitrary_agent) = self.get_agent_not_missing_aspects(
-                            entry_address,
-                            aspect_address_list,
-                            &for_agent_id,
-                            agent_pool,
-                            &space_address,
-                        ) {
-                            debug!(
-                                "FETCHING missing contents from RANDOM AGENT: {}",
-                                arbitrary_agent
-                            );
-
-                            let maybe_url = self.lookup_joined(&space_address, &arbitrary_agent);
-                            if maybe_url.is_none() {
-                                error!("Could not find URL for randomly selected agent. This should not happen!");
-                                return;
-                            }
-                            let random_url = maybe_url.unwrap();
-
-                            let wire_message = WireMessage::Lib3hToClient(
-                                Lib3hToClient::HandleFetchEntry(FetchEntryData {
-                                    request_id: for_agent_id.clone().into(),
-                                    space_address: space_address.clone(),
-                                    provider_agent_id: arbitrary_agent.clone(),
-                                    entry_address: entry_address.clone(),
-                                    aspect_address_list: Some(aspect_address_list.clone()),
-                                }),
-                            );
-                            debug!("SENDING fetch with request ID: {:?}", wire_message);
-                            self.send(arbitrary_agent.clone(), random_url.clone(), &wire_message);
-                        } else {
-                            warn!("Could not find an agent that has any of the missing aspects. Trying again later...")
-                        }
-                    }
-                }
-            }
-        )
-    }
-
-    /// Get an agent who has at least one of the aspects specified, and who is not the same as for_agent_id.
-    /// `agent_pool` is expected to be randomly shuffled, to ensure that no hotspots are created.
-    fn get_agent_not_missing_aspects(
->>>>>>> 366aa09d
         &self,
         uri: &Lib3hUri,
         space_address: &SpaceHash,
-<<<<<<< HEAD
         agent_id: &AgentId,
         list_data: &EntryListData,
     ) {
@@ -1753,25 +1345,6 @@
             tx.send(PoolTask::Disconnect(disconnects))
                 .expect("should send");
         });
-=======
-    ) -> Option<AgentId> {
-        with_latency_publishing!(
-            "sim2h-get_agent_not_missing_aspects",
-            self.metric_publisher,
-            || {
-                let space_lock = self.spaces.get(space_address)?.read();
-                agent_pool
-                    .into_iter()
-                    // We ignore all agents that are missing all of the same aspects as well since
-                    // they can't help us.
-                    .find(|a| {
-                        **a != *for_agent_id
-                            && !space_lock.agent_is_missing_all_aspects(*a, entry_hash, aspects)
-                    })
-                    .cloned()
-            }
-        )
->>>>>>> 366aa09d
     }
 
     fn fetch_aspects_from_arbitrary_agent(
@@ -1781,19 +1354,24 @@
         agent_pool: Vec<AgentId>,
         space_address: SpaceHash,
     ) {
-<<<<<<< HEAD
-        let state = self.state.clone();
-        let tx = self.tp_send.clone();
-        self.threadpool.execute(move || {
-            let disconnects = state.read().build_aspects_from_arbitrary_agent(
-                aspects_to_fetch,
-                for_agent_id,
-                agent_pool,
-                space_address,
-            );
-            tx.send(PoolTask::Disconnect(disconnects))
-                .expect("should send");
-        });
+        with_latency_publishing!(
+            "sim2h-fetch_aspects_from_arbitrary_agent",
+            self.metric_publisher,
+            || {
+                let state = self.state.clone();
+                let tx = self.tp_send.clone();
+                self.threadpool.execute(move || {
+                    let disconnects = state.read().build_aspects_from_arbitrary_agent(
+                        aspects_to_fetch,
+                        for_agent_id,
+                        agent_pool,
+                        space_address,
+                    );
+                    tx.send(PoolTask::Disconnect(disconnects))
+                        .expect("should send");
+                });
+            }
+        )
     }
 
     fn disconnect(&self, uri: &Lib3hUri) {
@@ -1806,189 +1384,5 @@
 
     fn retry_sync_missing_aspects(&mut self) {
         self.state.write().retry_sync_missing_aspects();
-=======
-        with_latency_publishing!("sim2h-handle_new_entry_data", self.metric_publisher, || {
-            // Calculate list of agents that should store new data:
-            let dht_agents = match self.dht_algorithm {
-                DhtAlgorithm::FullSync => {
-                    self.all_agents_except_one(space_address.clone(), Some(&provider))
-                }
-                DhtAlgorithm::NaiveSharding { redundant_count } => {
-                    let entry_loc = entry_location(&self.crypto, &entry_data.entry_address);
-                    self.agents_in_neighbourhood(space_address.clone(), entry_loc, redundant_count)
-                }
-            };
-
-            let aspect_addresses = entry_data
-                .aspect_list
-                .iter()
-                .cloned()
-                .map(|aspect_data| aspect_data.aspect_address)
-                .collect::<Vec<_>>();
-            let mut map = HashMap::new();
-            map.insert(entry_data.entry_address.clone(), aspect_addresses);
-            let aspect_list = AspectList::from(map);
-            debug!("GOT NEW ASPECTS:\n{}", aspect_list.pretty_string());
-
-            let mut multi_messages = Vec::new();
-            for aspect in entry_data.aspect_list {
-                // 1. Add hashes to our global list of all aspects in this space:
-                {
-                    let mut space = self.get_or_create_space(&space_address).write();
-                    space.add_aspect(
-                        entry_data.entry_address.clone(),
-                        aspect.aspect_address.clone(),
-                    );
-                    debug!(
-                        "Space {} now knows about these aspects:\n{}",
-                        &space_address,
-                        space.all_aspects().pretty_string()
-                    );
-                }
-
-                // 2. Create store message
-                multi_messages.push(Lib3hToClient::HandleStoreEntryAspect(
-                    StoreEntryAspectData {
-                        request_id: "".into(),
-                        space_address: space_address.clone(),
-                        provider_agent_id: provider.clone(),
-                        entry_address: entry_data.entry_address.clone(),
-                        entry_aspect: aspect,
-                    },
-                ));
-            }
-            let store_message = WireMessage::MultiSend(multi_messages);
-            // 3. Send store message to selected nodes
-            self.broadcast(&store_message, dht_agents);
-        })
-    }
-
-    fn broadcast(&mut self, msg: &WireMessage, agents: Vec<(AgentId, AgentInfo)>) {
-        with_latency_publishing!("sim2h-broadcast", self.metric_publisher, || {
-            for (agent, info) in agents {
-                debug!("Broadcast: Sending to {:?}", info.uri);
-                self.send(agent, info.uri, msg);
-            }
-        })
-    }
-
-    fn all_agents_except_one(
-        &mut self,
-        space: SpaceHash,
-        except: Option<&AgentId>,
-    ) -> Vec<(AgentId, AgentInfo)> {
-        with_latency_publishing!("sim2h-all_agents_except_one", self.metric_publisher, || {
-            self.get_or_create_space(&space)
-                .read()
-                .all_agents()
-                .clone()
-                .into_iter()
-                .filter(|(a, _)| {
-                    if let Some(exception) = except {
-                        *a != *exception
-                    } else {
-                        true
-                    }
-                })
-                .collect::<Vec<(AgentId, AgentInfo)>>()
-        })
-    }
-
-    fn agents_in_neighbourhood(
-        &mut self,
-        space: SpaceHash,
-        entry_loc: Location,
-        redundant_count: u64,
-    ) -> Vec<(AgentId, AgentInfo)> {
-        with_latency_publishing!(
-            "sim2h-agents_in_neighbourhood",
-            self.metric_publisher,
-            || {
-                self.get_or_create_space(&space)
-                    .read()
-                    .agents_supposed_to_hold_entry(entry_loc, redundant_count)
-                    .into_iter()
-                    .collect::<Vec<(AgentId, AgentInfo)>>()
-            }
-        )
-    }
-
-    fn send(&mut self, agent: AgentId, uri: Lib3hUri, msg: &WireMessage) {
-        with_latency_publishing!("sim2h-send", self.metric_publisher, || {
-            match msg {
-                _ => {
-                    debug!(">>OUT>> {} to {}", msg.message_type(), uri);
-                    MESSAGE_LOGGER
-                        .lock()
-                        .log_out(agent, uri.clone(), msg.clone());
-                }
-            }
-
-            let payload: Opaque = msg.clone().into();
-
-            match self.open_connections.get_mut(&uri) {
-                None => {
-                    error!("FAILED TO SEND, NO ROUTE: {}", uri);
-                    return;
-                }
-                Some((uuid, _con, outgoing_send)) => {
-                    open_lifecycle("send", uuid, &uri);
-                    if let Err(_) = outgoing_send.send(payload.as_bytes().into()) {
-                        self.disconnect(&uri);
-                    }
-                }
-            }
-
-            match msg {
-                WireMessage::Ping | WireMessage::Pong => {}
-                _ => debug!("sent."),
-            }
-        })
-    }
-
-    fn retry_sync_missing_aspects(&mut self) {
-        with_latency_publishing!(
-            "sim2h-retry_sync_missing_aspects",
-            self.metric_publisher,
-            || {
-                debug!("Checking for nodes with missing aspects to retry sync...");
-                // Extract all needed info for the call to self.request_gossiping_list() below
-                // as copies so we don't have to keep a reference to self.
-                let spaces_with_agents_and_uris = self
-                    .spaces
-                    .iter()
-                    .filter_map(|(space_hash, space_lock)| {
-                        let space = space_lock.read();
-                        let agents = space.agents_with_missing_aspects();
-                        // If this space doesn't have any agents with missing aspects,
-                        // ignore it:
-                        if agents.is_empty() {
-                            None
-                        } else {
-                            // For spaces with agents with missing aspects,
-                            // annotate all agent IDs with their corresponding URI:
-                            let agent_ids_with_uris: Vec<(AgentId, Lib3hUri)> = agents
-                                .iter()
-                                .filter_map(|agent_id| {
-                                    space
-                                        .agent_id_to_uri(agent_id)
-                                        .map(|uri| (agent_id.clone(), uri))
-                                })
-                                .collect();
-
-                            Some((space_hash.clone(), agent_ids_with_uris))
-                        }
-                    })
-                    .collect::<HashMap<SpaceHash, Vec<_>>>();
-
-                for (space_hash, agents) in spaces_with_agents_and_uris {
-                    for (agent_id, uri) in agents {
-                        debug!("Re-requesting gossip list from {} at {}", agent_id, uri);
-                        self.request_gossiping_list(uri, space_hash.clone(), agent_id);
-                    }
-                }
-            }
-        )
->>>>>>> 366aa09d
     }
 }