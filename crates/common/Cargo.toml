--- conflicted
+++ resolved
@@ -10,12 +10,9 @@
 
 [dependencies]
 directories = "=1.0.2"
-<<<<<<< HEAD
-holochain_json_api = "=0.0.17"
-holochain_json_derive = "=0.0.17"
-serde_derive = "=1.0.89"
+lazy_static = "=1.4.0"
 serde = "=1.0.89"
 serde_json = "=1.0.39"
-=======
-lazy_static = "=1.4.0"
->>>>>>> 45edaf10
+serde_derive = "=1.0.89"
+holochain_json_api = "=0.0.17"
+holochain_json_derive = "=0.0.17"