--- conflicted
+++ resolved
@@ -18,11 +18,7 @@
 
 ### Fixed
 
-<<<<<<< HEAD
-- Fixing wire message
-=======
 - Fixing wire message TK-01102
 - Fixed `panic!("entry/aspect mismatch - corrupted data?")` [#2135](https://github.com/holochain/holochain-rust/pull/2135)
->>>>>>> 94a92335
 
 ### Security