# Changelog
The format is based on [Keep a Changelog](https://keepachangelog.com/en/1.0.0/),
and this project adheres to [Semantic Versioning](https://semver.org/spec/v2.0.0.html).

{{ version-heading }}

### Added
- Error log output added for errors occurring during `hdk::call`, including bridge call errors [#1448](https://github.com/holochain/holochain-rust/pull/1448).

<<<<<<< HEAD
- Discrepancy between DNA hashes are now checked and reported to the user through logs [#1335](https://github.com/holochain/holochain-rust/pull/1335).
- Providing empty hashes for DNA in the Conductor config make the consistency check skip it.
=======
### Changed
- Added a Vagrant file to support nix-shell compatible VMs on windows etc. [#1433](https://github.com/holochain/holochain-rust/pull/1433)
>>>>>>> 8d1d9a67

### Changed

- Added a Vagrant file to support nix-shell compatible VMs on windows etc. [#1433](https://github.com/holochain/holochain-rust/pull/1433)

### Deprecated

### Removed

### Fixed

### Security<|MERGE_RESOLUTION|>--- conflicted
+++ resolved
@@ -5,18 +5,14 @@
 {{ version-heading }}
 
 ### Added
+
 - Error log output added for errors occurring during `hdk::call`, including bridge call errors [#1448](https://github.com/holochain/holochain-rust/pull/1448).
-
-<<<<<<< HEAD
 - Discrepancy between DNA hashes are now checked and reported to the user through logs [#1335](https://github.com/holochain/holochain-rust/pull/1335).
 - Providing empty hashes for DNA in the Conductor config make the consistency check skip it.
-=======
-### Changed
-- Added a Vagrant file to support nix-shell compatible VMs on windows etc. [#1433](https://github.com/holochain/holochain-rust/pull/1433)
->>>>>>> 8d1d9a67
 
 ### Changed
 
+- Added a Vagrant file to support nix-shell compatible VMs on windows etc. [#1433](https://github.com/holochain/holochain-rust/pull/1433)
 - Added a Vagrant file to support nix-shell compatible VMs on windows etc. [#1433](https://github.com/holochain/holochain-rust/pull/1433)
 
 ### Deprecated
