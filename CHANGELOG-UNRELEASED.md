# Changelog
The format is based on [Keep a Changelog](https://keepachangelog.com/en/1.0.0/),
and this project adheres to [Semantic Versioning](https://semver.org/spec/v2.0.0.html).

{{ version-heading }}

### Added

### Changed
<<<<<<< HEAD
- Changes `LinkAdd` and `RemoveEntry` so that they return a hash instead of a null [#1343](https://github.com/holochain/holochain-rust/pull/1343)
- Updated linked [n3h](https://github.com/holochain/n3h) version to v0.0.12-alpha [#1369](https://github.com/holochain/holochain-rust/pull/1369)
=======
>>>>>>> ed5874a8

### Deprecated

### Removed

### Fixed

### Security

<|MERGE_RESOLUTION|>--- conflicted
+++ resolved
@@ -7,11 +7,7 @@
 ### Added
 
 ### Changed
-<<<<<<< HEAD
-- Changes `LinkAdd` and `RemoveEntry` so that they return a hash instead of a null [#1343](https://github.com/holochain/holochain-rust/pull/1343)
 - Updated linked [n3h](https://github.com/holochain/n3h) version to v0.0.12-alpha [#1369](https://github.com/holochain/holochain-rust/pull/1369)
-=======
->>>>>>> ed5874a8
 
 ### Deprecated
 
