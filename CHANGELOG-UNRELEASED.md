# Changelog
The format is based on [Keep a Changelog](https://keepachangelog.com/en/1.0.0/).
This project adheres to [Semantic Versioning](https://semver.org/spec/v2.0.0.html).

{{ version-heading }}

### Added
<<<<<<< HEAD
* Adds try-o-rama remote server provisioning via trycp [#1780](https://github.com/holochain/holochain-rust/pull/1780)
  This also adds nix-shell commands:
  - `hc-trycp-server-install` which installs the trycp-server
  - `hc-trycp-server` which runs the trycp-server
*  Allows the HC CLI to generate zomes from template repos. This will by default use the default holochain template repos (holochain/rust-zome-template and holochain/rust-proc-zome-template) but can also point to custom templates in remote repos or locally (e.g. `hc generate zomes/my_zome https://github.com/org/some-custom-zome-template`). [#1565](https://github.com/holochain/holochain-rust/pull/1565)
* Adds option `--property` to `hc hash` that sets DNA properties for hash calculation. [#1807](https://github.com/holochain/holochain-rust/pull/1807)
* Adds a prelude module to the HDK. Adding the statement `use hdk::prelude::*` should be enough for 90% of zome development [#1816](https://github.com/holochain/holochain-rust/pull/1816)
* Adds a special DNA property sim2h_url that, if set, overrides the conductor wide setting for the network configuration variable sim2h_url. [PR#1828](https://github.com/holochain/holochain-rust/pull/1828)
* Adds ability to download DNA from URL rather than pointing to local filesystem
* The sim2h switch-board server is now caching if a node is missing data and periodically checks back in. This makes it more resilient against unforseen problems like connection drops which otherwise could only be recovered through an explicit reconnection of the node. [#1834](https://github.com/holochain/holochain-rust/pull/1834) 

=======
* Adds instrumentation to measure and publish. performance. Introduces `hc-metrics` command to parse logs and generate statistics. [#1810](https://github.com/holochain/holochain-rust/pull/1810) 
>>>>>>> 8c0bad6e
### Changed

### Deprecated

* `file` key of DNA configuration is deprecated. It is now called `location`, and can refer to either a local file path or an HTTP(S) URL.

### Removed

### Fixed

<<<<<<< HEAD
* Fixes handling of DNA properties during `hc package`. DNA properties mentioned in the DNA's JSON manifest are now included in the package. [PR#1828](https://github.com/holochain/holochain-rust/pull/1828)
* Loading of instances from storage was broken and ended up in partially loaded states. This got fixed with [#1836](https://github.com/holochain/holochain-rust/pull/1836).

### Security

=======
>>>>>>> 8c0bad6e
### Security<|MERGE_RESOLUTION|>--- conflicted
+++ resolved
@@ -5,37 +5,18 @@
 {{ version-heading }}
 
 ### Added
-<<<<<<< HEAD
 * Adds try-o-rama remote server provisioning via trycp [#1780](https://github.com/holochain/holochain-rust/pull/1780)
   This also adds nix-shell commands:
   - `hc-trycp-server-install` which installs the trycp-server
   - `hc-trycp-server` which runs the trycp-server
-*  Allows the HC CLI to generate zomes from template repos. This will by default use the default holochain template repos (holochain/rust-zome-template and holochain/rust-proc-zome-template) but can also point to custom templates in remote repos or locally (e.g. `hc generate zomes/my_zome https://github.com/org/some-custom-zome-template`). [#1565](https://github.com/holochain/holochain-rust/pull/1565)
-* Adds option `--property` to `hc hash` that sets DNA properties for hash calculation. [#1807](https://github.com/holochain/holochain-rust/pull/1807)
-* Adds a prelude module to the HDK. Adding the statement `use hdk::prelude::*` should be enough for 90% of zome development [#1816](https://github.com/holochain/holochain-rust/pull/1816)
-* Adds a special DNA property sim2h_url that, if set, overrides the conductor wide setting for the network configuration variable sim2h_url. [PR#1828](https://github.com/holochain/holochain-rust/pull/1828)
-* Adds ability to download DNA from URL rather than pointing to local filesystem
-* The sim2h switch-board server is now caching if a node is missing data and periodically checks back in. This makes it more resilient against unforseen problems like connection drops which otherwise could only be recovered through an explicit reconnection of the node. [#1834](https://github.com/holochain/holochain-rust/pull/1834) 
+* Adds instrumentation to measure and publish. performance. Introduces `hc-metrics` command to parse logs and generate statistics. [#1810](https://github.com/holochain/holochain-rust/pull/1810)
 
-=======
-* Adds instrumentation to measure and publish. performance. Introduces `hc-metrics` command to parse logs and generate statistics. [#1810](https://github.com/holochain/holochain-rust/pull/1810) 
->>>>>>> 8c0bad6e
 ### Changed
 
 ### Deprecated
-
-* `file` key of DNA configuration is deprecated. It is now called `location`, and can refer to either a local file path or an HTTP(S) URL.
 
 ### Removed
 
 ### Fixed
 
-<<<<<<< HEAD
-* Fixes handling of DNA properties during `hc package`. DNA properties mentioned in the DNA's JSON manifest are now included in the package. [PR#1828](https://github.com/holochain/holochain-rust/pull/1828)
-* Loading of instances from storage was broken and ended up in partially loaded states. This got fixed with [#1836](https://github.com/holochain/holochain-rust/pull/1836).
-
-### Security
-
-=======
->>>>>>> 8c0bad6e
 ### Security