--- conflicted
+++ resolved
@@ -6,16 +6,15 @@
 
 ### Added
 
+- Option to show NPM output when pulling deps during `hc test` [PR#1401](https://github.com/holochain/holochain-rust/pull/1401)
+- Adds scaffolding/skeleton for a future WASM conductor [#894](https://github.com/holochain/holochain-rust/pull/894)
+
 ### Changed
 
-<<<<<<< HEAD
 - **Breaking Change** Renames link tags to link_type. Adds new link tag which can be any string. This is available in validation of links and links can be retrieved based on their tag+type, just tag, just type or retrieve all. `hdk::link_entries` and `hdk::get_links` now required an extra parameter.  [#1402](https://github.com/holochain/holochain-rust/pull/1402).
 - Option to show NPM output when pulling deps during `hc test` [PR#1401](https://github.com/holochain/holochain-rust/pull/1401)
 - Adds scaffolding/skeleton for a future WASM conductor [#894](https://github.com/holochain/holochain-rust/pull/894)
 - Adds PROPERTIES static to the HDK which contains a JsonString with the DNA properties object. Also adds a body to the `hdk::properties` stub which allows retrieving fields from the properties object as JsonString. [#1418](https://github.com/holochain/holochain-rust/pull/1418)
-=======
-- Renames link tags to link_type. Adds new link tag which can be any string. This is available in validation of links and links can be retrieved based on their tag+type, just tag, just type or retrieve all.  [#1402](https://github.com/holochain/holochain-rust/pull/1402).
->>>>>>> 5e381560
 - Conductor now persists its config in the config root (e.g. `home/peter/.config/holochain/conductor` rather than `~/.holochain`) [#1386](https://github.com/holochain/holochain-rust/pull/1386)
 - Default N3H mode as set when spawned by the conductor got set to "REAL". [#1282](https://github.com/holochain/holochain-rust/pull/1282)
 
