--- conflicted
+++ resolved
@@ -7,16 +7,6 @@
 ### Added
 - Added `Crud Status` information to link data in get_links as well as query through `LinkStatusRequest` [#1337](https://github.com/holochain/holochain-rust/pull/1337)
 
-<<<<<<< HEAD
-- **Breaking change** - renames `emit_trace_signals` to `signals.trace` in conductor config [#1431](https://github.com/holochain/holochain-rust/pull/1431)
-- "Consistency" signals added, which aid determinism in end-to-end tests, configurable through `signals.consistency` conductor config [#1431](https://github.com/holochain/holochain-rust/pull/1431)
-- Uses regex matching for `get_links` tags and type. Probably not a breaking change but be careful of subset matching (e.g. `some` will match against `some-tag` but `^some$` will not.) [#1453](https://github.com/holochain/holochain-rust/pull/1453)
-- Adds a new option to the CLI `hc generate <zome_name> rust-proc` which generates a zome that uses the produral macro HDK. [#1511](https://github.com/holochain/holochain-rust/pull/1511)
-- `Tombstone` functionality added on eaviquery, this makes sure that the delete links is not determined by order but determined by a `tombstone set` which takes precedence over everything. [#1363](https://github.com/holochain/holochain-rust/pull/1363)
-=======
-### Changed
->>>>>>> d88e5e6a
-
 ### Deprecated
 
 ### Removed
