--- conflicted
+++ resolved
@@ -7,12 +7,8 @@
 ### Added
 
 ### Changed
-<<<<<<< HEAD
-- Changes `LinkAdd` and `RemoveEntry` so that they return a hash instead of a null [#1343](https://github.com/holochain/holochain-rust/pull/1343)
 - Adds new RPC method to conductor `test/agent/add` which adds an agent but does not save the config or generate a keystore. This is added to enable tests that run against the Rust conductor [PR#1359](https://github.com/holochain/holochain-rust/pull/1359)
-=======
 - Updated linked [n3h](https://github.com/holochain/n3h) version to v0.0.12-alpha [#1369](https://github.com/holochain/holochain-rust/pull/1369)
->>>>>>> 873e4f0f
 
 ### Deprecated
 
