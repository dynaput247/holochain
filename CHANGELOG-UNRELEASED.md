--- conflicted
+++ resolved
@@ -6,7 +6,6 @@
 
 ### Added
 
-<<<<<<< HEAD
 - Adds new RPC method to conductor `test/agent/add` which adds an agent but does not save the config or generate a keystore. This is added to enable tests that run against the Rust conductor [PR#1359](https://github.com/holochain/holochain-rust/pull/1359)
 - Adds `from` argument to the `receive` callback. [#1382](https://github.com/holochain/holochain-rust/pull/1382)
 - Adds a new hdk::keystore_get_public_key function which returns the public key of a key secret from the keystore.
@@ -14,8 +13,6 @@
 - Adds hdk::commit_entry_result() which features: optional argument to include additional provenances. [#1320](https://github.com/holochain/holochain-rust/pull/1320)
 - conductor now persists its config in the config root (e.g. `home/peter/.config/holochain/conductor`) rather than `~/.holochain` [#1386](https://github.com/holochain/holochain-rust/pull/1386)
 
-=======
->>>>>>> 75d4d375
 ### Changed
 
 ### Deprecated
