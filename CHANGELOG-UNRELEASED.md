--- conflicted
+++ resolved
@@ -10,13 +10,8 @@
 - Adds scaffolding/skeleton for a future WASM conductor [#894](https://github.com/holochain/holochain-rust/pull/894)
 
 ### Changed
-<<<<<<< HEAD
-- init (formerly genesis) is able to commit entries, make bridge calls, access globals and send messages. [#1422](https://github.com/holochain/holochain-rust/pull/1422)
-- **Breaking Change** Rename genesis to init everywhere [#1417](https://github.com/holochain/holochain-rust/pull/1417)
-=======
 
-- **Breaking Change** genesis function now renamed to init [#1417](https://github.com/holochain/holochain-rust/pull/1417)
->>>>>>> 42c1ea13
+- **Breaking Change** genesis function now renamed to init and runs when it is ok to commit entries, make bridge calls, access globals and send messages. [#1422](https://github.com/holochain/holochain-rust/pull/1422) [#1417](https://github.com/holochain/holochain-rust/pull/1417)
 - **Breaking Change** Renames link tags to link_type. Adds new link tag which can be any string. This is available in validation of links and links can be retrieved based on their tag+type, just tag, just type or retrieve all. `hdk::link_entries` and `hdk::get_links` now required an extra parameter.  [#1402](https://github.com/holochain/holochain-rust/pull/1402).
 - Option to show NPM output when pulling deps during `hc test` [PR#1401](https://github.com/holochain/holochain-rust/pull/1401)
 - Adds scaffolding/skeleton for a future WASM conductor [#894](https://github.com/holochain/holochain-rust/pull/894)
