# Changelog
The format is based on [Keep a Changelog](https://keepachangelog.com/en/1.0.0/).
This project adheres to [Semantic Versioning](https://semver.org/spec/v2.0.0.html).

{{ version-heading }}

### Added

### Changed
<<<<<<< HEAD
- **Breaking Change** genesis function now renamed to init [#1508](https://github.com/holochain/holochain-rust/pull/1508)
- **BREAKING:** Zomes must now include a `validate_agent` callback. If this rejects in any zome the DNA will not start. This can be used to enforce membrane requirements. [#1497](https://github.com/holochain/holochain-rust/pull/1497)
- Added a `get_links_count` method which allows the user to get number of links by base and tag [#1568](https://github.com/holochain/holochain-rust/pull/1568)### Changed
- The Conductor will shut down gracefully when receiving SIGINT (i.e. Ctrl+C) or SIGKILL, also causing a graceful shutdown of an attached n3h instance, if running [#1599](https://github.com/holochain/holochain-rust/pull/1599)
- Optimized get_links so that fewer network calls are made overrall [#1607](https://github.com/holochain/holochain-rust/pull/1607)
=======
>>>>>>> 2b434a67

### Deprecated

### Removed

### Fixed

### Security
<|MERGE_RESOLUTION|>--- conflicted
+++ resolved
@@ -7,14 +7,7 @@
 ### Added
 
 ### Changed
-<<<<<<< HEAD
-- **Breaking Change** genesis function now renamed to init [#1508](https://github.com/holochain/holochain-rust/pull/1508)
-- **BREAKING:** Zomes must now include a `validate_agent` callback. If this rejects in any zome the DNA will not start. This can be used to enforce membrane requirements. [#1497](https://github.com/holochain/holochain-rust/pull/1497)
-- Added a `get_links_count` method which allows the user to get number of links by base and tag [#1568](https://github.com/holochain/holochain-rust/pull/1568)### Changed
-- The Conductor will shut down gracefully when receiving SIGINT (i.e. Ctrl+C) or SIGKILL, also causing a graceful shutdown of an attached n3h instance, if running [#1599](https://github.com/holochain/holochain-rust/pull/1599)
 - Optimized get_links so that fewer network calls are made overrall [#1607](https://github.com/holochain/holochain-rust/pull/1607)
-=======
->>>>>>> 2b434a67
 
 ### Deprecated
 
