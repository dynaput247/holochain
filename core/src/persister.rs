--- conflicted
+++ resolved
@@ -37,15 +37,10 @@
 impl Persister for SimplePersister {
     fn save(&mut self, state: &State) -> Result<(), HolochainError> {
         let lock = &*self.storage.clone();
-<<<<<<< HEAD
         let mut store = lock
             .try_write()
             .map_err(|_| HolochainError::new("Could not get write lock on storage"))?;
-        let agent_snapshot = AgentStateSnapshot::try_from(state)?;
-=======
-        let mut store = lock.write().unwrap();
         let agent_snapshot = AgentStateSnapshot::from(state);
->>>>>>> 4d634589
         let nucleus_snapshot = NucleusStateSnapshot::from(state);
         store.add(&agent_snapshot)?;
         store.add(&nucleus_snapshot)?;
