--- conflicted
+++ resolved
@@ -101,12 +101,8 @@
     use crate::nucleus::actions::get_entry::get_entry_from_dht;
     use crate::nucleus::actions::tests::*;
     use holochain_core_types::{
-<<<<<<< HEAD
-        entry::{test_entry_with_value, Entry}
-=======
         entry::{test_entry_with_value, Entry},
         chain_header::ChainHeader,
->>>>>>> fb4eabf1
     };
     use holochain_persistence_api::cas::content::AddressableContent;
     use std::{thread, time};
@@ -132,13 +128,6 @@
         thread::sleep(time::Duration::from_millis(500));
 
         let mut entry: Option<Entry> = None;
-<<<<<<< HEAD
-        let mut tries = 0;
-        while entry.is_none() && tries < 120 {
-            tries = tries + 1;
-            {
-                entry = get_entry_from_dht(&context2, &entry_address).expect("Could not retrieve entry from DHT");
-=======
         let mut tries = 0;
         while entry.is_none() && tries < 120 {
             tries = tries + 1;
@@ -194,7 +183,6 @@
             tries = tries + 1;
             {
                 entry = get_entry_from_dht(&context2, &header_entry.address()).expect("Could not retrieve entry from DHT");
->>>>>>> fb4eabf1
             }
             println!("Try {}: {:?}", tries, entry);
             if entry.is_none() {
@@ -203,25 +191,6 @@
         }
         assert_eq!(
             entry,
-<<<<<<< HEAD
-            Some(test_entry_with_value("{\"stuff\":\"test entry value\"}"))
-        );
-    }
-
-    #[test]
-    /// test that the header of an entry can be retrieved directly by its hash by another agent connected
-    /// via the in-memory network
-    fn test_commit_with_dht_publish_header_is_published() {
-        let mut dna = test_dna();
-        dna.uuid = "test_commit_with_dht_publish_header_is_published".to_string();
-        let netname = Some("test_commit_with_dht_publish_header_is_published, the network");
-        let (_instance1, context1) = instance_by_name("jill", dna.clone(), netname);
-        let (_instance2, context2) = instance_by_name("jack", dna, netname);
-
-        let entry_address = context1
-            .block_on(author_entry(
-                &test_entry_with_value("{\"stuff\":\"test entry value\"}"),
-=======
             Some(header_entry),
         );
     }
@@ -241,43 +210,12 @@
         context1
             .block_on(author_entry(
                 &test_entry_with_value("{\"stuff\":\"test entry value number 1\"}"),
->>>>>>> fb4eabf1
-                None,
-                &context1,
-                &vec![],
-            ))
-            .unwrap()
-            .address();
-<<<<<<< HEAD
-
-        thread::sleep(time::Duration::from_millis(500));
-
-        // get the header from the top of Jill's chain
-        let state = &context1.state().unwrap();
-        let header = state.get_headers(entry_address)
-            .expect("Could not retrieve headers from authors chain")
-            .into_iter()
-            .next()
-            .expect("No headers were found for this entry in the authors chain");
-        let header_entry = Entry::ChainHeader(header);
-
-        // try and load it by its address as Jack. This means it has been communicated over the mock network
-        let mut entry: Option<Entry> = None;
-        let mut tries = 0;
-        while entry.is_none() && tries < 10 {
-            tries = tries + 1;
-            {
-                entry = get_entry_from_dht(&context2, &header_entry.address()).expect("Could not retrieve entry from DHT");
-            }
-            println!("Try {}: {:?}", tries, entry);
-            if entry.is_none() {
-                thread::sleep(time::Duration::from_millis(1000));
-            }
-        }
-        assert_eq!(
-            entry,
-            Some(header_entry),
-=======
+                None,
+                &context1,
+                &vec![],
+            ))
+            .unwrap()
+            .address();
         thread::sleep(time::Duration::from_millis(500));
 
         // Jill publishes another entry
@@ -336,7 +274,6 @@
         assert_eq!(
             jack_headers,
             jill_headers,
->>>>>>> fb4eabf1
         );
     }
 }
