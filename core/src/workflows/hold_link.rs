--- conflicted
+++ resolved
@@ -94,11 +94,7 @@
     context.log(format!("debug/workflow/hold_link: is valid!"));
 
     // 3. If valid store the entry in the local DHT shard
-<<<<<<< HEAD
-    await!(add_link(entry, &link_add, &context))?;
-=======
     await!(add_link(&link_add, &context))?;
->>>>>>> 07c6900c
     context.log(format!("debug/workflow/hold_link: added! {:?}", link));
     Ok(())
 }
@@ -150,11 +146,7 @@
             &entry_address,
             &entry_address,
             "test-tag",
-<<<<<<< HEAD
-            0,
-=======
             ISODispatcherMock::default().now_dispatch(),
->>>>>>> 07c6900c
             test_agent_id(),
         );
         let link_entry = Entry::LinkAdd(link_add);
