--- conflicted
+++ resolved
@@ -4,14 +4,10 @@
 };
 
 use futures_util::future::FutureExt;
-<<<<<<< HEAD
 use holochain_core_types::{cas::content::Address, entry::Entry, error::HolochainError};
-=======
-use holochain_core_types::{
     entry::{Entry, EntryWithMeta, EntryWithMetaAndHeader},
     error::HolochainError,
 };
->>>>>>> b185c3f9
 use holochain_wasm_utils::api_serialization::get_links::{
     GetLinksArgs, GetLinksResult, LinksResult, LinksStatusRequestKind,
 };
@@ -36,32 +32,6 @@
         .into_iter()
         .map(|link| {
             //we should probably replace this with get_entry_result_workflow, it does all the work needed
-<<<<<<< HEAD
-            context
-                .block_on(
-                    get_entry_with_meta_workflow(&context, &link.0, &link_args.options.timeout)
-                        .map(|link_entry_result| {
-                            link_entry_result
-                                .map(|link_entry_option| {
-                                    link_entry_option.map(|link_entry| {
-                                        let headers = if link_args.options.headers {
-                                            link_entry.headers
-                                        } else {
-                                            Vec::new()
-                                        };
-                                        Ok(LinksResult {
-                                            address: link.1.clone().clone(),
-                                            headers,
-                                        })
-                                    })
-                                })
-                                .unwrap_or(None)
-                        }),
-                )
-                .unwrap_or(Err(HolochainError::ErrorGeneric(
-                    "Could not get links".to_string(),
-                )))
-=======
             context.block_on(
                 get_entry_with_meta_workflow(&context, &link, &link_args.options.timeout).map(
                     |link_entry_result| {
@@ -98,7 +68,6 @@
                     },
                 ),
             )
->>>>>>> b185c3f9
         })
         .partition(Result::is_ok);
 
@@ -107,10 +76,9 @@
             link_results.into_iter().map(|s| s.unwrap()).collect(),
         ))
     } else {
-        Err(HolochainError::ErrorGeneric(format!(
-            "Could not get links: {:?}",
-            errors
-        )))
+        Err(HolochainError::ErrorGeneric(
+            "Could not get links".to_string(),
+        ))
     }
 }
 
@@ -157,8 +125,9 @@
             .map(|s| s.unwrap())
             .collect::<Vec<_>>())
     } else {
-        Err(HolochainError::ErrorGeneric(
-            "Could not get links".to_string(),
-        ))
+        Err(HolochainError::ErrorGeneric(format!(
+            "Could not get links: {:?}",
+            errors
+        )))
     }
 }