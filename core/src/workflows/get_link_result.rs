--- conflicted
+++ resolved
@@ -26,18 +26,8 @@
         Ok(())
     }?;
     //get links
-<<<<<<< HEAD
     let links = await!(get_link_caches(context, link_args))?;
-=======
-    let links = await!(get_links(
-        context.clone(),
-        link_args.entry_address.clone(),
         link_args.link_type.clone(),
-        link_args.tag.clone(),
-        link_args.options.timeout.clone()
-    ))?;
-
->>>>>>> 97e5b528
     let (link_results, errors): (Vec<_>, Vec<_>) = links
         .into_iter()
         .map(|link| {
