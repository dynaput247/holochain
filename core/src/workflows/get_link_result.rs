--- conflicted
+++ resolved
@@ -38,30 +38,6 @@
         .iter()
         .map(|link| {
             //we should probably replace this with get_entry_result_workflow, it does all the work needed
-<<<<<<< HEAD
-            context
-                .block_on(
-                    get_entry_with_meta_workflow(&context, &link, &link_args.options.timeout).map(
-                        |link_entry_result| {
-                            link_entry_result
-                                .map(|link_entry_option| {
-                                    link_entry_option.map(|link_entry| {
-                                        let headers = if link_args.options.headers {
-                                            link_entry.headers
-                                        } else {
-                                            Vec::new()
-                                        };
-                                        Ok(LinksResult {
-                                            address: link.clone(),
-                                            headers,
-                                            tag: link_args
-                                                .clone()
-                                                .tag
-                                                .unwrap_or("*".to_string())
-                                                .into(), // this is wrong because it is the tag of the request not the response!
-                                        })
-                                    })
-=======
             context.block_on(
                 get_entry_with_meta_workflow(&context, &link, &link_args.options.timeout).map(
                     |link_entry_result| {
@@ -77,7 +53,7 @@
                                 Ok(LinksResult {
                                     address: link_data.link().target().clone(),
                                     headers,
->>>>>>> d681e8e4
+                                    tag: link_data.link().tag(),
                                 })
                             },
                             Ok(None) => {
