use crate::{
    context::Context, dht::actions::remove_link::remove_link,
    network::entry_with_header::EntryWithHeader, nucleus::validation::validate_entry,
    workflows::hold_entry::hold_entry_workflow
};

use crate::{
    nucleus::{
        actions::add_pending_validation::add_pending_validation, validation::ValidationError,
    },
    scheduled_jobs::pending_validations::ValidatingWorkflow,
    workflows::validation_package,
};
use holochain_core_types::{
    entry::Entry,
    error::HolochainError,
    validation::{EntryLifecycle, ValidationData},
};
use std::sync::Arc;

pub async fn remove_link_workflow(
    entry_with_header: &EntryWithHeader,
    context: Arc<Context>,
) -> Result<(), HolochainError> {
    let link_remove = match &entry_with_header.entry {
        Entry::LinkRemove((link_remove, _)) => link_remove,
        _ => Err(HolochainError::ErrorGeneric(
            "remove_link_workflow expects entry to be an Entry::LinkRemove".to_string(),
        ))?,
    };
    let link = link_remove.link().clone();

    context.log_debug(format!("workflow/remove_link: {:?}", link));
    // 1. Get hold of validation package
    context.log_debug(format!(
        "workflow/remove_link: getting validation package..."
    ));
    let maybe_validation_package = await!(validation_package(&entry_with_header, context.clone()))
        .map_err(|err| {
            let message = "Could not get validation package from source! -> Add to pending...";
            context.log_debug(format!("workflow/remove_link: {}", message));
            context.log_debug(format!("workflow/remove_link: Error was: {:?}", err));
            add_pending_validation(
                entry_with_header.to_owned(),
                Vec::new(),
                ValidatingWorkflow::RemoveLink,
                context.clone(),
            );
            HolochainError::ValidationPending
        })?;

    let validation_package = maybe_validation_package
        .ok_or("Could not get validation package from source".to_string())?;
    context.log_debug(format!("workflow/remove_link: got validation package!"));

    // 2. Create validation data struct
    let validation_data = ValidationData {
        package: validation_package,
        lifecycle: EntryLifecycle::Meta,
    };

    // 3. Validate the entry
    context.log_debug(format!("workflow/remove_link: validate..."));
    await!(validate_entry(
        entry_with_header.entry.clone(),
        None,
        validation_data,
        &context
    ))
    .map_err(|err| {
        if let ValidationError::UnresolvedDependencies(dependencies) = &err {
            context.log_debug(format!("workflow/remove_link: Link could not be validated due to unresolved dependencies and will be tried later. List of missing dependencies: {:?}", dependencies));
            add_pending_validation(
                entry_with_header.to_owned(),
                dependencies.clone(),
                ValidatingWorkflow::HoldLink,
                context.clone(),
            );
            HolochainError::ValidationPending
        } else {
            context.log(format!("workflow/remove_link: Link {:?} is NOT valid! Validation error: {:?}",
                entry_with_header.entry,
                err,
            ));
            HolochainError::from(err)
        }

    })?;

    context.log_debug(format!("workflow/remove_link: is valid!"));

    // 3. If valid store remove the entry in the local DHT shard
    await!(remove_link(&entry_with_header.entry, &context))?;
<<<<<<< HEAD
    context.log_debug(format!("workflow/remove_link: added! {:?}", link));
=======
    context.log(format!("debug/workflow/remove_link: added! {:?}", link));


    //4. store link_remove entry so we have all we need to respond to get links queries without any other network look-up```
    await!(hold_entry_workflow(&entry_with_header, context.clone()))?;
    context.log(format!("debug/workflow/hold_entry: added! {:?}", entry_with_header));

>>>>>>> f6062ba6
    Ok(())
}<|MERGE_RESOLUTION|>--- conflicted
+++ resolved
@@ -91,16 +91,11 @@
 
     // 3. If valid store remove the entry in the local DHT shard
     await!(remove_link(&entry_with_header.entry, &context))?;
-<<<<<<< HEAD
     context.log_debug(format!("workflow/remove_link: added! {:?}", link));
-=======
-    context.log(format!("debug/workflow/remove_link: added! {:?}", link));
-
 
     //4. store link_remove entry so we have all we need to respond to get links queries without any other network look-up```
     await!(hold_entry_workflow(&entry_with_header, context.clone()))?;
-    context.log(format!("debug/workflow/hold_entry: added! {:?}", entry_with_header));
+    context.log_debug(format!("workflow/hold_entry: added! {:?}", entry_with_header));
 
->>>>>>> f6062ba6
     Ok(())
 }