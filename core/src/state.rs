--- conflicted
+++ resolved
@@ -16,11 +16,7 @@
     },
     chain_header::ChainHeader,
     dna::Dna,
-<<<<<<< HEAD
-    eav::{Attribute, EaviQuery},
-=======
-    eav::{EaviQuery, IndexFilter},
->>>>>>> 7f1bd2ca
+    eav::{Attribute, EaviQuery, IndexFilter},
     entry::{entry_type::EntryType, Entry},
     error::{HcResult, HolochainError},
 };
