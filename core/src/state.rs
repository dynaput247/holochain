<<<<<<< HEAD
extern crate snowflake;

use instance::Observer;
=======
>>>>>>> 2249dc71
use agent::AgentState;
use nucleus::NucleusState;
use snowflake;
use std::{
    collections::HashSet, hash::{Hash, Hasher}, sync::{mpsc::Sender, Arc},
};

#[derive(Clone, Debug, PartialEq)]
#[allow(unknown_lints)]
#[allow(large_enum_variant)]
pub enum Action {
    Agent(::agent::Action),
    Network(::network::Action),
    Nucleus(::nucleus::Action),
}

#[derive(Clone, Debug)]
pub struct ActionWrapper {
    pub action: Action,
    pub id: snowflake::ProcessUniqueId,
}

impl ActionWrapper {
    pub fn new(a: Action) -> Self {
        ActionWrapper {
            action: a,
            id: snowflake::ProcessUniqueId::new(),
        }
    }
}

impl PartialEq for ActionWrapper {
    fn eq(&self, other: &ActionWrapper) -> bool {
        self.id == other.id
    }
}

impl Eq for ActionWrapper {}

impl Hash for ActionWrapper {
    fn hash<H: Hasher>(&self, state: &mut H) {
        self.id.hash(state);
    }
}

#[derive(Clone, PartialEq, Debug, Default)]
pub struct State {
    nucleus: Arc<NucleusState>,
    agent: Arc<AgentState>,
    pub history: HashSet<ActionWrapper>,
}

impl State {
    pub fn new() -> Self {
        State {
            nucleus: Arc::new(NucleusState::new()),
            agent: Arc::new(AgentState::new()),
            history: HashSet::new(),
        }
    }

    pub fn reduce(
        &self,
        action_wrapper: ActionWrapper,
        action_channel: &Sender<ActionWrapper>,
        observer_channel: &Sender<Observer>,
    ) -> Self {

        let mut new_state = State {
            nucleus: ::nucleus::reduce(
                Arc::clone(&self.nucleus),
                &action_wrapper.action,
                action_channel,
                observer_channel,
            ),
            agent: ::agent::reduce(
                Arc::clone(&self.agent),
                &action_wrapper.action,
                action_channel,
            ),
            history: self.history.clone(),
        };

        new_state.history.insert(action_wrapper);
        new_state
    }

    pub fn nucleus(&self) -> Arc<NucleusState> {
        Arc::clone(&self.nucleus)
    }

    pub fn agent(&self) -> Arc<AgentState> {
        Arc::clone(&self.agent)
    }
}<|MERGE_RESOLUTION|>--- conflicted
+++ resolved
@@ -1,9 +1,4 @@
-<<<<<<< HEAD
-extern crate snowflake;
-
 use instance::Observer;
-=======
->>>>>>> 2249dc71
 use agent::AgentState;
 use nucleus::NucleusState;
 use snowflake;
