--- conflicted
+++ resolved
@@ -21,19 +21,12 @@
     storage: &Arc<RwLock<dyn ContentAddressableStorage>>,
     address: &Address,
 ) -> Result<Option<Entry>, HolochainError> {
-<<<<<<< HEAD
     if let Some(json) = (*storage.read().unwrap()).fetch(&address)? {
         let entry = Entry::try_from_content(&json)?;
         Ok(Some(entry))
     } else {
         Ok(None) // no errors but entry is not in CAS
     }
-=======
-    let json = (*storage.read().unwrap()).fetch(&address)?;
-
-    let entry: Option<Entry> = json.and_then(|js| js.try_into().ok());
-    Ok(entry)
->>>>>>> d9beccbe
 }
 
 pub fn get_entry_from_agent_chain(
