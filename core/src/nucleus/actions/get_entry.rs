use crate::context::Context;
use holochain_core_types::{
    crud_status::CrudStatus,
    eav::{Attribute, EaviQuery, EntityAttributeValueIndex},
    entry::{Entry, EntryWithMeta},
    error::HolochainError,
};

use holochain_persistence_api::{
    cas::{content::Address, storage::ContentAddressableStorage},
    eav::IndexFilter,
};

use std::{
    collections::BTreeSet,
    convert::TryInto,
    str::FromStr,
    sync::{Arc, RwLock},
};

pub(crate) fn get_entry_from_cas(
    storage: &Arc<RwLock<dyn ContentAddressableStorage>>,
    address: &Address,
) -> Result<Option<Entry>, HolochainError> {
    let json = (*storage.read().unwrap()).fetch(&address)?;

    let entry: Option<Entry> = json
        .and_then(|js| js.try_into().ok())
        .map(|s: Entry| s.into());
    Ok(entry)
}

pub fn get_entry_from_agent_chain(
    context: &Arc<Context>,
    address: &Address,
) -> Result<Option<Entry>, HolochainError> {
    let agent = context.state().unwrap().agent();
    let top_header = agent.top_chain_header();
    let maybe_header = &agent
        .chain_store()
        .iter(&top_header)
        .filter(|header| header.entry_address() == address)
        .next();

    if maybe_header.is_none() {
        return Ok(None);
    }
    let cas = context
        .state()
        .unwrap()
        .agent()
        .chain_store()
        .content_storage();
    get_entry_from_cas(&cas.clone(), address)
}

pub(crate) fn get_entry_from_agent(
    context: &Arc<Context>,
    address: &Address,
) -> Result<Option<Entry>, HolochainError> {
    let cas = context
        .state()
        .unwrap()
        .agent()
        .chain_store()
        .content_storage();
    get_entry_from_cas(&cas.clone(), address)
}

pub(crate) fn get_entry_from_dht(
    context: &Arc<Context>,
    address: &Address,
) -> Result<Option<Entry>, HolochainError> {
    let cas = context.state().unwrap().dht().content_storage().clone();
    get_entry_from_cas(&cas, address)
}

pub(crate) fn get_entry_crud_meta_from_dht(
    context: &Arc<Context>,
    address: &Address,
) -> Result<Option<(CrudStatus, Option<Address>)>, HolochainError> {
    let state_dht = context.state().unwrap().dht().clone();
    let dht = state_dht.meta_storage().clone();

    let storage = &dht.clone();
    // Get crud-status
    let status_eavs = (*storage.read().unwrap()).fetch_eavi(&EaviQuery::new(
        Some(address.clone()).into(),
        Some(Attribute::CrudStatus).into(),
        None.into(),
        IndexFilter::LatestByAttribute,
        None,
    ))?;
    if status_eavs.len() == 0 {
        return Ok(None);
    }
    let mut crud_status = CrudStatus::Live;
    // TODO waiting for update/remove_eav() assert!(status_eavs.len() <= 1);
    // For now look for crud-status by life-cycle order: Deleted, Modified, Live
    let has_deleted = status_eavs
        .clone()
        .into_iter()
        .filter(|e| {
            CrudStatus::from_str(String::from(e.value()).as_ref()) == Ok(CrudStatus::Deleted)
        })
        .collect::<BTreeSet<EntityAttributeValueIndex>>()
        .len()
        > 0;
    if has_deleted {
        crud_status = CrudStatus::Deleted;
    } else {
        let has_modified = status_eavs
            .into_iter()
            .filter(|e| {
                CrudStatus::from_str(String::from(e.value()).as_ref()) == Ok(CrudStatus::Modified)
            })
            .collect::<BTreeSet<EntityAttributeValueIndex>>()
            .len()
            > 0;
        if has_modified {
            crud_status = CrudStatus::Modified;
        }
    }
    // Get crud-link
    let mut maybe_link_update_delete = None;
    let link_eavs = (*storage.read().unwrap()).fetch_eavi(&EaviQuery::new(
        Some(address.clone()).into(),
        Some(Attribute::CrudLink).into(),
        None.into(),
        IndexFilter::LatestByAttribute,
        None,
    ))?;
    assert!(
        link_eavs.len() <= 1,
        "link_eavs.len() = {}",
        link_eavs.len()
    );
    if link_eavs.len() == 1 {
        maybe_link_update_delete = Some(link_eavs.iter().next().unwrap().value());
    }
    // Done
    Ok(Some((crud_status, maybe_link_update_delete)))
}

pub fn get_entry_with_meta<'a>(
    context: &'a Arc<Context>,
    address: Address,
) -> Result<Option<EntryWithMeta>, HolochainError> {
<<<<<<< HEAD
    log_info!(context, "get_entry_with_meta: begin");
=======
>>>>>>> 0d6319ee
    // 1. try to get the entry
    let entry = match get_entry_from_dht(context, &address) {
        Err(err) => return Err(err),
        Ok(None) => return Ok(None),
        Ok(Some(entry)) => entry,
    };
<<<<<<< HEAD
    log_info!(context, "get_entry_with_meta: 1. complete. Entry retrieved from DHT");
=======
>>>>>>> 0d6319ee

    // 2. try to get the entry's metadata
    let (crud_status, maybe_link_update_delete) =
        match get_entry_crud_meta_from_dht(context, &address)? {
            Some(crud_info) => crud_info,
            None => return Ok(None), //If we cannot get the CRUD status for above entry it is not an
                                     //entry that is held by this DHT. It might be in the DHT CAS
                                     //because DHT and chain share the same CAS or it maybe just got
                                     //added by a concurrent process but the CRUD status is still about
                                     //to get set. Either way, we should treat it as not existent (yet).
        };
    let item = EntryWithMeta {
        entry,
        crud_status,
        maybe_link_update_delete,
    };
    Ok(Some(item))
}

#[cfg(test)]
pub mod tests {
    use crate::instance::tests::test_context_with_state;
    use holochain_core_types::entry::test_entry;
    use holochain_persistence_api::cas::content::AddressableContent;

    #[test]
    fn test_get_entry_from_dht_cas() {
        let entry = test_entry();
        let context = test_context_with_state(None);
        let result = super::get_entry_from_dht(&context, &entry.address());
        assert_eq!(Ok(None), result);
        let storage = &context.state().unwrap().dht().content_storage().clone();
        (*storage.write().unwrap()).add(&entry).unwrap();
        let result = super::get_entry_from_dht(&context, &entry.address());
        assert_eq!(Ok(Some(entry.clone())), result);
    }
    /*
        #[test]
        fn test_get_entry_from_agent_chain() {
    // write this test when its easier to get a mutable agent state
        }
    */
}<|MERGE_RESOLUTION|>--- conflicted
+++ resolved
@@ -146,20 +146,12 @@
     context: &'a Arc<Context>,
     address: Address,
 ) -> Result<Option<EntryWithMeta>, HolochainError> {
-<<<<<<< HEAD
-    log_info!(context, "get_entry_with_meta: begin");
-=======
->>>>>>> 0d6319ee
     // 1. try to get the entry
     let entry = match get_entry_from_dht(context, &address) {
         Err(err) => return Err(err),
         Ok(None) => return Ok(None),
         Ok(Some(entry)) => entry,
     };
-<<<<<<< HEAD
-    log_info!(context, "get_entry_with_meta: 1. complete. Entry retrieved from DHT");
-=======
->>>>>>> 0d6319ee
 
     // 2. try to get the entry's metadata
     let (crud_status, maybe_link_update_delete) =
