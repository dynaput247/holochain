--- conflicted
+++ resolved
@@ -44,8 +44,6 @@
 
     let context_clone = context.clone();
 
-<<<<<<< HEAD
-    thread::spawn(move || {
         let action_wrapper = ActionWrapper::new(Action::InitApplication(dna.clone()));
         dispatch_action_and_wait(
             &context_clone.action_channel,
@@ -55,59 +53,30 @@
 
         // Commit DNA to chain
         let dna_entry = dna.to_entry();
-        let dna_commit = block_on(commit_entry(
-            dna_entry,
-            None,
-            &context_clone.action_channel.clone(),
-            &context_clone,
-        ));
-
-=======
-    let action_wrapper = ActionWrapper::new(Action::InitApplication(dna.clone()));
-    dispatch_action_and_wait(
-        &context_clone.action_channel,
-        &context_clone.observer_channel,
-        action_wrapper.clone(),
-    );
-
-    // Commit DNA to chain
-    let dna_entry = dna.to_entry();
-    let dna_commit = await!(commit_entry(dna_entry, &context_clone));
+    let dna_commit = await!(commit_entry(dna_entry, None, &context_clone));
     if dna_commit.is_err() {
->>>>>>> 1cf1794e
         // Let initialization fail if DNA could not be committed.
         // Currently this cannot happen since ToEntry for Dna always creates
         // an entry from a Dna object. So I can't create a test for the code below.
         // Hence skipping it for codecov for now but leaving it in for resilience.
-<<<<<<< HEAD
-        #[cfg_attr(tarpaulin, skip)]
-        {
-            if dna_commit.is_err() {
                 context_clone
                     .action_channel
                     .send(ActionWrapper::new(Action::ReturnInitializationResult(
                         Some(dna_commit.map_err(|e| e.to_string()).err().unwrap()),
                     )))
                     .expect("Action channel not usable in initialize_application()");
-                return;
-            };
+        return Err(HolochainError::new("error committing DNA"));
         }
 
         // Commit AgentId to chain
         let agent_id_entry = context_clone.agent.to_entry();
-        let agent_id_commit = block_on(commit_entry(
-            agent_id_entry,
-            None,
-            &context_clone.action_channel.clone(),
-            &context_clone,
-        ));
+    let agent_id_commit = await!(commit_entry(agent_id_entry, None, &context_clone,));
 
         // Let initialization fail if AgentId could not be committed.
         // Currently this cannot happen since ToEntry for Agent always creates
         // an entry from an Agent object. So I can't create a test for the code below.
         // Hence skipping it for codecov for now but leaving it in for resilience.
-        #[cfg_attr(tarpaulin, skip)]
-        {
+
             if agent_id_commit.is_err() {
                 context_clone
                     .action_channel
@@ -115,8 +84,7 @@
                         Some(agent_id_commit.map_err(|e| e.to_string()).err().unwrap()),
                     )))
                     .expect("Action channel not usable in initialize_application()");
-                return;
-            };
+        return Err(HolochainError::new("error committing Agent"));
         }
 
         // map genesis across every zome
@@ -125,59 +93,23 @@
             .keys()
             .map(|zome_name| genesis(context_clone.clone(), zome_name, &CallbackParams::Genesis))
             .collect();
-=======
+
+        let fail_result = results.iter().find(|ref r| match r {
+            CallbackResult::Fail(_) => true,
+            _ => false,
+        });
+
+        let maybe_error = fail_result.and_then(|result| match result {
+            CallbackResult::Fail(error_string) => Some(error_string.clone()),
+            _ => None,
+        });
+
         context_clone
             .action_channel
             .send(ActionWrapper::new(Action::ReturnInitializationResult(
-                Some(dna_commit.map_err(|e| e.to_string()).err().unwrap()),
+                maybe_error,
             )))
             .expect("Action channel not usable in initialize_application()");
-        return Err(HolochainError::new("error committing DNA"));
-    }
->>>>>>> 1cf1794e
-
-    // Commit AgentId to chain
-    let agent_id_entry = context_clone.agent.to_entry();
-    let agent_id_commit = await!(commit_entry(agent_id_entry, &context_clone,));
-
-    // Let initialization fail if AgentId could not be committed.
-    // Currently this cannot happen since ToEntry for Agent always creates
-    // an entry from an Agent object. So I can't create a test for the code below.
-    // Hence skipping it for codecov for now but leaving it in for resilience.
-
-    if agent_id_commit.is_err() {
-        context_clone
-            .action_channel
-            .send(ActionWrapper::new(Action::ReturnInitializationResult(
-                Some(agent_id_commit.map_err(|e| e.to_string()).err().unwrap()),
-            )))
-            .expect("Action channel not usable in initialize_application()");
-        return Err(HolochainError::new("error committing Agent"));
-    }
-
-    // map genesis across every zome
-    let results: Vec<_> = dna
-        .zomes
-        .keys()
-        .map(|zome_name| genesis(context_clone.clone(), zome_name, &CallbackParams::Genesis))
-        .collect();
-
-    let fail_result = results.iter().find(|ref r| match r {
-        CallbackResult::Fail(_) => true,
-        _ => false,
-    });
-
-    let maybe_error = fail_result.and_then(|result| match result {
-        CallbackResult::Fail(error_string) => Some(error_string.clone()),
-        _ => None,
-    });
-
-    context_clone
-        .action_channel
-        .send(ActionWrapper::new(Action::ReturnInitializationResult(
-            maybe_error,
-        )))
-        .expect("Action channel not usable in initialize_application()");
 
     await!(InitializationFuture {
         context: context.clone(),
