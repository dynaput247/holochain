pub mod build_validation_package;
pub mod get_entry;
pub mod initialize;
pub mod validate;

#[cfg(test)]
pub mod tests {
    use crate::{
        agent::actions::commit::commit_entry,
        context::Context,
        instance::{tests::test_instance_and_context_by_name, Instance},
    };
    use futures::executor::block_on;
    use holochain_core_types::{
        cas::content::AddressableContent,
        chain_header::ChainHeader,
<<<<<<< HEAD
        dna::zome::{capabilities::Capability, entry_types::EntryTypeDef},
        entry::{entry_type::AppEntryType, Entry},
=======
        dna::{
            zome::{capabilities::Capability, entry_types::EntryTypeDef},
            Dna,
        },
        entry::{entry_type::EntryType, Entry},
>>>>>>> 85225844
    };
    use std::sync::Arc;
    use test_utils::*;

    #[cfg_attr(tarpaulin, skip)]
    pub fn instance() -> (Instance, Arc<Context>) {
        instance_by_name("jane", test_dna())
    }

    #[cfg_attr(tarpaulin, skip)]
    pub fn test_dna() -> Dna {
        // Setup the holochain instance
        let wasm =
            create_wasm_from_file("src/nucleus/actions/wasm-test/target/wasm32-unknown-unknown/release/nucleus_actions_tests.wasm");

        let mut dna = create_test_dna_with_cap("test_zome", "test_cap", &Capability::new(), &wasm);

        dna.zomes
            .get_mut("test_zome")
            .unwrap()
            .entry_types
            .insert("package_entry".into(), EntryTypeDef::new());
        dna.zomes
            .get_mut("test_zome")
            .unwrap()
            .entry_types
            .insert("package_chain_entries".into(), EntryTypeDef::new());
        dna.zomes
            .get_mut("test_zome")
            .unwrap()
            .entry_types
            .insert("package_chain_headers".into(), EntryTypeDef::new());
        dna.zomes
            .get_mut("test_zome")
            .unwrap()
            .entry_types
<<<<<<< HEAD
            .insert("package_chain_full".into(), EntryTypeDef::new());
=======
            .insert(String::from("package_chain_full"), EntryTypeDef::new());
        dna
    }
>>>>>>> 85225844

    #[cfg_attr(tarpaulin, skip)]
    pub fn instance_by_name(name: &str, dna: Dna) -> (Instance, Arc<Context>) {
        let (instance, context) =
            test_instance_and_context_by_name(dna, name).expect("Could not create test instance");
        let initialized_context = instance.initialize_context(context);
        (instance, initialized_context)
    }

    #[cfg_attr(tarpaulin, skip)]
    pub fn test_entry_package_entry() -> Entry {
        Entry::App(AppEntryType::from("package_entry"), "test value".into())
    }

    #[cfg_attr(tarpaulin, skip)]
    pub fn test_entry_package_chain_entries() -> Entry {
        Entry::App(
            AppEntryType::from("package_chain_entries"),
            "test value".into(),
        )
    }

    #[cfg_attr(tarpaulin, skip)]
    pub fn test_entry_package_chain_headers() -> Entry {
        Entry::App(
            AppEntryType::from("package_chain_headers"),
            "test value".into(),
        )
    }

    #[cfg_attr(tarpaulin, skip)]
    pub fn test_entry_package_chain_full() -> Entry {
        Entry::App(
            AppEntryType::from("package_chain_full"),
            "test value".into(),
        )
    }

    #[cfg_attr(tarpaulin, skip)]
    pub fn commit(entry: Entry, context: &Arc<Context>) -> ChainHeader {
        let chain = context.state().unwrap().agent().chain();

        let commit_result = block_on(commit_entry(entry.clone(), &context.clone()));
        assert!(commit_result.is_ok());

        let top_header = context.state().unwrap().agent().top_chain_header();
        chain
            .iter(&top_header)
            .find(|ref header| *header.entry_address() == entry.address())
            .expect("Couldn't find header in chain for given entry")
    }

    // smoke test just to make sure our testing code works.
    #[test]
    pub fn can_instantiate_test_instance() {
        let (instance, _context) = instance();
        assert!(instance.state().nucleus().has_initialized());
    }

}<|MERGE_RESOLUTION|>--- conflicted
+++ resolved
@@ -14,16 +14,11 @@
     use holochain_core_types::{
         cas::content::AddressableContent,
         chain_header::ChainHeader,
-<<<<<<< HEAD
-        dna::zome::{capabilities::Capability, entry_types::EntryTypeDef},
-        entry::{entry_type::AppEntryType, Entry},
-=======
         dna::{
             zome::{capabilities::Capability, entry_types::EntryTypeDef},
             Dna,
         },
         entry::{entry_type::EntryType, Entry},
->>>>>>> 85225844
     };
     use std::sync::Arc;
     use test_utils::*;
@@ -60,13 +55,7 @@
             .get_mut("test_zome")
             .unwrap()
             .entry_types
-<<<<<<< HEAD
             .insert("package_chain_full".into(), EntryTypeDef::new());
-=======
-            .insert(String::from("package_chain_full"), EntryTypeDef::new());
-        dna
-    }
->>>>>>> 85225844
 
     #[cfg_attr(tarpaulin, skip)]
     pub fn instance_by_name(name: &str, dna: Dna) -> (Instance, Arc<Context>) {
