--- conflicted
+++ resolved
@@ -14,17 +14,9 @@
     use holochain_core_types::{
         cas::content::AddressableContent,
         chain_header::ChainHeader,
-<<<<<<< HEAD
         dna::{capabilities::Capability, entry_types::EntryTypeDef, Dna},
-        entry::{entry_type::AppEntryType, Entry},
-=======
-        dna::{
-            zome::{capabilities::Capability, entry_types::EntryTypeDef},
-            Dna,
-        },
         entry::Entry,
         json::RawString,
->>>>>>> dba59204
     };
     use std::sync::Arc;
     use test_utils::*;
