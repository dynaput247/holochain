--- conflicted
+++ resolved
@@ -104,57 +104,6 @@
             maybe_entry_header.unwrap()
         };
 
-<<<<<<< HEAD
-        thread::spawn(move || {
-            let maybe_callback_result = get_validation_package_definition(&entry, context.clone());
-            let maybe_validation_package = maybe_callback_result
-                .and_then(|callback_result| match callback_result {
-                    CallbackResult::Fail(error_string) => {
-                        Err(HolochainError::ErrorGeneric(error_string))
-                    }
-                    CallbackResult::ValidationPackageDefinition(def) => Ok(def),
-                    CallbackResult::NotImplemented(reason) => {
-                        Err(HolochainError::ErrorGeneric(format!(
-                            "ValidationPackage callback not implemented for {:?} ({})",
-                            entry.entry_type().clone(),
-                            reason
-                        )))
-                    }
-                    _ => unreachable!(),
-                })
-                .and_then(|package_definition| {
-                    Ok(match package_definition {
-                        Entry => ValidationPackage::only_header(entry_header),
-                        ChainEntries => {
-                            let mut package = ValidationPackage::only_header(entry_header);
-                            package.source_chain_entries = Some(public_chain_entries_from_headers(
-                                &context,
-                                &all_chain_headers_before_header(&context, &package.chain_header),
-                            ));
-                            package
-                        }
-                        ChainHeaders => {
-                            let mut package = ValidationPackage::only_header(entry_header);
-                            package.source_chain_headers = Some(all_chain_headers_before_header(
-                                &context,
-                                &package.chain_header,
-                            ));
-                            package
-                        }
-                        ChainFull => {
-                            let mut package = ValidationPackage::only_header(entry_header);
-                            let headers =
-                                all_chain_headers_before_header(&context, &package.chain_header);
-                            package.source_chain_entries =
-                                Some(public_chain_entries_from_headers(&context, &headers));
-                            package.source_chain_headers = Some(headers);
-                            package
-                        }
-                        Custom(string) => {
-                            let mut package = ValidationPackage::only_header(entry_header);
-                            package.custom = Some(string);
-                            package
-=======
         thread::Builder::new()
             .name(format!("build_validation_package/{}", id))
             .spawn(move || {
@@ -172,7 +121,6 @@
                                 entry.entry_type().clone(),
                                 reason
                             )))
->>>>>>> 66ad4f5e
                         }
                         _ => unreachable!(),
                     })
@@ -182,19 +130,33 @@
                             ChainEntries => {
                                 let mut package = ValidationPackage::only_header(entry_header);
                                 package.source_chain_entries =
-                                    Some(all_public_chain_entries(&context));
+                                    Some(public_chain_entries_from_headers(
+                                        &context,
+                                        &all_chain_headers_before_header(
+                                            &context,
+                                            &package.chain_header,
+                                        ),
+                                    ));
                                 package
                             }
                             ChainHeaders => {
                                 let mut package = ValidationPackage::only_header(entry_header);
-                                package.source_chain_headers = Some(all_chain_headers(&context));
+                                package.source_chain_headers =
+                                    Some(all_chain_headers_before_header(
+                                        &context,
+                                        &package.chain_header,
+                                    ));
                                 package
                             }
                             ChainFull => {
                                 let mut package = ValidationPackage::only_header(entry_header);
+                                let headers = all_chain_headers_before_header(
+                                    &context,
+                                    &package.chain_header,
+                                );
                                 package.source_chain_entries =
-                                    Some(all_public_chain_entries(&context));
-                                package.source_chain_headers = Some(all_chain_headers(&context));
+                                    Some(public_chain_entries_from_headers(&context, &headers));
+                                package.source_chain_headers = Some(headers);
                                 package
                             }
                             Custom(string) => {
