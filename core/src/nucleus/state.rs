--- conflicted
+++ resolved
@@ -18,12 +18,10 @@
     }
 }
 
-<<<<<<< HEAD
+pub type ValidationResult = Result<(), String>;
+
 /// The state-slice for the Nucleus.
 /// Holds the dynamic parts of the DNA, i.e. zome calls and validation requests.
-=======
-pub type ValidationResult = Result<(), String>;
->>>>>>> 0cb12f7e
 #[derive(Clone, Debug, PartialEq, Default)]
 pub struct NucleusState {
     pub dna: Option<Dna>,
