extern crate serde_json;
use context::Context;
use holochain_core_types::{
<<<<<<< HEAD
    entry::{entry_type::EntryType, Entry},
    error::HolochainError,
=======
    dna::wasm::DnaWasm, entry::Entry, entry_type::EntryType, error::HolochainError,
>>>>>>> 9e484d70
    validation::ValidationData,
};
use holochain_wasm_utils::api_serialization::validation::EntryValidationArgs;
use nucleus::{
    ribosome::{
        self,
        callback::{get_dna, get_wasm, CallbackResult},
    },
    ZomeFnCall,
};
use std::sync::Arc;

pub fn validate_entry(
    entry: Entry,
    entry_type: EntryType,
    validation_data: ValidationData,
    context: Arc<Context>,
) -> Result<CallbackResult, HolochainError> {
    match entry_type {
        EntryType::App(app_entry_type) => Ok(validate_app_entry(
            entry,
            app_entry_type,
            validation_data,
            context,
        )?),
        EntryType::Dna => Ok(CallbackResult::Pass),
        _ => Ok(CallbackResult::NotImplemented),
    }
}

fn validate_app_entry(
    entry: Entry,
    app_entry_type: String,
    validation_data: ValidationData,
    context: Arc<Context>,
) -> Result<CallbackResult, HolochainError> {
    let dna = get_dna(&context).expect("Callback called without DNA set!");
    let zome_name = dna.get_zome_name_for_entry_type(&app_entry_type);
    if zome_name.is_none() {
        return Ok(CallbackResult::NotImplemented);
    }

    let zome_name = zome_name.unwrap();
    match get_wasm(&context, &zome_name) {
        Some(wasm) => {
            let validation_call =
                build_validation_call(entry, app_entry_type, zome_name, validation_data)?;
            Ok(run_validation_callback(
                context.clone(),
                validation_call,
                &wasm,
                dna.name.clone(),
            ))
        }
        None => Ok(CallbackResult::NotImplemented),
    }
}

fn build_validation_call(
    entry: Entry,
    entry_type: String,
    zome_name: String,
    validation_data: ValidationData,
) -> Result<ZomeFnCall, HolochainError> {
    let params = EntryValidationArgs {
        entry_type,
        entry: entry.to_string(),
        validation_data,
    };

    Ok(ZomeFnCall::new(
        &zome_name,
        "no capability, since this is an entry validation call",
        "__hdk_validate_app_entry",
        params,
    ))
}

fn run_validation_callback(
    context: Arc<Context>,
    fc: ZomeFnCall,
    wasm: &DnaWasm,
    dna_name: String,
) -> CallbackResult {
    match ribosome::run_dna(
        &dna_name,
        context,
        wasm.code.clone(),
        &fc,
        Some(fc.clone().parameters.into_bytes()),
    ) {
        Ok(call_result) => match call_result.is_null() {
            true => CallbackResult::Pass,
            false => CallbackResult::Fail(call_result.to_string()),
        },
        // TODO: have "not matching schema" be its own error
        Err(HolochainError::RibosomeFailed(error_string)) => {
            if error_string == "Argument deserialization failed" {
                CallbackResult::Fail(String::from("JSON object does not match entry schema"))
            } else {
                CallbackResult::Fail(error_string)
            }
        }
        Err(error) => CallbackResult::Fail(error.to_string()),
    }
}<|MERGE_RESOLUTION|>--- conflicted
+++ resolved
@@ -1,12 +1,9 @@
 extern crate serde_json;
 use context::Context;
 use holochain_core_types::{
-<<<<<<< HEAD
+    dna::wasm::DnaWasm,
     entry::{entry_type::EntryType, Entry},
     error::HolochainError,
-=======
-    dna::wasm::DnaWasm, entry::Entry, entry_type::EntryType, error::HolochainError,
->>>>>>> 9e484d70
     validation::ValidationData,
 };
 use holochain_wasm_utils::api_serialization::validation::EntryValidationArgs;
