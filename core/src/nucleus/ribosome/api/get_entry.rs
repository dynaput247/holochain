--- conflicted
+++ resolved
@@ -78,13 +78,7 @@
 
     use self::wabt::Wat2Wasm;
     use super::GetAppEntryArgs;
-<<<<<<< HEAD
-    use cas::content::AddressableContent;
-    use hash_table::entry::tests::test_entry;
-=======
-    use chain::SourceChain;
     use holochain_core_types::{cas::content::AddressableContent, entry::test_entry};
->>>>>>> 98c567ec
     use instance::tests::{test_context_and_logger, test_instance};
     use nucleus::{
         ribosome::api::{
