use crate::{
    agent::actions::commit::*,
    dht::actions::add_link::*,
    nucleus::{
        actions::{build_validation_package::*, validate::*},
        ribosome::{api::ZomeApiResult, Runtime},
    },
};
use futures::{
    executor::block_on,
    future::{self, TryFutureExt},
};
use holochain_core_types::{
    cas::content::Address,
    entry::ToEntry,
    error::HolochainError,
    link::link_add::LinkAddEntry,
    validation::{EntryAction, EntryLifecycle, ValidationData},
};
use holochain_wasm_utils::api_serialization::link_entries::LinkEntriesArgs;
use std::convert::TryFrom;
use wasmi::{RuntimeArgs, RuntimeValue};

/// ZomeApiFunction::LinkEntries function code
/// args: [0] encoded MemoryAllocation as u32
/// Expected complex argument: LinkEntriesArgs
pub fn invoke_link_entries(runtime: &mut Runtime, args: &RuntimeArgs) -> ZomeApiResult {
    // deserialize args
    let args_str = runtime.load_json_string_from_args(&args);
    let input = match LinkEntriesArgs::try_from(args_str.clone()) {
        Ok(entry_input) => entry_input,
        // Exit on error
        Err(_) => {
            println!(
                "invoke_link_entries failed to deserialize LinkEntriesArgs: {:?}",
                args_str
            );
            return ribosome_error_code!(ArgumentDeserializationFailed);
        }
    };

    let link = input.to_link();
    let link_add_entry = LinkAddEntry::from_link(&link);
    let entry = link_add_entry.to_entry();

    // Wait for future to be resolved
    let result: Result<(), HolochainError> = block_on(
        // 1. Build the context needed for validation of the entry
        build_validation_package(&link_add_entry.to_entry(), &runtime.context)
            .and_then(|validation_package| {
                future::ready(Ok(ValidationData {
                    package: validation_package,
                    sources: vec![Address::from("<insert your agent key here>")],
                    lifecycle: EntryLifecycle::Chain,
                    action: EntryAction::Commit,
                }))
            })
            // 2. Validate the entry
            .and_then(|validation_data| {
                validate_entry(entry.clone(), validation_data, &runtime.context)
            })
            // 3. Commit the valid entry to chain and DHT
            .and_then(|_| {
                commit_entry(
                    entry.clone(),
                    &runtime.context.action_channel,
                    &runtime.context,
                )
            })
            // 4. Add link to the DHT's meta system so it can actually be retrieved
            //    when looked-up via the base
            .and_then(|_| add_link(&input.to_link(), &runtime.context)),
    );

    runtime.store_result(result)
}

#[cfg(test)]
pub mod tests {
    extern crate test_utils;
    extern crate wabt;

    use crate::{
        agent::actions::commit::commit_entry,
        context::Context,
        instance::{
            tests::{test_context_and_logger, test_instance},
            Instance,
        },
        nucleus::ribosome::{
            api::{tests::*, ZomeApiFunction},
            Defn,
        },
    };
    use futures::executor::block_on;
    use holochain_core_types::{
        cas::content::AddressableContent,
        entry::{entry_type::EntryType, test_entry, Entry},
        error::{CoreError, ZomeApiInternalResult},
        json::JsonString,
    };
    use holochain_wasm_utils::api_serialization::link_entries::*;
    use serde_json;
    use std::{convert::TryFrom, sync::Arc};

    pub fn test_entry_b() -> Entry {
        Entry::new(EntryType::App(String::from("testEntryTypeB")), "test")
    }

    /// dummy link_entries args from standard test entry
    pub fn test_link_args_bytes(tag: String) -> Vec<u8> {
        let entry = test_entry();

        let args = LinkEntriesArgs {
            base: entry.address(),
            target: entry.address(),
            tag,
        };
        serde_json::to_string(&args)
            .expect("args should serialize")
            .into_bytes()
    }

    pub fn test_link_2_args_bytes(tag: String) -> Vec<u8> {
        let base = test_entry();
        let target = test_entry_b();

        let args = LinkEntriesArgs {
            base: base.address(),
            target: target.address(),
            tag,
        };
        serde_json::to_string(&args)
            .expect("args should serialize")
            .into_bytes()
    }

    /// dummy commit args from standard test entry
    pub fn test_commit_args_bytes() -> Vec<u8> {
        JsonString::from(test_entry().serialize()).into_bytes()
    }

    fn create_test_instance() -> (Instance, Arc<Context>) {
        let wasm = test_zome_api_function_wasm(ZomeApiFunction::LinkEntries.as_str());
        let dna = test_utils::create_test_dna_with_wasm(
            &test_zome_name(),
            &test_capability(),
            wasm.clone(),
        );

        let instance = test_instance(dna).expect("Could not create test instance");

        let (context, _) = test_context_and_logger("joan");
        let initialized_context = instance.initialize_context(context);
        (instance, initialized_context)
    }

    #[test]
    /// test that we can round trip bytes through a commit action and get the result from WASM
    fn errors_if_base_is_not_present_test() {
        let (call_result, _) = test_zome_api_function(
            ZomeApiFunction::LinkEntries.as_str(),
            test_link_args_bytes(String::from("test-tag")),
        );

        let result = ZomeApiInternalResult::try_from(call_result)
            .expect("valid ZomeApiInternalResult JsonString");

        let core_err = CoreError::try_from(result).expect("valid CoreError JsonString");
        assert_eq!("Base for link not found", core_err.kind.to_string(),);
    }

    #[test]
    fn returns_ok_if_base_is_present() {
        let (instance, context) = create_test_instance();

        block_on(commit_entry(
            test_entry(),
            &context.action_channel.clone(),
            &context,
        ))
        .expect("Could not commit entry for testing");

        let call_result = test_zome_api_function_call(
            &context.get_dna().unwrap().name.to_string(),
            context.clone(),
            &instance,
            &context.get_wasm(&test_zome_name()).unwrap().code,
            test_link_args_bytes(String::from("test-tag")),
        );

        assert_eq!(
            call_result,
            JsonString::from(
                String::from(JsonString::from(ZomeApiInternalResult::success(None))) + "\u{0}"
            ),
        );
    }

    #[test]
    fn errors_with_wrong_tag() {
        let (instance, context) = create_test_instance();

        block_on(commit_entry(
            test_entry(),
<<<<<<< HEAD
            None,
            &initialized_context.action_channel.clone(),
            &initialized_context,
        )).expect("Could not commit entry for testing");
=======
            &context.action_channel.clone(),
            &context,
        ))
        .expect("Could not commit entry for testing");

        let call_result = test_zome_api_function_call(
            &context.get_dna().unwrap().name.to_string(),
            context.clone(),
            &instance,
            &context.get_wasm(&test_zome_name()).unwrap().code,
            test_link_args_bytes(String::from("wrong-tag")),
        );

        let result = ZomeApiInternalResult::try_from(call_result)
            .expect("valid ZomeApiInternalResult JsonString");

        let core_err = CoreError::try_from(result).expect("valid CoreError JsonString");
        assert_eq!("not implemented", core_err.kind.to_string(),);
    }

    #[test]
    fn works_with_linked_from_defined_link() {
        let (instance, context) = create_test_instance();

        block_on(commit_entry(
            test_entry(),
            &context.action_channel.clone(),
            &context,
        ))
        .expect("Could not commit entry for testing");

        block_on(commit_entry(
            test_entry_b(),
            &context.action_channel.clone(),
            &context,
        ))
        .expect("Could not commit entry for testing");
>>>>>>> 6b67395b

        let call_result = test_zome_api_function_call(
            &context.get_dna().unwrap().name.to_string(),
            context.clone(),
            &instance,
            &context.get_wasm(&test_zome_name()).unwrap().code,
            test_link_2_args_bytes(String::from("test-tag")),
        );

        assert_eq!(
            call_result,
            JsonString::from(
                String::from(JsonString::from(ZomeApiInternalResult::success(None))) + "\u{0}"
            ),
        );
    }

}<|MERGE_RESOLUTION|>--- conflicted
+++ resolved
@@ -203,12 +203,6 @@
 
         block_on(commit_entry(
             test_entry(),
-<<<<<<< HEAD
-            None,
-            &initialized_context.action_channel.clone(),
-            &initialized_context,
-        )).expect("Could not commit entry for testing");
-=======
             &context.action_channel.clone(),
             &context,
         ))
@@ -235,6 +229,7 @@
 
         block_on(commit_entry(
             test_entry(),
+None,
             &context.action_channel.clone(),
             &context,
         ))
@@ -246,7 +241,6 @@
             &context,
         ))
         .expect("Could not commit entry for testing");
->>>>>>> 6b67395b
 
         let call_result = test_zome_api_function_call(
             &context.get_dna().unwrap().name.to_string(),
