use crate::{
    network::actions::get_links::get_links,
    nucleus::ribosome::{api::ZomeApiResult, Runtime},
};
use holochain_wasm_utils::api_serialization::get_links::{
    GetLinksArgs, GetLinksResult, LinksStatusRequestKind,
};
use std::convert::TryFrom;
use wasmi::{RuntimeArgs, RuntimeValue};

/// ZomeApiFunction::GetLinks function code
/// args: [0] encoded MemoryAllocation as u64
/// Expected complex argument: GetLinksArgs
/// Returns an HcApiReturnCode as I64
pub fn invoke_get_links(runtime: &mut Runtime, args: &RuntimeArgs) -> ZomeApiResult {
    let zome_call_data = runtime.zome_call_data()?;
    // deserialize args
    let args_str = runtime.load_json_string_from_args(&args);
    let input = match GetLinksArgs::try_from(args_str.clone()) {
        Ok(input) => input,
        Err(_) => {
            zome_call_data.context.log(format!(
                "err/zome: invoke_get_links failed to deserialize GetLinksArgs: {:?}",
                args_str
            ));
            return ribosome_error_code!(ArgumentDeserializationFailed);
        }
    };

    if input.options.status_request != LinksStatusRequestKind::Live {
        zome_call_data
            .context
            .log("get links status request other than Live not implemented!");
        return ribosome_error_code!(Unspecified);
    }

    if input.options.sources {
        zome_call_data
            .context
            .log("get links retrieve sources not implemented!");
        return ribosome_error_code!(Unspecified);
    }

    // Get links from DHT
<<<<<<< HEAD
    let maybe_links = zome_call_data.context.clone().block_on(get_links(
        zome_call_data.context,
=======
    let maybe_links = zome_call_data.context.block_on(get_links(
        zome_call_data.context.clone(),
>>>>>>> 34a8c63e
        input.entry_address,
        input.tag,
        input.options.timeout,
    ));

    runtime.store_result(match maybe_links {
        Ok(links) => Ok(GetLinksResult::new(links)),
        Err(hc_err) => Err(hc_err),
    })
}

#[cfg(test)]
pub mod tests {
    extern crate test_utils;
    extern crate wabt;

    use crate::{
        agent::actions::commit::commit_entry,
        dht::actions::add_link::add_link,
        instance::tests::{test_context_and_logger, test_instance},
        nucleus::ribosome::{
            api::{tests::*, ZomeApiFunction},
            Defn,
        },
    };
    use holochain_core_types::{
        cas::content::Address,
        entry::{entry_type::test_app_entry_type, Entry},
        json::JsonString,
        link::Link,
    };
    use holochain_wasm_utils::api_serialization::get_links::GetLinksArgs;
    use serde_json;

    /// dummy link_entries args from standard test entry
    pub fn test_get_links_args_bytes(base: &Address, tag: &str) -> Vec<u8> {
        let args = GetLinksArgs {
            entry_address: base.clone(),
            tag: String::from(tag),
            options: Default::default(),
        };
        serde_json::to_string(&args)
            .expect("args should serialize")
            .into_bytes()
    }

    #[test]
    fn returns_list_of_links() {
        let wasm = test_zome_api_function_wasm(ZomeApiFunction::GetLinks.as_str());
        let dna = test_utils::create_test_dna_with_wasm(&test_zome_name(), wasm.clone());

        let dna_name = &dna.name.to_string().clone();
        let netname = Some("returns_list_of_links");
        let instance = test_instance(dna, netname).expect("Could not create test instance");

        let (context, _) = test_context_and_logger("joan", netname);
        let initialized_context = instance.initialize_context(context);

        let mut entry_addresses: Vec<Address> = Vec::new();
        for i in 0..3 {
            let entry = Entry::App(test_app_entry_type(), format!("entry{} value", i).into());
            let address = initialized_context
                .block_on(commit_entry(entry, None, &initialized_context))
                .expect("Could not commit entry for testing");
            entry_addresses.push(address);
        }

        let link1 = Link::new(&entry_addresses[0], &entry_addresses[1], "test-tag");
        let link2 = Link::new(&entry_addresses[0], &entry_addresses[2], "test-tag");

        assert!(initialized_context
            .block_on(add_link(&link1, &initialized_context))
            .is_ok());
        assert!(initialized_context
            .block_on(add_link(&link2, &initialized_context))
            .is_ok());

        let call_result = test_zome_api_function_call(
            &dna_name,
            initialized_context.clone(),
            &instance,
            &wasm,
            test_get_links_args_bytes(&entry_addresses[0], "test-tag"),
        );

        let expected_1 = JsonString::from(
            format!(
                r#"{{"ok":true,"value":"{{\"addresses\":[\"{}\",\"{}\"]}}","error":"null"}}"#,
                entry_addresses[1], entry_addresses[2]
            ) + "\u{0}",
        );

        let expected_2 = JsonString::from(
            format!(
                r#"{{"ok":true,"value":"{{\"addresses\":[\"{}\",\"{}\"]}}","error":"null"}}"#,
                entry_addresses[2], entry_addresses[1]
            ) + "\u{0}",
        );

        assert!(
            call_result == expected_1 || call_result == expected_2,
            "\n call_result = '{:?}'\n   ordering1 = '{:?}'\n   ordering2 = '{:?}'",
            call_result,
            expected_1,
            expected_2,
        );

        let call_result = test_zome_api_function_call(
            &dna_name,
            initialized_context.clone(),
            &instance,
            &wasm,
            test_get_links_args_bytes(&entry_addresses[0], "other-tag"),
        );

        assert_eq!(
            call_result,
            JsonString::from(
                String::from(r#"{"ok":true,"value":"{\"addresses\":[]}","error":"null"}"#)
                    + "\u{0}"
            ),
        );
    }

}<|MERGE_RESOLUTION|>--- conflicted
+++ resolved
@@ -42,13 +42,8 @@
     }
 
     // Get links from DHT
-<<<<<<< HEAD
-    let maybe_links = zome_call_data.context.clone().block_on(get_links(
-        zome_call_data.context,
-=======
     let maybe_links = zome_call_data.context.block_on(get_links(
         zome_call_data.context.clone(),
->>>>>>> 34a8c63e
         input.entry_address,
         input.tag,
         input.options.timeout,
