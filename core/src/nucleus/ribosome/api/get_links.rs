--- conflicted
+++ resolved
@@ -57,11 +57,7 @@
         chain_header::test_chain_header,
         entry::{entry_type::test_app_entry_type, Entry},
         json::{JsonString, RawString},
-<<<<<<< HEAD
-        link::{link_data::LinkData, Link},
-=======
-        link::{Link, LinkMatch},
->>>>>>> 1e23d8bd
+        link::{Link, LinkMatch,link_data::LinkData},
     };
     use holochain_wasm_utils::api_serialization::get_links::GetLinksArgs;
     use serde_json;
