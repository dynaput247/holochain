--- conflicted
+++ resolved
@@ -74,15 +74,9 @@
         // assert_eq!(obj.agent_key_hash, "QmScgMGDzP3d9kmePsXP7ZQ2MXis38BNRpCZBJEBveqLjD");
         assert_eq!(globals.agent_id_str, "jane");
         assert_eq!(
-<<<<<<< HEAD
-            call_result,
-            "{\"dna_name\":\"TestApp\",\"dna_hash\":\"QmScgMGDzP3d9kmePsXP7ZQ2MXis38BNRpCZBJEBveqLjD\",\"agent_id_str\":\"joan\",\"agent_key_hash\":\"FIXME-agent_key_hash\",\"agent_initial_hash\":\"FIXME-agent_initial_hash\",\"agent_latest_hash\":\"FIXME-agent_latest_hash\"}\u{0}"
-        .to_string());
-=======
             globals.agent_initial_hash,
             Agent::from("jane".to_string()).address()
         );
         assert_eq!(globals.agent_initial_hash, globals.agent_latest_hash);
->>>>>>> 6e5061dc
     }
 }