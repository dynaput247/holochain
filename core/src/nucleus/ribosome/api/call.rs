--- conflicted
+++ resolved
@@ -10,14 +10,10 @@
     },
 };
 use holochain_core_types::{
-<<<<<<< HEAD
-    dna::capabilities::CapabilityCall, entry::cap_entries::CapTokenGrant, error::HolochainError,
-    json::JsonString,
-=======
     dna::{capabilities::CapabilityCall, Dna},
     entry::cap_entries::CapTokenGrant,
     error::{DnaError, HolochainError},
->>>>>>> 145f4e09
+    json::JsonString,
 };
 use holochain_wasm_utils::api_serialization::{ZomeFnCallArgs, THIS_INSTANCE};
 use jsonrpc_lite::JsonRpc;
