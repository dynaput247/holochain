--- conflicted
+++ resolved
@@ -80,7 +80,6 @@
     use self::wabt::Wat2Wasm;
     use super::GetArgs;
     use hash_table::entry::tests::{test_entry, test_entry_hash};
-<<<<<<< HEAD
     use instance::tests::{test_context_and_logger, test_instance};
     use nucleus::{
         ribosome::api::{
@@ -89,11 +88,9 @@
             tests::{test_capability, test_parameters, test_zome_name},
         },
         FunctionCall,
-=======
     use nucleus::ribosome::{
         api::{tests::test_zome_api_function_runtime, ZomeAPIFunction},
         Defn,
->>>>>>> 29d6cdc4
     };
     use serde_json;
     use std::sync::Arc;
@@ -162,7 +159,6 @@
     #[test]
     /// test that we can round trip bytes through a get action and it comes back from wasm
     fn test_get_round_trip() {
-<<<<<<< HEAD
         let wasm = test_get_round_trip_wat();
         let dna = test_utils::create_test_dna_with_wasm(
             &test_zome_name(),
@@ -206,21 +202,13 @@
             &get_call,
             Some(test_get_args_bytes()),
         ).expect("test should be callable");
-=======
-        let (runtime, _) =
-            test_zome_api_function_runtime(ZomeAPIFunction::GetEntry.as_str(), test_args_bytes());
->>>>>>> 29d6cdc4
 
         let mut expected = "".to_owned();
         expected.push_str("{\"header\":{\"entry_type\":\"testEntryType\",\"timestamp\":\"\",\"link\":null,\"entry_hash\":\"");
         expected.push_str(&test_entry_hash());
         expected.push_str("\",\"entry_signature\":\"\",\"link_same_type\":null},\"entry\":{\"content\":\"test entry content\",\"entry_type\":\"testEntryType\"}}\u{0}");
 
-<<<<<<< HEAD
         assert_eq!(get_runtime.result, expected,);
-=======
-        assert_eq!(runtime.result, expected);
->>>>>>> 29d6cdc4
     }
 
 }