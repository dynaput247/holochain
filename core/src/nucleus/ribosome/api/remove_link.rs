use crate::{
    action::RespondQueryPayload,
    network::{
        actions::query::{query, QueryMethod},
        query::{GetLinksNetworkQuery, GetLinksNetworkResult, GetLinksQueryConfiguration},
    },
    nucleus::ribosome::{api::ZomeApiResult, Runtime},
    workflows::author_entry::author_entry,
};

use holochain_core_types::{
    entry::Entry,
    error::HolochainError,
    link::{link_data::LinkData, LinkActionKind},
    time::Timeout,
};
use holochain_wasm_utils::api_serialization::{
    get_links::{GetLinksArgs, GetLinksOptions},
    link_entries::LinkEntriesArgs,
};
use std::convert::TryFrom;
use wasmi::{RuntimeArgs, RuntimeValue};

/// ZomeApiFunction::GetLinks function code
/// args: [0] encoded MemoryAllocation as u64
/// Expected complex argument: GetLinksArgs
/// Returns an HcApiReturnCode as I64
pub fn invoke_remove_link(runtime: &mut Runtime, args: &RuntimeArgs) -> ZomeApiResult {
    let context = runtime.context()?;
    // deserialize args
    let args_str = runtime.load_json_string_from_args(&args);
    let input = match LinkEntriesArgs::try_from(args_str.clone()) {
        Ok(entry_input) => entry_input,
        // Exit on error
        Err(_) => {
            log_error!(context,
                "zome: invoke_remove_link failed to deserialize LinkEntriesArgs: {:?}",
                args_str
            );
            return ribosome_error_code!(ArgumentDeserializationFailed);
        }
    };

    let top_chain_header_option = context.state().unwrap().agent().top_chain_header();

    let top_chain_header = match top_chain_header_option {
        Some(top_chain) => top_chain,
        None => {
            log_error!(context,
                "zome: invoke_link_entries failed to deserialize LinkEntriesArgs: {:?}",
                args_str
            );
            return ribosome_error_code!(ArgumentDeserializationFailed);
        }
    };

    let link = input.to_link();
    let link_remove = LinkData::from_link(
        &link,
        LinkActionKind::REMOVE,
        top_chain_header,
        context.agent_id.clone(),
    );
    let get_links_args = GetLinksArgs {
        entry_address: link.base().clone(),
        link_type: link.link_type().clone(),
        tag: link.tag().clone(),
        options: GetLinksOptions::default(),
    };
<<<<<<< HEAD
    let config = GetLinksQueryConfiguration { headers: false };
    let method = QueryMethod::Link(get_links_args.clone(), GetLinksNetworkQuery::Links(config));
    let response_result = context.block_on(query(context.clone(), method, Timeout::default()));
    if response_result.is_err() {
        context.log("err/zome : Could not get links for remove_link method");
=======
    let config = GetLinksQueryConfiguration
    {
        headers : false
    };
    let links_result = context.block_on(get_links(
        context.clone(),
        &get_links_args,
        GetLinksNetworkQuery::Links(config)
    ));
    if links_result.is_err() {
        log_error!(context, "zome : Could not get links for remove_link method");
>>>>>>> 51870211
        ribosome_error_code!(WorkflowFailed)
    } else {
        let response = response_result.expect("Could not get response");
        let links_result = match response {
            RespondQueryPayload::Links((query, _, _)) => Ok(query),
            RespondQueryPayload::Entry(_) => Err(HolochainError::ErrorGeneric(
                "Could not get links for type".to_string(),
            )),
        };
        if links_result.is_err() {
            context.log("err/zome : Could not get links for remove_link method");
            ribosome_error_code!(WorkflowFailed)
        } else {
            let links = links_result.expect("This is supposed to not fail");
            let links = match links {
                GetLinksNetworkResult::Links(links) => links,
                _ => return ribosome_error_code!(WorkflowFailed),
            };
            let filtered_links = links
                .into_iter()
                .filter(|link_for_filter| &link_for_filter.target == link.target())
                .map(|s| s.address)
                .collect::<Vec<_>>();

            let entry = Entry::LinkRemove((link_remove, filtered_links));

            // Wait for future to be resolved
            let result: Result<(), HolochainError> = context
                .block_on(author_entry(&entry, None, &context, &vec![]))
                .map(|_| ());

            runtime.store_result(result)
        }
    }
}<|MERGE_RESOLUTION|>--- conflicted
+++ resolved
@@ -67,25 +67,11 @@
         tag: link.tag().clone(),
         options: GetLinksOptions::default(),
     };
-<<<<<<< HEAD
     let config = GetLinksQueryConfiguration { headers: false };
     let method = QueryMethod::Link(get_links_args.clone(), GetLinksNetworkQuery::Links(config));
     let response_result = context.block_on(query(context.clone(), method, Timeout::default()));
     if response_result.is_err() {
-        context.log("err/zome : Could not get links for remove_link method");
-=======
-    let config = GetLinksQueryConfiguration
-    {
-        headers : false
-    };
-    let links_result = context.block_on(get_links(
-        context.clone(),
-        &get_links_args,
-        GetLinksNetworkQuery::Links(config)
-    ));
-    if links_result.is_err() {
-        log_error!(context, "zome : Could not get links for remove_link method");
->>>>>>> 51870211
+        log_error!("zome : Could not get links for remove_link method");
         ribosome_error_code!(WorkflowFailed)
     } else {
         let response = response_result.expect("Could not get response");
@@ -96,7 +82,7 @@
             )),
         };
         if links_result.is_err() {
-            context.log("err/zome : Could not get links for remove_link method");
+        log_error!(context, "zome : Could not get links for remove_link method");
             ribosome_error_code!(WorkflowFailed)
         } else {
             let links = links_result.expect("This is supposed to not fail");
