--- conflicted
+++ resolved
@@ -40,16 +40,9 @@
             call_result
         );
         assert_eq!(JsonString::null(), call_result,);
-<<<<<<< HEAD
-        assert_eq!(
-            JsonString::from("[\"debug/dna: \\\'foo\\\'\", \"debug/zome: Zome Function \\\'test\\\' returned: Success\"]"),
-            JsonString::from(format!("{}", (*context.logger.lock().unwrap()).dump())),
-        );
-=======
         let expected_in_log =
-            "\"zome_log:DEBUG: \\\'foo\\\'\", \"Zome Function \\\'test\\\' returned: Success\"";
+       "\"debug/dna: \\\'foo\\\'\", \"debug/zome: Zome Function \\\'test\\\' returned: Success\"";
         let log_contents = format!("{}", (*context.logger.lock().unwrap()).dump());
         assert!(log_contents.contains(expected_in_log));
->>>>>>> ce0cf81e
     }
 }