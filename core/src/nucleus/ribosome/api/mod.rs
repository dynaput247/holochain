--- conflicted
+++ resolved
@@ -28,13 +28,9 @@
     runtime::Runtime,
     Defn,
 };
-<<<<<<< HEAD
-=======
-
->>>>>>> 34a8c63e
+
 use num_traits::FromPrimitive;
 use std::str::FromStr;
-
 use wasmi::{RuntimeArgs, RuntimeValue, Trap};
 
 pub type ZomeApiResult = Result<Option<RuntimeValue>, Trap>;
@@ -198,17 +194,10 @@
     use crate::{
         context::Context,
         instance::{tests::test_instance_and_context, Instance},
-<<<<<<< HEAD
-        nucleus::ribosome::{
-            self,
-            fn_call::{tests::test_capability_call, ZomeFnCall},
-            Defn,
-=======
         nucleus::{
             ribosome::{self, runtime::WasmCallData, Defn},
-            tests::{test_capability_call, test_capability_name},
+            tests::test_capability_call,
             ZomeFnCall,
->>>>>>> 34a8c63e
         },
     };
     use std::{str::FromStr, sync::Arc};
@@ -397,11 +386,7 @@
         ribosome::run_dna(
             wasm.clone(),
             Some(args_bytes),
-<<<<<<< HEAD
-            ribosome::WasmCallData::new_zome_call(context, dna_name.to_string(), zome_call),
-=======
             WasmCallData::new_zome_call(context, dna_name.to_string(), zome_call),
->>>>>>> 34a8c63e
         )
         .expect("test should be callable")
     }
