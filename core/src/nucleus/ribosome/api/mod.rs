--- conflicted
+++ resolved
@@ -82,142 +82,12 @@
     /// Pass an entry to retrieve its address
     /// the address algorithm is specific to the entry, typically sha256 but can differ
     /// entry_address(entry: Entry) -> Address
-<<<<<<< HEAD
-    EntryAddress,
-
-    Send,
-    Sleep,
-    RemoveLink,
-
-    Sign,
-    SignOneTime,
-    VerifySignature,
-
-    KeystoreList,
-    KeystoreNewRandom,
-    KeystoreDeriveSeed,
-    KeystoreDeriveKey,
-    KeystoreSign,
-}
-
-impl Defn for ZomeApiFunction {
-    fn as_str(&self) -> &'static str {
-        match *self {
-            ZomeApiFunction::MissingNo => "",
-            ZomeApiFunction::Abort => "abort",
-            ZomeApiFunction::Debug => "hc_debug",
-            ZomeApiFunction::CommitAppEntry => "hc_commit_entry",
-            ZomeApiFunction::GetAppEntry => "hc_get_entry",
-            ZomeApiFunction::UpdateEntry => "hc_update_entry",
-            ZomeApiFunction::RemoveEntry => "hc_remove_entry",
-            ZomeApiFunction::InitGlobals => "hc_init_globals",
-            ZomeApiFunction::Call => "hc_call",
-            ZomeApiFunction::LinkEntries => "hc_link_entries",
-            ZomeApiFunction::GetLinks => "hc_get_links",
-            ZomeApiFunction::Query => "hc_query",
-            ZomeApiFunction::EntryAddress => "hc_entry_address",
-            ZomeApiFunction::Send => "hc_send",
-            ZomeApiFunction::Sleep => "hc_sleep",
-            ZomeApiFunction::RemoveLink => "hc_remove_link",
-            ZomeApiFunction::Sign => "hc_sign",
-            ZomeApiFunction::SignOneTime => "hc_sign_one_time",
-            ZomeApiFunction::VerifySignature => "hc_verify_signature",
-            ZomeApiFunction::KeystoreList => "hc_keystore_list",
-            ZomeApiFunction::KeystoreNewRandom => "hc_keystore_new_random",
-            ZomeApiFunction::KeystoreDeriveSeed => "hc_keystore_derive_seed",
-            ZomeApiFunction::KeystoreDeriveKey => "hc_keystore_derive_key",
-            ZomeApiFunction::KeystoreSign => "hc_keystore_sign",
-        }
-    }
-
-    fn str_to_index(s: &str) -> usize {
-        ZomeApiFunction::from_str(s).unwrap_or(ZomeApiFunction::MissingNo) as usize
-    }
-
-    fn from_index(i: usize) -> Self {
-        FromPrimitive::from_usize(i).unwrap_or(ZomeApiFunction::MissingNo)
-    }
-}
-
-impl FromStr for ZomeApiFunction {
-    type Err = &'static str;
-    fn from_str(s: &str) -> Result<Self, Self::Err> {
-        match s {
-            "abort" => Ok(ZomeApiFunction::Abort),
-            "hc_debug" => Ok(ZomeApiFunction::Debug),
-            "hc_commit_entry" => Ok(ZomeApiFunction::CommitAppEntry),
-            "hc_get_entry" => Ok(ZomeApiFunction::GetAppEntry),
-            "hc_update_entry" => Ok(ZomeApiFunction::UpdateEntry),
-            "hc_remove_entry" => Ok(ZomeApiFunction::RemoveEntry),
-            "hc_init_globals" => Ok(ZomeApiFunction::InitGlobals),
-            "hc_call" => Ok(ZomeApiFunction::Call),
-            "hc_link_entries" => Ok(ZomeApiFunction::LinkEntries),
-            "hc_get_links" => Ok(ZomeApiFunction::GetLinks),
-            "hc_query" => Ok(ZomeApiFunction::Query),
-            "hc_entry_address" => Ok(ZomeApiFunction::EntryAddress),
-            "hc_send" => Ok(ZomeApiFunction::Send),
-            "hc_sleep" => Ok(ZomeApiFunction::Sleep),
-            "hc_remove_link" => Ok(ZomeApiFunction::RemoveLink),
-            "hc_sign" => Ok(ZomeApiFunction::Sign),
-            "hc_sign_one_time" => Ok(ZomeApiFunction::SignOneTime),
-            "hc_verify_signature" => Ok(ZomeApiFunction::VerifySignature),
-            "hc_keystore_list" => Ok(ZomeApiFunction::KeystoreList),
-            "hc_keystore_new_random" => Ok(ZomeApiFunction::KeystoreNewRandom),
-            "hc_keystore_derive_seed" => Ok(ZomeApiFunction::KeystoreDeriveSeed),
-            "hc_keystore_derive_key" => Ok(ZomeApiFunction::KeystoreDeriveKey),
-            "hc_keystore_sign" => Ok(ZomeApiFunction::KeystoreSign),
-            _ => Err("Cannot convert string to ZomeApiFunction"),
-        }
-    }
-}
-
-/// does nothing, escape hatch so the compiler can enforce exhaustive matching in as_fn
-fn noop(_runtime: &mut Runtime, _args: &RuntimeArgs) -> ZomeApiResult {
-    ribosome_success!()
-}
-
-impl ZomeApiFunction {
-    // cannot test this because PartialEq is not implemented for fns
-    #[cfg_attr(tarpaulin, skip)]
-    pub fn as_fn(&self) -> (fn(&mut Runtime, &RuntimeArgs) -> ZomeApiResult) {
-        // TODO Implement a proper "abort" function for handling assemblyscript aborts
-        // @see: https://github.com/holochain/holochain-rust/issues/324
-
-        match *self {
-            ZomeApiFunction::MissingNo => noop,
-            ZomeApiFunction::Abort => noop,
-            ZomeApiFunction::Debug => invoke_debug,
-            ZomeApiFunction::CommitAppEntry => invoke_commit_app_entry,
-            ZomeApiFunction::GetAppEntry => invoke_get_entry,
-            ZomeApiFunction::UpdateEntry => invoke_update_entry,
-            ZomeApiFunction::RemoveEntry => invoke_remove_entry,
-            ZomeApiFunction::InitGlobals => invoke_init_globals,
-            ZomeApiFunction::Call => invoke_call,
-            ZomeApiFunction::LinkEntries => invoke_link_entries,
-            ZomeApiFunction::GetLinks => invoke_get_links,
-            ZomeApiFunction::Query => invoke_query,
-            ZomeApiFunction::EntryAddress => invoke_entry_address,
-            ZomeApiFunction::Send => invoke_send,
-            ZomeApiFunction::Sleep => invoke_sleep,
-            ZomeApiFunction::RemoveLink => invoke_remove_link,
-            ZomeApiFunction::Sign => invoke_sign,
-            ZomeApiFunction::SignOneTime => invoke_sign_one_time,
-            ZomeApiFunction::VerifySignature => invoke_verify_signature,
-            ZomeApiFunction::KeystoreList => noop, //invoke_keystore_list,
-            ZomeApiFunction::KeystoreNewRandom => noop, //invoke_keystore_new_random,
-            ZomeApiFunction::KeystoreDeriveSeed => noop, //invoke_keystore_derive_seed,
-            ZomeApiFunction::KeystoreDeriveKey => noop, //invoke_keystore_derive_key,
-            ZomeApiFunction::KeystoreSign => noop, //invoke_keystore_sign,
-        }
-    }
-=======
     "hc_entry_address", EntryAddress, invoke_entry_address;
     "hc_send", Send, invoke_send;
     "hc_sleep", Sleep, invoke_sleep;
     "hc_remove_link", RemoveLink, invoke_remove_link;
     "hc_sign", Sign, invoke_sign;
     "hc_verify_signature", VerifySignature, invoke_verify_signature;
->>>>>>> 57b0d4f2
 }
 
 #[cfg(test)]
@@ -446,145 +316,4 @@
             test_zome_api_function_call(&dna_name, context.clone(), &instance, &wasm, args_bytes);
         (call_result, context)
     }
-<<<<<<< HEAD
-
-    #[test]
-    /// test the FromStr implementation for ZomeApiFunction
-    fn test_from_str() {
-        for (input, output) in vec![
-            ("abort", ZomeApiFunction::Abort),
-            ("hc_debug", ZomeApiFunction::Debug),
-            ("hc_commit_entry", ZomeApiFunction::CommitAppEntry),
-            ("hc_get_entry", ZomeApiFunction::GetAppEntry),
-            ("hc_update_entry", ZomeApiFunction::UpdateEntry),
-            ("hc_remove_entry", ZomeApiFunction::RemoveEntry),
-            ("hc_init_globals", ZomeApiFunction::InitGlobals),
-            ("hc_call", ZomeApiFunction::Call),
-            ("hc_link_entries", ZomeApiFunction::LinkEntries),
-            ("hc_get_links", ZomeApiFunction::GetLinks),
-            ("hc_query", ZomeApiFunction::Query),
-            ("hc_entry_address", ZomeApiFunction::EntryAddress),
-            ("hc_send", ZomeApiFunction::Send),
-            ("hc_sleep", ZomeApiFunction::Sleep),
-            ("hc_remove_link", ZomeApiFunction::RemoveLink),
-            ("hc_sign", ZomeApiFunction::Sign),
-            ("hc_sign_one_time", ZomeApiFunction::SignOneTime),
-            ("hc_verify_signature", ZomeApiFunction::VerifySignature),
-            ("hc_keystore_list", ZomeApiFunction::KeystoreList),
-            ("hc_keystore_new_random", ZomeApiFunction::KeystoreNewRandom),
-            (
-                "hc_keystore_derive_seed",
-                ZomeApiFunction::KeystoreDeriveSeed,
-            ),
-            ("hc_keystore_derive_key", ZomeApiFunction::KeystoreDeriveKey),
-            ("hc_keystore_sign", ZomeApiFunction::KeystoreSign),
-        ] {
-            assert_eq!(ZomeApiFunction::from_str(input).unwrap(), output);
-        }
-
-        assert_eq!(
-            "Cannot convert string to ZomeApiFunction",
-            ZomeApiFunction::from_str("foo").unwrap_err(),
-        );
-    }
-
-    #[test]
-    /// Show Defn implementation
-    fn defn_test() {
-        // as_str()
-        for (input, output) in vec![
-            (ZomeApiFunction::MissingNo, ""),
-            (ZomeApiFunction::Abort, "abort"),
-            (ZomeApiFunction::Debug, "hc_debug"),
-            (ZomeApiFunction::CommitAppEntry, "hc_commit_entry"),
-            (ZomeApiFunction::GetAppEntry, "hc_get_entry"),
-            (ZomeApiFunction::UpdateEntry, "hc_update_entry"),
-            (ZomeApiFunction::RemoveEntry, "hc_remove_entry"),
-            (ZomeApiFunction::InitGlobals, "hc_init_globals"),
-            (ZomeApiFunction::Call, "hc_call"),
-            (ZomeApiFunction::LinkEntries, "hc_link_entries"),
-            (ZomeApiFunction::GetLinks, "hc_get_links"),
-            (ZomeApiFunction::Query, "hc_query"),
-            (ZomeApiFunction::EntryAddress, "hc_entry_address"),
-            (ZomeApiFunction::Send, "hc_send"),
-            (ZomeApiFunction::Sleep, "hc_sleep"),
-            (ZomeApiFunction::RemoveLink, "hc_remove_link"),
-            (ZomeApiFunction::Sign, "hc_sign"),
-            (ZomeApiFunction::SignOneTime, "hc_sign_one_time"),
-            (ZomeApiFunction::VerifySignature, "hc_verify_signature"),
-            (ZomeApiFunction::KeystoreList, "hc_keystore_list"),
-            (ZomeApiFunction::KeystoreNewRandom, "hc_keystore_new_random"),
-            (
-                ZomeApiFunction::KeystoreDeriveSeed,
-                "hc_keystore_derive_seed",
-            ),
-            (ZomeApiFunction::KeystoreDeriveKey, "hc_keystore_derive_key"),
-            (ZomeApiFunction::KeystoreSign, "hc_keystore_sign"),
-        ] {
-            assert_eq!(output, input.as_str());
-        }
-
-        // str_to_index()
-        for (input, output) in vec![
-            ("", 0),
-            ("abort", 1),
-            ("hc_debug", 2),
-            ("hc_commit_entry", 3),
-            ("hc_get_entry", 4),
-            ("hc_update_entry", 5),
-            ("hc_remove_entry", 6),
-            ("hc_init_globals", 7),
-            ("hc_call", 8),
-            ("hc_link_entries", 9),
-            ("hc_get_links", 10),
-            ("hc_query", 11),
-            ("hc_entry_address", 12),
-            ("hc_send", 13),
-            ("hc_sleep", 14),
-            ("hc_remove_link", 15),
-            ("hc_sign", 16),
-            ("hc_sign_one_time", 17),
-            ("hc_verify_signature", 18),
-            ("hc_keystore_list", 19),
-            ("hc_keystore_new_random", 20),
-            ("hc_keystore_derive_seed", 21),
-            ("hc_keystore_derive_key", 22),
-            ("hc_keystore_sign", 23),
-        ] {
-            assert_eq!(output, ZomeApiFunction::str_to_index(input));
-        }
-
-        // from_index()
-        for (input, output) in vec![
-            (0, ZomeApiFunction::MissingNo),
-            (1, ZomeApiFunction::Abort),
-            (2, ZomeApiFunction::Debug),
-            (3, ZomeApiFunction::CommitAppEntry),
-            (4, ZomeApiFunction::GetAppEntry),
-            (5, ZomeApiFunction::UpdateEntry),
-            (6, ZomeApiFunction::RemoveEntry),
-            (7, ZomeApiFunction::InitGlobals),
-            (8, ZomeApiFunction::Call),
-            (9, ZomeApiFunction::LinkEntries),
-            (10, ZomeApiFunction::GetLinks),
-            (11, ZomeApiFunction::Query),
-            (12, ZomeApiFunction::EntryAddress),
-            (13, ZomeApiFunction::Send),
-            (14, ZomeApiFunction::Sleep),
-            (15, ZomeApiFunction::RemoveLink),
-            (16, ZomeApiFunction::Sign),
-            (17, ZomeApiFunction::SignOneTime),
-            (18, ZomeApiFunction::VerifySignature),
-            (19, ZomeApiFunction::KeystoreList),
-            (20, ZomeApiFunction::KeystoreNewRandom),
-            (21, ZomeApiFunction::KeystoreDeriveSeed),
-            (22, ZomeApiFunction::KeystoreDeriveKey),
-            (23, ZomeApiFunction::KeystoreSign),
-        ] {
-            assert_eq!(output, ZomeApiFunction::from_index(input));
-        }
-    }
-
-=======
->>>>>>> 57b0d4f2
 }