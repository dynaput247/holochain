--- conflicted
+++ resolved
@@ -8,35 +8,22 @@
 pub mod get_links;
 pub mod hash_entry;
 pub mod init_globals;
-<<<<<<< HEAD
-use context::Context;
-use holochain_core_types::{
-    error::{RibosomeErrorCode, RibosomeReturnCode},
-    json::JsonString,
-};
+pub mod link_entries;
+pub mod query;
+
+use nucleus::ribosome::runtime::Runtime;
 use holochain_dna::zome::capabilities::ReservedCapabilityNames;
-use holochain_wasm_utils::memory_allocation::decode_encoded_allocation;
 use nucleus::{
     ribosome::{
         api::{
             call::invoke_call, commit::invoke_commit_app_entry, debug::invoke_debug,
-            get_entry::invoke_get_entry, init_globals::invoke_init_globals,
+            get_entry::invoke_get_entry, init_globals::invoke_init_globals, get_links::invoke_get_links,
+            link_entries::invoke_link_entries,
+            hash_entry::invoke_hash_entry,
+            query::invoke_query,
         },
-        memory::SinglePageManager,
         Defn,
-=======
-pub mod link_entries;
-pub mod query;
-
-use holochain_dna::zome::capabilities::ReservedCapabilityNames;
-use nucleus::ribosome::{
-    api::{
-        call::invoke_call, commit::invoke_commit_app_entry, debug::invoke_debug,
-        get_entry::invoke_get_entry, get_links::invoke_get_links, hash_entry::invoke_hash_entry,
-        init_globals::invoke_init_globals, link_entries::invoke_link_entries, query::invoke_query,
->>>>>>> 17f3948c
     },
-    Defn, Runtime,
 };
 use num_traits::FromPrimitive;
 use std::str::FromStr;
@@ -178,245 +165,6 @@
     }
 }
 
-<<<<<<< HEAD
-//--------------------------------------------------------------------------------------------------
-// Wasm call
-//--------------------------------------------------------------------------------------------------
-
-/// Object holding data to pass around to invoked Zome API functions
-#[derive(Clone)]
-pub struct Runtime {
-    pub context: Arc<Context>,
-    pub result: JsonString,
-    memory_manager: SinglePageManager,
-    zome_call: ZomeFnCall,
-    pub app_name: String,
-}
-
-impl Runtime {
-    /// Load a string stored in wasm memory.
-    /// Input RuntimeArgs should only have one input which is the encoded allocation holding
-    /// the complex data as an utf8 string.
-    /// Returns the utf8 string.
-    pub fn load_utf8_from_args(&self, args: &RuntimeArgs) -> String {
-        // @TODO don't panic in WASM
-        // @see https://github.com/holochain/holochain-rust/issues/159
-        assert_eq!(1, args.len());
-
-        // Read complex argument serialized in memory
-        let encoded_allocation: u32 = args.nth(0);
-        let maybe_allocation = decode_encoded_allocation(encoded_allocation);
-        let allocation = match maybe_allocation {
-            // Handle empty allocation edge case
-            Err(RibosomeReturnCode::Success) => return String::new(),
-            // Handle error code
-            Err(_) => panic!("received error code instead of valid encoded allocation"),
-            // Handle normal allocation
-            Ok(allocation) => allocation,
-        };
-        let bin_arg = self.memory_manager.read(allocation);
-
-        // convert complex argument
-        String::from_utf8(bin_arg)
-            // @TODO don't panic in WASM
-            // @see https://github.com/holochain/holochain-rust/issues/159
-            .unwrap()
-    }
-
-    /// Store a JsonString in wasm memory.
-    /// Returns a Result suitable to return directly from a zome API function, i.e. an encoded allocation
-    pub fn store_json_string<J: Into<JsonString>>(
-        &mut self,
-        json_string: J,
-    ) -> Result<Option<RuntimeValue>, Trap> {
-        let j: JsonString = json_string.into();
-        // write as String to runtime memory
-        // will be picked up as a JsonString on the other side
-        // @see call()
-        let mut s_bytes: Vec<_> = j.into_bytes();
-        s_bytes.push(0); // Add string terminate character (important)
-
-        let allocation_of_result = self.memory_manager.write(&s_bytes);
-        if allocation_of_result.is_err() {
-            return Err(Trap::new(TrapKind::MemoryAccessOutOfBounds));
-        }
-
-        let encoded_allocation = allocation_of_result
-            // @TODO don't panic in WASM
-            // @see https://github.com/holochain/holochain-rust/issues/159
-            .unwrap()
-            .encode();
-
-        // Return success in i32 format
-        Ok(Some(RuntimeValue::I32(encoded_allocation as i32)))
-    }
-}
-
-/// Executes an exposed function in a wasm binary
-/// Multithreaded function
-/// panics if wasm isn't valid
-pub fn call(
-    app_name: &str,
-    context: Arc<Context>,
-    wasm: Vec<u8>,
-    zome_call: &ZomeFnCall,
-    parameters: Option<Vec<u8>>,
-) -> Result<Runtime, InterpreterError> {
-    // Create wasm module from wasm binary
-    let module = wasmi::Module::from_buffer(wasm).expect("wasm should be valid");
-
-    // invoke_index and resolve_func work together to enable callable host functions
-    // within WASM modules, which is how the core API functions
-    // read about the Externals trait for more detail
-
-    // Correlate the indexes of core API functions with a call to the actual function
-    // by implementing the Externals wasmi trait for Runtime
-    impl Externals for Runtime {
-        fn invoke_index(
-            &mut self,
-            index: usize,
-            args: RuntimeArgs,
-        ) -> Result<Option<RuntimeValue>, Trap> {
-            let zf = ZomeApiFunction::from_index(index);
-            match zf {
-                ZomeApiFunction::MissingNo => panic!("unknown function index"),
-                // convert the function to its callable form and call it with the given arguments
-                _ => zf.as_fn()(self, &args),
-            }
-        }
-    }
-
-    // Correlate the names of the core ZomeApiFunction's with their indexes
-    // and declare its function signature (which is always the same)
-    struct RuntimeModuleImportResolver;
-    impl ModuleImportResolver for RuntimeModuleImportResolver {
-        fn resolve_func(
-            &self,
-            field_name: &str,
-            _signature: &Signature,
-        ) -> Result<FuncRef, InterpreterError> {
-            let api_fn = match ZomeApiFunction::from_str(&field_name) {
-                Ok(api_fn) => api_fn,
-                Err(_) => {
-                    return Err(InterpreterError::Function(format!(
-                        "host module doesn't export function with name {}",
-                        field_name
-                    )));
-                }
-            };
-
-            match api_fn {
-                // Abort is a way to receive useful debug info from
-                // assemblyscript memory allocators, see enum definition for function signature
-                ZomeApiFunction::Abort => Ok(FuncInstance::alloc_host(
-                    Signature::new(
-                        &[
-                            ValueType::I32,
-                            ValueType::I32,
-                            ValueType::I32,
-                            ValueType::I32,
-                        ][..],
-                        None,
-                    ),
-                    api_fn as usize,
-                )),
-                // All of our Zome API Functions have the same signature
-                _ => Ok(FuncInstance::alloc_host(
-                    Signature::new(&[ValueType::I32][..], Some(ValueType::I32)),
-                    api_fn as usize,
-                )),
-            }
-        }
-    }
-
-    // Create Imports with previously described Resolver
-    let mut imports = ImportsBuilder::new();
-    imports.push_resolver("env", &RuntimeModuleImportResolver);
-
-    // Create module instance from wasm module, and start it if start is defined
-    let wasm_instance = ModuleInstance::new(&module, &imports)
-        .expect("Failed to instantiate module")
-        .run_start(&mut NopExternals)?;
-
-    // write input arguments for module call in memory Buffer
-    let input_parameters: Vec<_> = parameters.unwrap_or_default();
-
-    // instantiate runtime struct for passing external state data over wasm but not to wasm
-    let mut runtime = Runtime {
-        context,
-        result: JsonString::none(),
-        memory_manager: SinglePageManager::new(&wasm_instance),
-        zome_call: zome_call.clone(),
-        app_name: app_name.to_string(),
-    };
-
-    // Write input arguments in wasm memory
-    // scope for mutable borrow of runtime
-    let encoded_allocation_of_input: u32;
-    {
-        let mut_runtime = &mut runtime;
-        let maybe_allocation_of_input = mut_runtime.memory_manager.write(&input_parameters);
-        encoded_allocation_of_input = match maybe_allocation_of_input {
-            // No allocation to write is ok
-            Err(RibosomeErrorCode::ZeroSizedAllocation) => 0,
-            // Any other error is memory related
-            Err(_) => {
-                return Err(InterpreterError::Trap(Trap::new(
-                    TrapKind::MemoryAccessOutOfBounds,
-                )))
-            }
-            // Write successful, encode allocation
-            Ok(allocation_of_input) => allocation_of_input.encode(),
-        }
-    }
-
-    // scope for mutable borrow of runtime
-    let returned_encoded_allocation: u32;
-    {
-        let mut_runtime = &mut runtime;
-
-        // invoke function in wasm instance
-        // arguments are info for wasm on how to retrieve complex input arguments
-        // which have been set in memory module
-        returned_encoded_allocation = wasm_instance
-            .invoke_export(
-                zome_call.fn_name.clone().as_str(),
-                &[RuntimeValue::I32(encoded_allocation_of_input as i32)],
-                mut_runtime,
-            )?
-            .unwrap()
-            .try_into()
-            .unwrap();
-    }
-
-    // Handle result returned by invoked function
-    let maybe_allocation = decode_encoded_allocation(returned_encoded_allocation);
-    match maybe_allocation {
-        // Nothing in memory, log return code
-        Err(return_code) => {
-            runtime
-                .context
-                .log(&format!(
-                    "Zome Function did not allocate memory: '{}' return code: {}",
-                    zome_call.fn_name,
-                    return_code.to_string()
-                ))
-                .expect("Logger should work");
-            runtime.result = JsonString::from(return_code);
-        }
-        // Something in memory, try to read it
-        Ok(valid_allocation) => {
-            let result = runtime.memory_manager.read(valid_allocation);
-            // runtime.result = JsonString::from(RawString::from(String::from("foo")));
-            runtime.result = JsonString::from(String::from_utf8(result).unwrap());
-            // runtime.result = JsonString::from(RawString::from(String::from_utf8(result).unwrap()));
-        }
-    }
-    Ok(runtime.clone())
-}
-
-=======
->>>>>>> 17f3948c
 #[cfg(test)]
 pub mod tests {
     extern crate holochain_agent;
