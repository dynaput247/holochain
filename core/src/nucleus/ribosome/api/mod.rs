pub mod commit;
pub mod debug;
pub mod get;
pub mod init_globals;

use action::ActionWrapper;
use context::Context;
use holochain_dna::zome::capabilities::ReservedCapabilityNames;
use holochain_wasm_utils::{HcApiReturnCode, SinglePageAllocation};
use instance::Observer;
use nucleus::{
    memory::SinglePageManager,
    ribosome::{
        api::{
            commit::invoke_commit_entry, debug::invoke_debug, get::invoke_get_entry,
            init_globals::invoke_init_globals,
        },
        Defn,
    },
    FunctionCall,
};
use num_traits::FromPrimitive;
use std::{
    str::FromStr,
    sync::{mpsc::Sender, Arc},
};
use wasmi::{
    self, Error as InterpreterError, Externals, FuncInstance, FuncRef, ImportsBuilder,
    ModuleImportResolver, ModuleInstance, RuntimeArgs, RuntimeValue, Signature, Trap, TrapKind,
    ValueType,
};

// Zome API functions are exposed by HC to zome logic

//--------------------------------------------------------------------------------------------------
// ZOME API FUNCTION DEFINITIONS
//--------------------------------------------------------------------------------------------------

/// Enumeration of all Zome functions known and used by HC Core
/// Enumeration converts to str
#[repr(usize)]
#[derive(FromPrimitive, Debug, PartialEq)]
pub enum ZomeApiFunction {
    /// Error index for unimplemented functions
    MissingNo = 0,

    /// Zome API

    /// send debug information to the log
    /// debug(s: String)
    Debug,

    /// Commit an app entry to source chain
    /// commit_entry(entry_type: String, entry_content: String) -> Hash
    CommitAppEntry,

    /// Get an app entry from source chain by key (header hash)
    /// get_entry(key: String) -> Pair
    GetAppEntry,

    /// Init App Globals
    /// hc_init_globals() -> InitGlobalsOutput
    InitGlobals,
}

impl Defn for ZomeApiFunction {
    fn as_str(&self) -> &'static str {
        match *self {
<<<<<<< HEAD
            ZomeAPIFunction::MissingNo => "",
            ZomeAPIFunction::Debug => "hc_debug",
            ZomeAPIFunction::CommitAppEntry => "hc_commit_entry",
            ZomeAPIFunction::GetAppEntry => "hc_get_entry",
            ZomeAPIFunction::InitGlobals => "hc_init_globals",
=======
            ZomeApiFunction::MissingNo => "",
            ZomeApiFunction::Debug => "hc_debug",
            ZomeApiFunction::CommitEntry => "hc_commit_entry",
            ZomeApiFunction::GetEntry => "hc_get_entry",
            ZomeApiFunction::InitGlobals => "hc_init_globals",
>>>>>>> 2a29b7c6
        }
    }

    fn str_to_index(s: &str) -> usize {
        match ZomeApiFunction::from_str(s) {
            Ok(i) => i as usize,
            Err(_) => ZomeApiFunction::MissingNo as usize,
        }
    }

    fn from_index(i: usize) -> Self {
        match FromPrimitive::from_usize(i) {
            Some(v) => v,
            None => ZomeApiFunction::MissingNo,
        }
    }

    fn capability(&self) -> ReservedCapabilityNames {
        match *self {
            ZomeApiFunction::MissingNo => ReservedCapabilityNames::MissingNo,
            // @TODO what should this be?
            // @see https://github.com/holochain/holochain-rust/issues/133
            ZomeApiFunction::Debug => ReservedCapabilityNames::MissingNo,
            // @TODO what should this be?
            // @see https://github.com/holochain/holochain-rust/issues/133
<<<<<<< HEAD
            ZomeAPIFunction::CommitAppEntry => ReservedCapabilityNames::MissingNo,
            // @TODO what should this be?
            // @see https://github.com/holochain/holochain-rust/issues/133
            ZomeAPIFunction::GetAppEntry => ReservedCapabilityNames::MissingNo,
=======
            ZomeApiFunction::CommitEntry => ReservedCapabilityNames::MissingNo,
            // @TODO what should this be?
            // @see https://github.com/holochain/holochain-rust/issues/133
            ZomeApiFunction::GetEntry => ReservedCapabilityNames::MissingNo,
>>>>>>> 2a29b7c6
            // @TODO what should this be?
            // @see https://github.com/holochain/holochain-rust/issues/133
            ZomeApiFunction::InitGlobals => ReservedCapabilityNames::MissingNo,
        }
    }
}

impl FromStr for ZomeApiFunction {
    type Err = &'static str;
    fn from_str(s: &str) -> Result<Self, Self::Err> {
        match s {
<<<<<<< HEAD
            "hc_debug" => Ok(ZomeAPIFunction::Debug),
            "hc_commit_entry" => Ok(ZomeAPIFunction::CommitAppEntry),
            "hc_get_entry" => Ok(ZomeAPIFunction::GetAppEntry),
            "hc_init_globals" => Ok(ZomeAPIFunction::InitGlobals),
            _ => Err("Cannot convert string to ZomeAPIFunction"),
=======
            "hc_debug" => Ok(ZomeApiFunction::Debug),
            "hc_commit_entry" => Ok(ZomeApiFunction::CommitEntry),
            "hc_get_entry" => Ok(ZomeApiFunction::GetEntry),
            "hc_init_globals" => Ok(ZomeApiFunction::InitGlobals),
            _ => Err("Cannot convert string to ZomeApiFunction"),
>>>>>>> 2a29b7c6
        }
    }
}

impl ZomeApiFunction {
    pub fn as_fn(&self) -> (fn(&mut Runtime, &RuntimeArgs) -> Result<Option<RuntimeValue>, Trap>) {
        /// does nothing, escape hatch so the compiler can enforce exhaustive matching below
        fn noop(_runtime: &mut Runtime, _args: &RuntimeArgs) -> Result<Option<RuntimeValue>, Trap> {
            Ok(Some(RuntimeValue::I32(0 as i32)))
        }

        match *self {
<<<<<<< HEAD
            ZomeAPIFunction::MissingNo => noop,
            ZomeAPIFunction::Debug => invoke_debug,
            ZomeAPIFunction::CommitAppEntry => invoke_commit_entry,
            ZomeAPIFunction::GetAppEntry => invoke_get_entry,
            ZomeAPIFunction::InitGlobals => invoke_init_globals,
=======
            ZomeApiFunction::MissingNo => noop,
            ZomeApiFunction::Debug => invoke_debug,
            ZomeApiFunction::CommitEntry => invoke_commit_entry,
            ZomeApiFunction::GetEntry => invoke_get_entry,
            ZomeApiFunction::InitGlobals => invoke_init_globals,
>>>>>>> 2a29b7c6
        }
    }
}

//--------------------------------------------------------------------------------------------------
// Wasm call
//--------------------------------------------------------------------------------------------------

/// Object holding data to pass around to invoked API functions
#[derive(Clone)]
pub struct Runtime {
    pub context: Arc<Context>,
    pub result: String,
    action_channel: Sender<ActionWrapper>,
    observer_channel: Sender<Observer>,
    memory_manager: SinglePageManager,
    function_call: FunctionCall,
    pub app_name: String,
}

/// take standard, memory managed runtime argument bytes, extract and convert to serialized struct
pub fn runtime_args_to_utf8(runtime: &Runtime, args: &RuntimeArgs) -> String {
    // @TODO don't panic in WASM
    // @see https://github.com/holochain/holochain-rust/issues/159
    assert_eq!(1, args.len());

    // Read complex argument serialized in memory
    let encoded_allocation: u32 = args.nth(0);
    let allocation = SinglePageAllocation::new(encoded_allocation);
    let allocation = allocation
        // @TODO don't panic in WASM
        // @see https://github.com/holochain/holochain-rust/issues/159
        .expect("received error instead of valid encoded allocation");
    let bin_arg = runtime.memory_manager.read(allocation);

    // deserialize complex argument
    String::from_utf8(bin_arg)
        // @TODO don't panic in WASM
        // @see https://github.com/holochain/holochain-rust/issues/159
        .unwrap()
}

/// given a runtime and a string (e.g. JSON serialized data), allocates bytes and encodes to memory
/// returns a Result suitable to return directly from a zome API function
pub fn runtime_allocate_encode_str(
    runtime: &mut Runtime,
    s: &str,
) -> Result<Option<RuntimeValue>, Trap> {
    // write str to runtime memory
    let mut s_bytes: Vec<_> = s.to_string().into_bytes();
    s_bytes.push(0); // Add string terminate character (important)

    let allocation_of_result = runtime.memory_manager.write(&s_bytes);
    if allocation_of_result.is_err() {
        return Err(Trap::new(TrapKind::MemoryAccessOutOfBounds));
    }

    let encoded_allocation = allocation_of_result
        // @TODO don't panic in WASM
        // @see https://github.com/holochain/holochain-rust/issues/159
        .unwrap()
        .encode();

    // Return success in i32 format
    Ok(Some(RuntimeValue::I32(encoded_allocation as i32)))
}

/// Executes an exposed function in a wasm binary
///
/// panics if wasm isn't valid
pub fn call(
    app_name: &str,
    context: Arc<Context>,
    action_channel: &Sender<ActionWrapper>,
    observer_channel: &Sender<Observer>,
    wasm: Vec<u8>,
    function_call: &FunctionCall,
    parameters: Option<Vec<u8>>,
) -> Result<Runtime, InterpreterError> {
    // Create wasm module from wasm binary
    let module = wasmi::Module::from_buffer(wasm).expect("wasm should be valid");

    // invoke_index and resolve_func work together to enable callable host functions
    // within WASM modules, which is how the core API functions
    // read about the Externals trait for more detail

    // Correlate the indexes of core API functions with a call to the actual function
    // by implementing the Externals wasmi trait for Runtime
    impl Externals for Runtime {
        fn invoke_index(
            &mut self,
            index: usize,
            args: RuntimeArgs,
        ) -> Result<Option<RuntimeValue>, Trap> {
            let zf = ZomeApiFunction::from_index(index);
            match zf {
                ZomeApiFunction::MissingNo => panic!("unknown function index"),
                // convert the function to its callable form and call it with the given arguments
                _ => zf.as_fn()(self, &args),
            }
        }
    }

    // Correlate the names of the core ZomeApiFunction's with their indexes
    // and declare its function signature (which is always the same)
    struct RuntimeModuleImportResolver;
    impl ModuleImportResolver for RuntimeModuleImportResolver {
        fn resolve_func(
            &self,
            field_name: &str,
            _signature: &Signature,
        ) -> Result<FuncRef, InterpreterError> {
            // Take the canonical name and find the corresponding ZomeApiFunction index
            let index = ZomeApiFunction::str_to_index(&field_name);
            match index {
                index if index == ZomeApiFunction::MissingNo as usize => {
                    return Err(InterpreterError::Function(format!(
                        "host module doesn't export function with name {}",
                        field_name
                    )));
                }
                _ => Ok(FuncInstance::alloc_host(
                    Signature::new(&[ValueType::I32][..], Some(ValueType::I32)),
                    index as usize,
                )),
            }
        }
    }

    // Create Imports with previously described Resolver
    let mut imports = ImportsBuilder::new();
    imports.push_resolver("env", &RuntimeModuleImportResolver);

    // Create module instance from wasm module, and without starting it
    let wasm_instance = ModuleInstance::new(&module, &imports)
        .expect("Failed to instantiate module")
        .assert_no_start();

    // write input arguments for module call in memory Buffer
    let input_parameters: Vec<_> = parameters.unwrap_or_default();

    // instantiate runtime struct for passing external state data over wasm but not to wasm
    let mut runtime = Runtime {
        context,
        result: String::new(),
        action_channel: action_channel.clone(),
        observer_channel: observer_channel.clone(),
        memory_manager: SinglePageManager::new(&wasm_instance),
        function_call: function_call.clone(),
        app_name: app_name.to_string(),
    };

    // scope for mutable borrow of runtime
    let encoded_allocation_of_input: u32;
    {
        let mut_runtime = &mut runtime;
        let allocation_of_input = mut_runtime.memory_manager.write(&input_parameters);
        encoded_allocation_of_input = allocation_of_input.unwrap().encode();
    }

    // scope for mutable borrow of runtime
    let encoded_allocation_of_output: i32;
    {
        let mut_runtime = &mut runtime;

        // invoke function in wasm instance
        // arguments are info for wasm on how to retrieve complex input arguments
        // which have been set in memory module
        encoded_allocation_of_output = wasm_instance
            .invoke_export(
                function_call.function.clone().as_str(),
                &[RuntimeValue::I32(encoded_allocation_of_input as i32)],
                mut_runtime,
            )?
            .unwrap()
            .try_into()
            .unwrap();
    }

    let allocation_of_output = SinglePageAllocation::new(encoded_allocation_of_output as u32);

    // retrieve invoked wasm function's result that got written in memory
    if let Ok(valid_allocation) = allocation_of_output {
        let result = runtime.memory_manager.read(valid_allocation);
        runtime.result = String::from_utf8(result).unwrap();
    }

    Ok(runtime.clone())
}

#[cfg(test)]
pub mod tests {
    extern crate holochain_agent;
    extern crate wabt;
    use self::wabt::Wat2Wasm;
    extern crate test_utils;
    use super::ZomeApiFunction;
    use context::Context;
    use instance::{
        tests::{test_context_and_logger, test_instance, TestLogger},
        Instance,
    };
    use nucleus::{
        ribosome::api::{call, Runtime},
        FunctionCall,
    };
    use std::{
        str::FromStr,
        sync::{Arc, Mutex},
    };

    use holochain_dna::zome::capabilities::ReservedCapabilityNames;

    /// generates the wasm to dispatch any zome API function with a single memomry managed runtime
    /// and bytes argument
    pub fn test_zome_api_function_wasm(canonical_name: &str) -> Vec<u8> {
        Wat2Wasm::new()
            .canonicalize_lebs(false)
            .write_debug_names(true)
            .convert(
                // We don't expect everyone to be a pro at hand-coding WAT so here's a "how to".
                // WAT does not have comments so code is duplicated in the comments here.
                //
                // How this works:
                //
                // root of the s-expression tree
                // (module ...)
                //
                // imports must be the first expressions in a module
                // imports the fn from the rust environment using its canonical zome API function
                // name as the function named `$zome_api_function` in WAT
                // define the signature as 1 input, 1 output
                // (import "env" "<canonical name>"
                //      (func $zome_api_function
                //          (param i32)
                //          (result i32)
                //      )
                // )
                //
                // only need 1 page of memory for testing
                // (memory 1)
                //
                // all modules compiled with rustc must have an export named "memory" (or fatal)
                // (export "memory" (memory 0))
                //
                // define and export the test function that will be called from the
                // ribosome rust implementation, where "test" is the fourth arg to `call`
                // @see `test_zome_api_function_runtime`
                // @see nucleus::ribosome::call
                // (func (export "test") ...)
                //
                // define the memory allocation for the memory manager that the serialized input
                // struct can be found across as an i32 to the exported function, also the function
                // return type is i32
                // (param $allocation i32)
                // (result i32)
                //
                // call the imported function and pass the exported function arguments straight
                // through, let the return also fall straight through
                // `get_local` maps the relevant arguments in the local scope
                // (call
                //      $zome_api_function
                //      (get_local $allocation)
                // )
                format!(
                    r#"
(module
    (import "env" "{}"
        (func $zome_api_function
            (param i32)
            (result i32)
        )
    )

    (memory 1)
    (export "memory" (memory 0))

    (func
        (export "test")
            (param $allocation i32)
            (result i32)

        (call
            $zome_api_function
            (get_local $allocation)
        )
    )
)
                "#,
                    canonical_name
                ),
            )
            .unwrap()
            .as_ref()
            .to_vec()
    }

    /// dummy zome name
    pub fn test_zome_name() -> String {
        "test_zome".to_string()
    }

    /// dummy capability
    pub fn test_capability() -> String {
        ReservedCapabilityNames::MissingNo.as_str().to_string()
    }

    /// dummy zome API function name
    pub fn test_function_name() -> String {
        "test".to_string()
    }

    /// dummy parameters for a zome API function call
    pub fn test_parameters() -> String {
        String::new()
    }

    /// calls the zome API function with passed bytes argument using the instance runtime
    /// returns the runtime after the call completes
    pub fn test_zome_api_function_call(
        app_name: &str,
        context: Arc<Context>,
        logger: Arc<Mutex<TestLogger>>,
        instance: &Instance,
        wasm: &Vec<u8>,
        args_bytes: Vec<u8>,
    ) -> (Runtime, Arc<Mutex<TestLogger>>) {
        let fc = FunctionCall::new(
            &test_zome_name(),
            &test_capability(),
            &test_function_name(),
            &test_parameters(),
        );
        (
            call(
                &app_name,
                context,
                &instance.action_channel(),
                &instance.observer_channel(),
                wasm.clone(),
                &fc,
                Some(args_bytes),
            ).expect("test should be callable"),
            logger,
        )
    }

    /// given a canonical zome API function name and args as bytes:
    /// - builds wasm with test_zome_api_function_wasm
    /// - builds dna and test instance
    /// - calls the zome API function with passed bytes argument using the instance runtime
    /// - returns the runtime after the call completes
    pub fn test_zome_api_function_runtime(
        canonical_name: &str,
        args_bytes: Vec<u8>,
    ) -> (Runtime, Arc<Mutex<TestLogger>>) {
        let wasm = test_zome_api_function_wasm(canonical_name);
        let dna = test_utils::create_test_dna_with_wasm(
            &test_zome_name(),
            &test_capability(),
            wasm.clone(),
        );
        let instance = test_instance(dna.clone());
        let (context, logger) = test_context_and_logger("joan");

        test_zome_api_function_call(
            &dna.name.to_string(),
            context,
            logger,
            &instance,
            &wasm,
            args_bytes,
        )
    }

    #[test]
    /// test the FromStr implementation for ZomeApiFunction
    fn test_from_str() {
        assert_eq!(
            ZomeApiFunction::Debug,
            ZomeApiFunction::from_str("hc_debug").unwrap(),
        );
        assert_eq!(
<<<<<<< HEAD
            ZomeAPIFunction::CommitAppEntry,
            ZomeAPIFunction::from_str("hc_commit_entry").unwrap(),
        );
        assert_eq!(
            ZomeAPIFunction::GetAppEntry,
            ZomeAPIFunction::from_str("hc_get_entry").unwrap(),
=======
            ZomeApiFunction::CommitEntry,
            ZomeApiFunction::from_str("hc_commit_entry").unwrap(),
        );
        assert_eq!(
            ZomeApiFunction::GetEntry,
            ZomeApiFunction::from_str("hc_get_entry").unwrap(),
>>>>>>> 2a29b7c6
        );

        assert_eq!(
            "Cannot convert string to ZomeApiFunction",
            ZomeApiFunction::from_str("foo").unwrap_err(),
        );
    }

}<|MERGE_RESOLUTION|>--- conflicted
+++ resolved
@@ -66,19 +66,11 @@
 impl Defn for ZomeApiFunction {
     fn as_str(&self) -> &'static str {
         match *self {
-<<<<<<< HEAD
-            ZomeAPIFunction::MissingNo => "",
-            ZomeAPIFunction::Debug => "hc_debug",
-            ZomeAPIFunction::CommitAppEntry => "hc_commit_entry",
-            ZomeAPIFunction::GetAppEntry => "hc_get_entry",
-            ZomeAPIFunction::InitGlobals => "hc_init_globals",
-=======
             ZomeApiFunction::MissingNo => "",
             ZomeApiFunction::Debug => "hc_debug",
-            ZomeApiFunction::CommitEntry => "hc_commit_entry",
-            ZomeApiFunction::GetEntry => "hc_get_entry",
+            ZomeApiFunction::CommitAppEntry => "hc_commit_entry",
+            ZomeApiFunction::GetAppEntry => "hc_get_entry",
             ZomeApiFunction::InitGlobals => "hc_init_globals",
->>>>>>> 2a29b7c6
         }
     }
 
@@ -104,17 +96,10 @@
             ZomeApiFunction::Debug => ReservedCapabilityNames::MissingNo,
             // @TODO what should this be?
             // @see https://github.com/holochain/holochain-rust/issues/133
-<<<<<<< HEAD
-            ZomeAPIFunction::CommitAppEntry => ReservedCapabilityNames::MissingNo,
+            ZomeApiFunction::CommitAppEntry => ReservedCapabilityNames::MissingNo,
             // @TODO what should this be?
             // @see https://github.com/holochain/holochain-rust/issues/133
-            ZomeAPIFunction::GetAppEntry => ReservedCapabilityNames::MissingNo,
-=======
-            ZomeApiFunction::CommitEntry => ReservedCapabilityNames::MissingNo,
-            // @TODO what should this be?
-            // @see https://github.com/holochain/holochain-rust/issues/133
-            ZomeApiFunction::GetEntry => ReservedCapabilityNames::MissingNo,
->>>>>>> 2a29b7c6
+            ZomeApiFunction::GetAppEntry => ReservedCapabilityNames::MissingNo,
             // @TODO what should this be?
             // @see https://github.com/holochain/holochain-rust/issues/133
             ZomeApiFunction::InitGlobals => ReservedCapabilityNames::MissingNo,
@@ -126,19 +111,11 @@
     type Err = &'static str;
     fn from_str(s: &str) -> Result<Self, Self::Err> {
         match s {
-<<<<<<< HEAD
-            "hc_debug" => Ok(ZomeAPIFunction::Debug),
-            "hc_commit_entry" => Ok(ZomeAPIFunction::CommitAppEntry),
-            "hc_get_entry" => Ok(ZomeAPIFunction::GetAppEntry),
-            "hc_init_globals" => Ok(ZomeAPIFunction::InitGlobals),
-            _ => Err("Cannot convert string to ZomeAPIFunction"),
-=======
             "hc_debug" => Ok(ZomeApiFunction::Debug),
-            "hc_commit_entry" => Ok(ZomeApiFunction::CommitEntry),
-            "hc_get_entry" => Ok(ZomeApiFunction::GetEntry),
+            "hc_commit_entry" => Ok(ZomeApiFunction::CommitAppEntry),
+            "hc_get_entry" => Ok(ZomeApiFunction::GetAppEntry),
             "hc_init_globals" => Ok(ZomeApiFunction::InitGlobals),
             _ => Err("Cannot convert string to ZomeApiFunction"),
->>>>>>> 2a29b7c6
         }
     }
 }
@@ -151,19 +128,11 @@
         }
 
         match *self {
-<<<<<<< HEAD
-            ZomeAPIFunction::MissingNo => noop,
-            ZomeAPIFunction::Debug => invoke_debug,
-            ZomeAPIFunction::CommitAppEntry => invoke_commit_entry,
-            ZomeAPIFunction::GetAppEntry => invoke_get_entry,
-            ZomeAPIFunction::InitGlobals => invoke_init_globals,
-=======
             ZomeApiFunction::MissingNo => noop,
             ZomeApiFunction::Debug => invoke_debug,
-            ZomeApiFunction::CommitEntry => invoke_commit_entry,
-            ZomeApiFunction::GetEntry => invoke_get_entry,
+            ZomeApiFunction::CommitAppEntry => invoke_commit_entry,
+            ZomeApiFunction::GetAppEntry => invoke_get_entry,
             ZomeApiFunction::InitGlobals => invoke_init_globals,
->>>>>>> 2a29b7c6
         }
     }
 }
@@ -547,21 +516,12 @@
             ZomeApiFunction::from_str("hc_debug").unwrap(),
         );
         assert_eq!(
-<<<<<<< HEAD
-            ZomeAPIFunction::CommitAppEntry,
-            ZomeAPIFunction::from_str("hc_commit_entry").unwrap(),
-        );
-        assert_eq!(
-            ZomeAPIFunction::GetAppEntry,
-            ZomeAPIFunction::from_str("hc_get_entry").unwrap(),
-=======
-            ZomeApiFunction::CommitEntry,
+            ZomeApiFunction::CommitAppEntry,
             ZomeApiFunction::from_str("hc_commit_entry").unwrap(),
         );
         assert_eq!(
-            ZomeApiFunction::GetEntry,
+            ZomeApiFunction::GetAppEntry,
             ZomeApiFunction::from_str("hc_get_entry").unwrap(),
->>>>>>> 2a29b7c6
         );
 
         assert_eq!(
