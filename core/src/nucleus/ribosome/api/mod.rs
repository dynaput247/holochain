--- conflicted
+++ resolved
@@ -25,12 +25,8 @@
 use crate::nucleus::ribosome::{
     api::{
         call::invoke_call,
-<<<<<<< HEAD
+        capabilities::invoke_grant_capability,
         commit::{invoke_commit_app_entry, invoke_commit_app_entry_with_provenance},
-=======
-        capabilities::invoke_grant_capability,
-        commit::invoke_commit_app_entry,
->>>>>>> a0a4551c
         debug::invoke_debug,
         entry_address::invoke_entry_address,
         get_entry::invoke_get_entry,
