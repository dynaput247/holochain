--- conflicted
+++ resolved
@@ -2,12 +2,8 @@
 
 use error::HolochainError;
 use holochain_dna::{
-<<<<<<< HEAD
-    zome::capabilities::{ReservedCapabilityNames, ReservedFunctionNames}, Dna,
-=======
     zome::capabilities::{ReservedCapabilityNames, ReservedFunctionNames},
     Dna,
->>>>>>> 0bb73cf7
 };
 use instance::Observer;
 use snowflake;
