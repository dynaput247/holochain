--- conflicted
+++ resolved
@@ -12,11 +12,7 @@
 use nucleus::{
     ribosome::{
         api::call::reduce_call,
-<<<<<<< HEAD
         callback::{validate_commit::validate_commit, CallbackParams, CallbackResult},
-=======
-        callback::{genesis::genesis, CallbackParams, CallbackResult},
->>>>>>> 512976d1
     },
     state::{NucleusState, NucleusStatus},
 };
