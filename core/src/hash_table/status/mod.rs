--- conflicted
+++ resolved
@@ -62,12 +62,11 @@
 mod tests {
     use super::CrudStatus;
     use cas::{
-<<<<<<< HEAD
-        content::{tests::AddressableContentTestSuite, AddressableContent},
-=======
-        content::{tests::ExampleAddressableContent, AddressableContent, Content},
+        content::{
+            tests::{AddressableContentTestSuite, ExampleAddressableContent},
+            AddressableContent, Content,
+        },
         eav::tests::eav_round_trip_test_runner,
->>>>>>> a09de14d
         storage::{tests::ExampleContentAddressableStorage, ContentAddressableStorage},
     };
     use hash::HashString;
@@ -97,23 +96,6 @@
     }
 
     #[test]
-    fn crud_status_addressable_content() {
-        let zip_crud: Vec<(String, CrudStatus)> = vec![
-            (String::from("1"), CrudStatus::LIVE),
-            (String::from("2"), CrudStatus::REJECTED),
-            (String::from("4"), CrudStatus::DELETED),
-            (String::from("8"), CrudStatus::MODIFIED),
-            (String::from("16"), CrudStatus::LOCKED),
-        ];
-        zip_crud
-            .into_iter()
-            .map(|c| {
-                assert_eq!(CrudStatus::from_content(&c.0).content(), c.1.to_string());
-            })
-            .for_each(drop);
-    }
-
-    #[test]
     fn crud_status_example_eav() {
         let entity_content = ExampleAddressableContent::from_content(&"example".to_string());
         let attribute = "favourite-badge".to_string();
