--- conflicted
+++ resolved
@@ -21,19 +21,13 @@
 /// be called from zome api functions and other contexts that don't care about implementation details.
 ///
 /// Returns a future that resolves to an ActionResponse.
-<<<<<<< HEAD
-pub async fn commit_entry(entry: Entry, context: &Arc<Context>) -> Result<Address, HolochainError> {
-    let action_wrapper = ActionWrapper::new(Action::Commit(entry));
-    dispatch_action(&context.action_channel(), action_wrapper.clone());
-=======
 pub async fn commit_entry(
     entry: Entry,
     maybe_crud_link: Option<Address>,
     context: &Arc<Context>,
 ) -> Result<Address, HolochainError> {
     let action_wrapper = ActionWrapper::new(Action::Commit((entry, maybe_crud_link)));
-    dispatch_action(&context.action_channel, action_wrapper.clone());
->>>>>>> 01b0861b
+    dispatch_action(&context.action_channel(), action_wrapper.clone());
     await!(CommitFuture {
         context: context.clone(),
         action: action_wrapper,
