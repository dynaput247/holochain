use crate::{
    action::{Action, ActionWrapper, AgentReduceFn},
    agent::chain_store::{ChainStore, ChainStoreIterator},
    context::Context,
    state::State,
    workflows::get_entry_result::get_entry_result_workflow,
};
use holochain_core_types::{
    agent::AgentId,
    cas::content::{Address, AddressableContent, Content},
    chain_header::ChainHeader,
    entry::{entry_type::EntryType, Entry},
    error::{HcResult, HolochainError},
    json::*,
    signature::Signature,
    time::Iso8601,
};
use holochain_wasm_utils::api_serialization::get_entry::*;
use serde_json;
use std::{collections::HashMap, convert::TryFrom, sync::Arc, time::SystemTime};

/// The state-slice for the Agent.
/// Holds the agent's source chain and keys.
#[derive(Clone, Debug, PartialEq)]
pub struct AgentState {
    /// every action and the result of that action
    // @TODO this will blow up memory, implement as some kind of dropping/FIFO with a limit?
    // @see https://github.com/holochain/holochain-rust/issues/166
    actions: HashMap<ActionWrapper, ActionResponse>,
    chain_store: ChainStore,
    top_chain_header: Option<ChainHeader>,
}

impl AgentState {
    /// builds a new, empty AgentState
    pub fn new(chain_store: ChainStore) -> AgentState {
        AgentState {
            actions: HashMap::new(),
            chain_store,
            top_chain_header: None,
        }
    }

    pub fn new_with_top_chain_header(
        chain_store: ChainStore,
        chain_header: ChainHeader,
    ) -> AgentState {
        AgentState {
            actions: HashMap::new(),
            chain_store,
            top_chain_header: Some(chain_header),
        }
    }

    /// getter for a copy of self.actions
    /// uniquely maps action executions to the result of the action
    pub fn actions(&self) -> HashMap<ActionWrapper, ActionResponse> {
        self.actions.clone()
    }

    pub fn chain_store(&self) -> ChainStore {
        self.chain_store.clone()
    }

    pub fn top_chain_header(&self) -> Option<ChainHeader> {
        self.top_chain_header.clone()
    }

    pub fn iter_chain(&self) -> ChainStoreIterator {
        self.chain_store.iter(&self.top_chain_header)
    }

    pub fn get_agent_address(&self) -> HcResult<Address> {
        self.chain_store()
            .iter_type(&self.top_chain_header, &EntryType::AgentId)
            .nth(0)
            .and_then(|chain_header| Some(chain_header.entry_address().clone()))
            .ok_or(HolochainError::ErrorGeneric(
                "Agent entry not found".to_string(),
            ))
    }

    pub async fn get_agent<'a>(&'a self, context: &'a Arc<Context>) -> HcResult<AgentId> {
        let agent_entry_address = self.get_agent_address()?;
        let entry_args = GetEntryArgs {
            address: agent_entry_address,
            options: Default::default(),
        };
        let agent_entry_result = await!(get_entry_result_workflow(context, &entry_args))?;
        let agent_entry = agent_entry_result.latest();
        match agent_entry {
            None => Err(HolochainError::ErrorGeneric(
                "Agent entry not found".to_string(),
            )),
            Some(Entry::AgentId(agent_id)) => Ok(agent_id),
            _ => unreachable!(),
        }
    }

    pub fn get_most_recent_header_for_entry(&self, entry: &Entry) -> Option<ChainHeader> {
        self.chain_store()
            .iter_type(&self.top_chain_header(), &entry.entry_type())
            .find(|h| h.entry_address() == &entry.address())
    }
}

#[derive(Clone, Debug, Deserialize, Serialize, DefaultJson)]
pub struct AgentStateSnapshot {
    top_chain_header: ChainHeader,
}

impl AgentStateSnapshot {
    pub fn new(chain_header: ChainHeader) -> AgentStateSnapshot {
        AgentStateSnapshot {
            top_chain_header: chain_header,
        }
    }
    pub fn from_json_str(header_str: &str) -> serde_json::Result<Self> {
        serde_json::from_str(header_str)
    }
    pub fn top_chain_header(&self) -> &ChainHeader {
        &self.top_chain_header
    }
}

impl TryFrom<State> for AgentStateSnapshot {
    type Error = HolochainError;

    fn try_from(state: State) -> Result<Self, Self::Error> {
        let agent = &*(state.agent());
        let top_chain = agent
            .top_chain_header()
            .ok_or_else(|| HolochainError::ErrorGeneric("Could not serialize".to_string()))?;
        Ok(AgentStateSnapshot::new(top_chain))
    }
}

pub static AGENT_SNAPSHOT_ADDRESS: &'static str = "AgentState";
impl AddressableContent for AgentStateSnapshot {
    fn content(&self) -> Content {
        self.to_owned().into()
    }

    fn try_from_content(content: &Content) -> Result<Self, HolochainError> {
        Self::try_from(content.to_owned())
    }

    fn address(&self) -> Address {
        AGENT_SNAPSHOT_ADDRESS.into()
    }
}

#[derive(Clone, Debug, PartialEq, Serialize, Deserialize, DefaultJson)]
/// the agent's response to an action
/// stored alongside the action in AgentState::actions to provide a state history that observers
/// poll and retrieve
// @TODO abstract this to a standard trait
// @see https://github.com/holochain/holochain-rust/issues/196
pub enum ActionResponse {
    Commit(Result<Address, HolochainError>),
    FetchEntry(Option<Entry>),
    GetLinks(Result<Vec<Address>, HolochainError>),
    LinkEntries(Result<Entry, HolochainError>),
}

pub fn create_new_chain_header(
    entry: &Entry,
    context: Arc<Context>,
    crud_link: &Option<Address>,
) -> ChainHeader {
    let agent_state = context
        .state()
        .expect("create_new_chain_header called without state")
        .agent();
    let agent_address = agent_state
        .get_agent_address()
        .unwrap_or(context.agent_id.address());
    let signature = Signature::from(
        context
            .sign(entry.address().to_string())
            .expect("Must be able to create signatures!"),
    );
    let duration_since_epoch = SystemTime::now()
        .duration_since(SystemTime::UNIX_EPOCH)
        .expect("System time must not be before UNIX EPOCH");
    ChainHeader::new(
        &entry.entry_type(),
        &entry.address(),
        &vec![(agent_address, signature)],
        &agent_state
            .top_chain_header
            .clone()
            .and_then(|chain_header| Some(chain_header.address())),
        &agent_state
            .chain_store()
            .iter_type(&agent_state.top_chain_header, &entry.entry_type())
            .nth(0)
            .and_then(|chain_header| Some(chain_header.address())),
        crud_link,
        &Iso8601::from(duration_since_epoch.as_secs()),
    )
}

/// function for doing the commit action, refactored out of the reducer for ease of testing
pub(crate) fn commit_entry_to_chain(
    context: &Arc<Context>,
    state: &mut AgentState,
    entry: &Entry,
    maybe_crud_link: &Option<Address>,
) -> Result<(Address, ChainHeader), HolochainError> {
    let chain_header = create_new_chain_header(&entry, context.clone(), &maybe_crud_link);
    let storage = &state.chain_store.content_storage().clone();
    storage.write().unwrap().add(entry)?;
    storage.write().unwrap().add(&chain_header)?;
    Ok((entry.address(), chain_header))
}

/// Do a Commit Action against an agent state.
/// Intended for use inside the reducer, isolated for unit testing.
/// callback checks (e.g. validate_commit) happen elsewhere because callback functions cause
/// action reduction to hang
/// @TODO is there a way to reduce that doesn't block indefinitely on callback fns?
/// @see https://github.com/holochain/holochain-rust/issues/222
/// @TODO Better error handling in the state persister section
/// https://github.com/holochain/holochain-rust/issues/555
fn reduce_commit_entry(
    context: Arc<Context>,
    state: &mut AgentState,
    action_wrapper: &ActionWrapper,
) {
    let action = action_wrapper.action();
    let (entry, maybe_crud_link) = unwrap_to!(action => Action::Commit);

    let result = commit_entry_to_chain(&context, state, entry, maybe_crud_link).map(
        |(address, chain_header)| {
            state.top_chain_header = Some(chain_header);
            address
        },
    );

    let con = context.clone();

    #[allow(unused_must_use)]
    con.state().map(|global_state_lock| {
        let persis_lock = context.clone().persister.clone();
        let persister = &mut *persis_lock.lock().unwrap();
        persister.save(global_state_lock.clone());
    });

    state
        .actions
        .insert(action_wrapper.clone(), ActionResponse::Commit(result));
}

/// maps incoming action to the correct handler
fn resolve_reducer(action_wrapper: &ActionWrapper) -> Option<AgentReduceFn> {
    match action_wrapper.action() {
        Action::Commit(_) => Some(reduce_commit_entry),
        _ => None,
    }
}

/// Reduce Agent's state according to provided Action
pub fn reduce(
    context: Arc<Context>,
    old_state: Arc<AgentState>,
    action_wrapper: &ActionWrapper,
) -> Arc<AgentState> {
    let handler = resolve_reducer(action_wrapper);
    match handler {
        Some(f) => {
            let mut new_state: AgentState = (*old_state).clone();
            f(context, &mut new_state, &action_wrapper);
            Arc::new(new_state)
        }
        None => old_state,
    }
}

#[cfg(test)]
pub mod tests {
<<<<<<< HEAD
    extern crate tempfile;
    use super::{
        commit_entry_to_chain, create_new_chain_header, reduce_commit_entry, ActionResponse,
        AgentState, AgentStateSnapshot,
    };
=======
    use super::{reduce_commit_entry, ActionResponse, AgentState, AgentStateSnapshot, *};
>>>>>>> 527b126f
    use crate::{
        action::tests::test_action_wrapper_commit,
        agent::chain_store::tests::test_chain_store,
        context::mock_signer,
        instance::tests::{test_context, test_context_with_state},
        state::State,
    };
    use holochain_core_types::{
        cas::content::AddressableContent,
        chain_header::{test_chain_header, ChainHeader},
        entry::{expected_entry_address, test_entry, Entry},
        error::HolochainError,
        json::JsonString,
        signature::Signature,
    };
    use serde_json;
    use std::{
        collections::HashMap,
        sync::{Arc, RwLock},
    };

    /// dummy agent state
    pub fn test_agent_state() -> AgentState {
        AgentState::new(test_chain_store())
    }

    /// dummy action response for a successful commit as test_entry()
    pub fn test_action_response_commit() -> ActionResponse {
        ActionResponse::Commit(Ok(expected_entry_address()))
    }

    #[test]
    /// smoke test for building a new AgentState
    fn agent_state_new() {
        test_agent_state();
    }

    #[test]
    /// test for the agent state actions getter
    fn agent_state_actions() {
        assert_eq!(HashMap::new(), test_agent_state().actions());
    }

    #[test]
    /// test for committing the entry to the chain
    fn test_commit_entry_to_chain() {
        let entry = test_entry();
        let context = test_context_with_state(None);
        let mut agent_state = test_agent_state();
        let result = commit_entry_to_chain(&context, &mut agent_state, &entry, &None);
        let (address, chain_header) = result.ok().unwrap();
        assert_eq!(address, entry.address());
        let all: Vec<ChainHeader> = agent_state
            .chain_store()
            .iter(&Some(chain_header.clone()))
            .collect();
        assert_eq!(all[0], chain_header);
    }

    #[test]
    /// test for reducing commit entry
    fn test_reduce_commit_entry() {
        let mut agent_state = test_agent_state();
        let netname = Some("test_reduce_commit_entry");
        let context = test_context("bob", netname);
        let state = State::new_with_agent(context, Arc::new(agent_state.clone()));
        let mut context = test_context("bob", netname);
        Arc::get_mut(&mut context)
            .unwrap()
            .set_state(Arc::new(RwLock::new(state)));
        let action_wrapper = test_action_wrapper_commit();

        reduce_commit_entry(context, &mut agent_state, &action_wrapper);

        assert_eq!(
            agent_state.actions().get(&action_wrapper),
            Some(&test_action_response_commit()),
        );
    }

    #[test]
    /// test response to json
    fn test_commit_response_to_json() {
        assert_eq!(
            JsonString::from(format!(
                "{{\"Commit\":{{\"Ok\":\"{}\"}}}}",
                expected_entry_address()
            )),
            JsonString::from(ActionResponse::Commit(Ok(expected_entry_address()))),
        );
        assert_eq!(
            JsonString::from("{\"Commit\":{\"Err\":{\"ErrorGeneric\":\"some error\"}}}"),
            JsonString::from(ActionResponse::Commit(Err(HolochainError::new(
                "some error"
            ))))
        );
    }

    #[test]
    fn test_get_response_to_json() {
        assert_eq!(
            JsonString::from(
                "{\"FetchEntry\":{\"App\":[\"testEntryType\",\"\\\"test entry value\\\"\"]}}"
            ),
            JsonString::from(ActionResponse::FetchEntry(Some(Entry::from(
                test_entry().clone()
            ))))
        );
        assert_eq!(
            JsonString::from("{\"FetchEntry\":null}"),
            JsonString::from(ActionResponse::FetchEntry(None)),
        )
    }

    #[test]
    fn test_get_links_response_to_json() {
        assert_eq!(
            JsonString::from(format!(
                "{{\"GetLinks\":{{\"Ok\":[\"{}\"]}}}}",
                expected_entry_address()
            )),
            JsonString::from(ActionResponse::GetLinks(Ok(vec![test_entry().address()]))),
        );
        assert_eq!(
            JsonString::from("{\"GetLinks\":{\"Err\":{\"ErrorGeneric\":\"some error\"}}}"),
            JsonString::from(ActionResponse::GetLinks(Err(HolochainError::new(
                "some error"
            )))),
        );
    }

    #[test]
    pub fn serialize_round_trip_agent_state() {
        let header = test_chain_header();
        let agent_snap = AgentStateSnapshot::new(header);
        let json = serde_json::to_string(&agent_snap).unwrap();
        let agent_from_json = AgentStateSnapshot::from_json_str(&json).unwrap();
        assert_eq!(agent_snap.address(), agent_from_json.address());
    }

    #[test]
    fn test_link_entries_response_to_json() {
        assert_eq!(
            JsonString::from("{\"LinkEntries\":{\"Ok\":{\"App\":[\"testEntryType\",\"\\\"test entry value\\\"\"]}}}"),
            JsonString::from(ActionResponse::LinkEntries(Ok(Entry::from(
                test_entry(),
            )))),
        );
        assert_eq!(
            JsonString::from("{\"LinkEntries\":{\"Err\":{\"ErrorGeneric\":\"some error\"}}}"),
            JsonString::from(ActionResponse::LinkEntries(Err(HolochainError::new(
                "some error"
            )))),
        );
    }

    #[test]
    fn test_create_new_chain_header() {
        let agent_state = test_agent_state();
        let netname = Some("test_create_new_chain_header");
        let context = test_context("bob", netname);
        let state = State::new_with_agent(context, Arc::new(agent_state.clone()));
        let mut context = test_context("bob", netname);
        Arc::get_mut(&mut context)
            .unwrap()
            .set_state(Arc::new(RwLock::new(state)));

        let header = create_new_chain_header(&test_entry(), context.clone(), &None);
        println!("{:?}", header);
        assert_eq!(
            header,
            ChainHeader::new(
                &test_entry().entry_type(),
                &test_entry().address(),
                &[(
                    context.agent_id.address(),
                    Signature::from(mock_signer(test_entry().address().to_string()))
                )]
                .to_vec(),
                &None,
                &None,
                &None,
                &header.timestamp(),
            )
        );
    }
}<|MERGE_RESOLUTION|>--- conflicted
+++ resolved
@@ -279,15 +279,7 @@
 
 #[cfg(test)]
 pub mod tests {
-<<<<<<< HEAD
-    extern crate tempfile;
-    use super::{
-        commit_entry_to_chain, create_new_chain_header, reduce_commit_entry, ActionResponse,
-        AgentState, AgentStateSnapshot,
-    };
-=======
-    use super::{reduce_commit_entry, ActionResponse, AgentState, AgentStateSnapshot, *};
->>>>>>> 527b126f
+    use super::*;
     use crate::{
         action::tests::test_action_wrapper_commit,
         agent::chain_store::tests::test_chain_store,
