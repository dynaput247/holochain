--- conflicted
+++ resolved
@@ -14,11 +14,8 @@
 pub mod respond_fetch;
 pub mod respond_get;
 pub mod respond_get_links;
-<<<<<<< HEAD
 pub mod respond_get_links_count;
-=======
 pub mod respond_gossip_list;
->>>>>>> 1882a9f2
 pub mod send_direct_message;
 pub mod shutdown;
 
@@ -43,11 +40,8 @@
             respond_fetch::reduce_respond_fetch_data,
             respond_get::reduce_respond_get,
             respond_get_links::reduce_respond_get_links,
-<<<<<<< HEAD
             respond_get_links_count::reduce_respond_get_links_count,
-=======
             respond_gossip_list::reduce_respond_gossip_list,
->>>>>>> 1882a9f2
             send_direct_message::{reduce_send_direct_message, reduce_send_direct_message_timeout},
             shutdown::reduce_shutdown,
         },
