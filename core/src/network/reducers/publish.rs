--- conflicted
+++ resolved
@@ -83,7 +83,6 @@
     network_state: &mut NetworkState,
     entry_with_header: &EntryWithHeader,
 ) -> Result<(), HolochainError> {
-<<<<<<< HEAD
     let (base, aspect) = match entry_with_header.entry.clone() {
         Entry::LinkAdd(link_data) => (
             link_data.link().base().clone(),
@@ -103,18 +102,6 @@
             )));
         }
     };
-=======
-    let (link_type, link_attribute) = match entry_with_header.entry.clone() {
-        Entry::LinkAdd(link_add_entry) => Ok((link_add_entry, Attribute::Link)),
-        Entry::LinkRemove((link_remove, _)) => Ok((link_remove, Attribute::LinkRemove)),
-        _ => Err(HolochainError::ErrorGeneric(format!(
-            "Received bad entry type. Expected Entry::LinkAdd received {:?}",
-            entry_with_header.entry,
-        ))),
-    }?;
-    let link = link_type.link().clone();
->>>>>>> 73f4d334
-
     send(
         network_state,
         JsonProtocol::PublishEntry(ProvidedEntryData {
