--- conflicted
+++ resolved
@@ -70,7 +70,6 @@
     entry_with_header: &EntryWithHeader,
 ) -> Result<(), HolochainError> {
     let (link_type, link_attribute) = match entry_with_header.entry.clone() {
-<<<<<<< HEAD
         Entry::LinkAdd(link_add_entry) => Ok((link_add_entry, Attribute::Link)),
         Entry::LinkRemove((link_remove, _)) => Ok((link_remove, Attribute::LinkRemove)),
         _ => Err(HolochainError::ErrorGeneric(format!(
@@ -80,24 +79,6 @@
     }?;
     let link = link_type.link().clone();
 
-    println!(
-        "debug/reduce/link_meta: Publishing link meta for link: {:?}",
-        link_type
-    );
-
-=======
-        Entry::LinkAdd(link_add_entry) => (link_add_entry, Attribute::Link),
-        Entry::LinkRemove((link_remove, _)) => (link_remove, Attribute::LinkRemove),
-        _ => {
-            return Err(HolochainError::ErrorGeneric(format!(
-                "Received bad entry type. Expected Entry::LinkAdd received {:?}",
-                entry_with_header.entry,
-            )));
-        }
-    };
-    let link = link_type.link().clone();
-
->>>>>>> 2c6a0ce1
     send(
         network_state,
         JsonProtocol::PublishMeta(DhtMetaData {
