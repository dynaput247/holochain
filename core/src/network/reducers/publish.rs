use crate::{
    action::ActionWrapper,
    network::{
        actions::ActionResponse,
        entry_aspect::EntryAspect,
        entry_with_header::{fetch_entry_with_header, EntryWithHeader},
        reducers::send,
        state::NetworkState,
    },
    state::State,
<<<<<<< HEAD
    entry::CanPublish,
=======
>>>>>>> 4a085cbb
};
use holochain_core_types::{
    crud_status::CrudStatus,
    entry::{entry_type::EntryType, Entry},
    error::HolochainError,
};
use lib3h_protocol::{
    data_types::{EntryData, ProvidedEntryData},
    protocol_client::Lib3hClientProtocol,
};

use holochain_persistence_api::cas::content::{Address, AddressableContent};

/// Send to network a PublishDhtData message
fn publish_entry(
    network_state: &mut NetworkState,
    entry_with_header: &EntryWithHeader,
) -> Result<(), HolochainError> {
    send(
        network_state,
        Lib3hClientProtocol::PublishEntry(ProvidedEntryData {
            space_address: network_state.dna_address.clone().unwrap().into(),
            provider_agent_id: network_state.agent_id.clone().unwrap().into(),
            entry: EntryData {
                entry_address: entry_with_header.entry.address().clone(),
                aspect_list: vec![EntryAspect::Content(
                    entry_with_header.entry.clone(),
                    entry_with_header.header.clone(),
                )
                .into()],
            },
        }),
    )
}

/// Send to network a publish request for either delete or update aspect information
fn publish_update_delete_meta(
    network_state: &mut NetworkState,
    orig_entry_address: Address,
    crud_status: CrudStatus,
    entry_with_header: &EntryWithHeader,
) -> Result<(), HolochainError> {
    // publish crud-status

    let aspect = match crud_status {
        CrudStatus::Modified => EntryAspect::Update(
            entry_with_header.entry.clone(),
            entry_with_header.header.clone(),
        ),
        CrudStatus::Deleted => EntryAspect::Deletion(entry_with_header.header.clone()),
        crud => {
            return Err(HolochainError::ErrorGeneric(format!(
                "Unexpeced CRUD variant {:?}",
                crud
            )));
        }
    };

    send(
        network_state,
        Lib3hClientProtocol::PublishEntry(ProvidedEntryData {
            space_address: network_state.dna_address.clone().unwrap(),
            provider_agent_id: network_state.agent_id.clone().unwrap().into(),
            entry: EntryData {
                entry_address: orig_entry_address,
                aspect_list: vec![aspect.into()],
            },
        }),
    )?;

    // publish crud-link if there is one
    Ok(())
}

/// Send to network a PublishMeta message holding a link metadata to `entry_with_header`
fn publish_link_meta(
    network_state: &mut NetworkState,
    entry_with_header: &EntryWithHeader,
) -> Result<(), HolochainError> {
    let (base, aspect) = match entry_with_header.entry.clone() {
        Entry::LinkAdd(link_data) => (
            link_data.link().base().clone(),
            EntryAspect::LinkAdd(link_data, entry_with_header.header.clone()),
        ),
        Entry::LinkRemove((link_data, links_to_remove)) => (
            link_data.link().base().clone(),
            EntryAspect::LinkRemove(
                (link_data, links_to_remove),
                entry_with_header.header.clone(),
            ),
        ),
        _ => {
            return Err(HolochainError::ErrorGeneric(format!(
                "Received bad entry type. Expected Entry::LinkAdd/Remove received {:?}",
                entry_with_header.entry,
            )));
        }
    };
    send(
        network_state,
        Lib3hClientProtocol::PublishEntry(ProvidedEntryData {
            space_address: network_state.dna_address.clone().unwrap(),
            provider_agent_id: network_state.agent_id.clone().unwrap().into(),
            entry: EntryData {
                entry_address: base,
                aspect_list: vec![aspect.into()],
            },
        }),
    )
}

fn reduce_publish_inner(
    network_state: &mut NetworkState,
    root_state: &State,
    address: &Address,
) -> Result<(), HolochainError> {
    network_state.initialized()?;

    let entry_with_header = fetch_entry_with_header(&address, root_state)?;
<<<<<<< HEAD

    // for non-publishing entries early return Ok
    if ! entry_with_header.entry.entry_type().can_publish_from_state(root_state) { return Ok(()); }

=======
>>>>>>> 4a085cbb
    match entry_with_header.entry.entry_type() {
        EntryType::AgentId => publish_entry(network_state, &entry_with_header),
        EntryType::App(_) => publish_entry(network_state, &entry_with_header).and_then(|_| {
            match entry_with_header.header.link_update_delete() {
                Some(modified_entry) => publish_update_delete_meta(
                    network_state,
                    modified_entry,
                    CrudStatus::Modified,
                    &entry_with_header.clone(),
                ),
                None => Ok(()),
            }
        }),
        EntryType::LinkAdd => publish_entry(network_state, &entry_with_header)
            .and_then(|_| publish_link_meta(network_state, &entry_with_header)),
        EntryType::LinkRemove => publish_entry(network_state, &entry_with_header)
            .and_then(|_| publish_link_meta(network_state, &entry_with_header)),
        EntryType::Deletion => publish_entry(network_state, &entry_with_header).and_then(|_| {
            match entry_with_header.header.link_update_delete() {
                Some(modified_entry) => publish_update_delete_meta(
                    network_state,
                    modified_entry,
                    CrudStatus::Deleted,
                    &entry_with_header.clone(),
                ),
                None => Ok(()),
            }
        }),
        _ => Err(HolochainError::NotImplemented(
            "reduce_publish_inner".into(),
        )),
    }
}

pub fn reduce_publish(
    network_state: &mut NetworkState,
    root_state: &State,
    action_wrapper: &ActionWrapper,
) {
    let action = action_wrapper.action();
    let address = unwrap_to!(action => crate::action::Action::Publish);

    let result = reduce_publish_inner(network_state, root_state, &address);
    network_state.actions.insert(
        action_wrapper.clone(),
        ActionResponse::Publish(match result {
            Ok(_) => Ok(address.clone()),
            Err(e) => Err(HolochainError::ErrorGeneric(e.to_string())),
        }),
    );
}

#[cfg(test)]
mod tests {

    use crate::{
        action::{Action, ActionWrapper},
        instance::tests::test_context,
        state::test_store,
    };
    use holochain_core_types::entry::test_entry;
    use holochain_persistence_api::cas::content::AddressableContent;

    #[test]
    pub fn reduce_publish_test() {
        let context = test_context("alice", None);
        let store = test_store(context.clone());

        let entry = test_entry();
        let action_wrapper = ActionWrapper::new(Action::Publish(entry.address()));

        store.reduce(action_wrapper);
    }

}<|MERGE_RESOLUTION|>--- conflicted
+++ resolved
@@ -8,10 +8,6 @@
         state::NetworkState,
     },
     state::State,
-<<<<<<< HEAD
-    entry::CanPublish,
-=======
->>>>>>> 4a085cbb
 };
 use holochain_core_types::{
     crud_status::CrudStatus,
@@ -131,13 +127,7 @@
     network_state.initialized()?;
 
     let entry_with_header = fetch_entry_with_header(&address, root_state)?;
-<<<<<<< HEAD
-
-    // for non-publishing entries early return Ok
-    if ! entry_with_header.entry.entry_type().can_publish_from_state(root_state) { return Ok(()); }
-
-=======
->>>>>>> 4a085cbb
+
     match entry_with_header.entry.entry_type() {
         EntryType::AgentId => publish_entry(network_state, &entry_with_header),
         EntryType::App(_) => publish_entry(network_state, &entry_with_header).and_then(|_| {
@@ -167,7 +157,7 @@
             }
         }),
         _ => Err(HolochainError::NotImplemented(
-            "reduce_publish_inner".into(),
+            format!("reduce_publish_inner not implemented for {}", entry_with_header.entry.entry_type()).into(),
         )),
     }
 }
