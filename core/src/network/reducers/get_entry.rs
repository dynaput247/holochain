use crate::{
    action::{ActionWrapper, GetEntryKey},
    context::Context,
    network::{reducers::send, state::NetworkState},
};
use holochain_core_types::error::HolochainError;
use holochain_net_connection::protocol_wrapper::{GetDhtData, ProtocolWrapper};
use std::sync::Arc;

fn inner(network_state: &mut NetworkState, key: &GetEntryKey) -> Result<(), HolochainError> {
    network_state.initialized()?;

    send(
        network_state,
        ProtocolWrapper::GetDht(GetDhtData {
            msg_id: key.id.clone(),
            dna_address: network_state.dna_address.clone().unwrap(),
            from_agent_id: network_state.agent_id.clone().unwrap(),
            address: key.address.to_string(),
        }),
    )
}

pub fn reduce_get_entry(
    _context: Arc<Context>,
    network_state: &mut NetworkState,
    action_wrapper: &ActionWrapper,
) {
    let action = action_wrapper.action();
    let key = unwrap_to!(action => crate::action::Action::GetEntry);

    let result = match inner(network_state, &key) {
        Ok(()) => None,
        Err(err) => Some(Err(err)),
    };

    network_state
        .get_entry_with_meta_results
        .insert(key.clone(), result);
}

pub fn reduce_get_entry_timeout(
    _context: Arc<Context>,
    network_state: &mut NetworkState,
    action_wrapper: &ActionWrapper,
) {
    let action = action_wrapper.action();
    let key = unwrap_to!(action => crate::action::Action::GetEntryTimeout);

    if network_state.get_entry_with_meta_results.get(key).is_none() {
        return;
    }

    if network_state
        .get_entry_with_meta_results
        .get(key)
        .unwrap()
        .is_none()
    {
        network_state
            .get_entry_with_meta_results
            .insert(key.clone(), Some(Err(HolochainError::Timeout)));
    }
}

#[cfg(test)]
mod tests {

    use crate::{
<<<<<<< HEAD
        action::{Action, ActionWrapper, GetEntryKey, NetworkSettings},
        context::mock_network_config,
=======
        action::{Action, ActionWrapper, NetworkSettings},
        context::unique_mock_config,
>>>>>>> 813f9a3a
        instance::tests::test_context,
        state::test_store,
    };
    use holochain_core_types::error::HolochainError;
    //use holochain_net_connection::protocol_wrapper::DhtData;
    //use std::sync::{Arc, RwLock};

    #[test]
    pub fn reduce_get_entry_without_network_initialized() {
        let context = test_context("alice", None);
        let store = test_store(context.clone());

        let entry = test_entry();
        let key = GetEntryKey {
            address: entry.address(),
            id: snowflake::ProcessUniqueId::new().to_string(),
        };
        let action_wrapper = ActionWrapper::new(Action::GetEntry(key.clone()));

        let store = store.reduce(context.clone(), action_wrapper);
        let maybe_get_entry_result = store
            .network()
            .get_entry_with_meta_results
            .get(&key)
            .map(|result| result.clone());
        assert_eq!(
            maybe_get_entry_result,
            Some(Some(Err(HolochainError::ErrorGeneric(
                "Network not initialized".to_string()
            ))))
        );
    }

    use holochain_core_types::{cas::content::AddressableContent, entry::test_entry};

    #[test]
    pub fn reduce_get_entry_test() {
        let context = test_context("alice", None);
        let store = test_store(context.clone());

        let action_wrapper = ActionWrapper::new(Action::InitNetwork(NetworkSettings {
            config: unique_mock_config(),
            dna_address: "abcd".into(),
            agent_id: String::from("abcd"),
        }));
        let store = store.reduce(context.clone(), action_wrapper);

        let entry = test_entry();
        let key = GetEntryKey {
            address: entry.address(),
            id: snowflake::ProcessUniqueId::new().to_string(),
        };
        let action_wrapper = ActionWrapper::new(Action::GetEntry(key.clone()));

        let store = store.reduce(context.clone(), action_wrapper);
        let maybe_get_entry_result = store
            .network()
            .get_entry_with_meta_results
            .get(&key)
            .map(|result| result.clone());
        assert_eq!(maybe_get_entry_result, Some(None));
    }

    #[test]
    // This test needs to be refactored.
    // It is non-deterministically failing with "sending on a closed channel" originating form
    // within the mock network.
    #[cfg(feature = "broken-tests")]
    pub fn reduce_get_entry_timeout_test() {
        let mut context = test_context("alice", None);
        let store = test_store(context.clone());
        let store = Arc::new(RwLock::new(store));

        Arc::get_mut(&mut context).unwrap().set_state(store.clone());

        let action_wrapper = ActionWrapper::new(Action::InitNetwork(NetworkSettings {
<<<<<<< HEAD
            config: mock_network_config(),
            dna_address: "reduce_get_entry_timeout_test".into(),
            agent_id: AgentId::generate_fake("timeout").address().to_string(),
=======
            config: unique_mock_config(),
            dna_address: "abcd".into(),
            agent_id: String::from("abcd"),
>>>>>>> 813f9a3a
        }));

        {
            let mut new_store = store.write().unwrap();
            *new_store = new_store.reduce(context.clone(), action_wrapper);
        }

        let entry = test_entry();
        let key = GetEntryKey {
            address: entry.address(),
            id: snowflake::ProcessUniqueId::new().to_string(),
        };
        let action_wrapper = ActionWrapper::new(Action::GetEntry(key.clone()));

        {
            let mut new_store = store.write().unwrap();
            *new_store = new_store.reduce(context.clone(), action_wrapper);
        }
        let maybe_get_entry_result = store
            .read()
            .unwrap()
            .network()
            .get_entry_with_meta_results
            .get(&key)
            .map(|result| result.clone());
        assert_eq!(maybe_get_entry_result, Some(None));

        let action_wrapper = ActionWrapper::new(Action::GetEntryTimeout(key.clone()));
        {
            let mut new_store = store.write().unwrap();
            *new_store = new_store.reduce(context.clone(), action_wrapper);
        }
        let maybe_get_entry_result = store
            .read()
            .unwrap()
            .network()
            .get_entry_with_meta_results
            .get(&key)
            .map(|result| result.clone());
        assert_eq!(
            maybe_get_entry_result,
            Some(Some(Err(HolochainError::Timeout)))
        );

        // test that an existing result does not get overwritten by timeout signal
        let entry_with_meta = EntryWithMeta {
            entry: entry.clone(),
            crud_status: CrudStatus::Live,
            maybe_crud_link: None,
        };
        let new_key = GetEntryKey {
            address: entry.address(),
            id: snowflake::ProcessUniqueId::new().to_string(),
        };
        let dht_data = DhtData {
            msg_id: new_key.id.clone(),
            address: new_key.address.to_string(),
            content: serde_json::from_str(
                &serde_json::to_string(&Some(entry_with_meta.clone())).unwrap(),
            )
            .unwrap(),
            ..Default::default()
        };

        let action_wrapper = ActionWrapper::new(Action::HandleGetResult(dht_data));
        {
            let mut new_store = store.write().unwrap();
            *new_store = new_store.reduce(context.clone(), action_wrapper);
        }
        let maybe_entry_with_meta_result = store
            .read()
            .unwrap()
            .network()
            .get_entry_with_meta_results
            .get(&new_key)
            .map(|result| result.clone());
        assert!(maybe_entry_with_meta_result.is_some());
        let maybe_entry_with_meta = maybe_entry_with_meta_result.unwrap().unwrap();
        let result = maybe_entry_with_meta.unwrap();
        println!("{:?}", result);
        let entry_with_meta = result.unwrap();
        assert_eq!(entry_with_meta.entry, entry.clone());

        // Ok we got a positive result in the state
        let action_wrapper = ActionWrapper::new(Action::GetEntryTimeout(new_key.clone()));
        {
            let mut new_store = store.write().unwrap();
            *new_store = new_store.reduce(context.clone(), action_wrapper);
        }
        let maybe_entry_with_meta_result = store
            .read()
            .unwrap()
            .network()
            .get_entry_with_meta_results
            .get(&new_key)
            .map(|result| result.clone());
        // The timeout should not have overwritten the entry
        assert!(maybe_entry_with_meta_result.is_some());
        let maybe_entry_with_meta = maybe_entry_with_meta_result.unwrap().unwrap();
        let entry_with_meta = maybe_entry_with_meta.unwrap().unwrap();
        assert_eq!(entry_with_meta.entry, entry);
    }
}<|MERGE_RESOLUTION|>--- conflicted
+++ resolved
@@ -67,13 +67,8 @@
 mod tests {
 
     use crate::{
-<<<<<<< HEAD
         action::{Action, ActionWrapper, GetEntryKey, NetworkSettings},
-        context::mock_network_config,
-=======
-        action::{Action, ActionWrapper, NetworkSettings},
         context::unique_mock_config,
->>>>>>> 813f9a3a
         instance::tests::test_context,
         state::test_store,
     };
@@ -150,15 +145,9 @@
         Arc::get_mut(&mut context).unwrap().set_state(store.clone());
 
         let action_wrapper = ActionWrapper::new(Action::InitNetwork(NetworkSettings {
-<<<<<<< HEAD
-            config: mock_network_config(),
+            config: unique_mock_config(),
             dna_address: "reduce_get_entry_timeout_test".into(),
             agent_id: AgentId::generate_fake("timeout").address().to_string(),
-=======
-            config: unique_mock_config(),
-            dna_address: "abcd".into(),
-            agent_id: String::from("abcd"),
->>>>>>> 813f9a3a
         }));
 
         {
