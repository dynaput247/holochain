--- conflicted
+++ resolved
@@ -36,12 +36,8 @@
         let entry = test_entry();
         let result = context1.file_storage.write().unwrap().add(&entry);
         assert!(result.is_ok());
-<<<<<<< HEAD
         let status_eav = create_crud_status_eav(&entry.address(), CrudStatus::LIVE)
             .expect("Could not create EAV");
-=======
-        let status_eav = create_crud_status_eav(&entry.address(), CrudStatus::Live);
->>>>>>> 307193e0
         let result = context1.eav_storage.write().unwrap().add_eav(&status_eav);
         assert!(result.is_ok());
 
