--- conflicted
+++ resolved
@@ -17,13 +17,10 @@
 };
 use holochain_json_api::json::JsonString;
 use holochain_persistence_api::cas::content::Address;
-<<<<<<< HEAD
-=======
 use holochain_wasm_utils::api_serialization::get_entry::{
     GetEntryArgs, GetEntryOptions, GetEntryResultType,
 };
 use lib3h_protocol::data_types::{QueryEntryData, QueryEntryResultData};
->>>>>>> d649321b
 use std::{convert::TryInto, sync::Arc};
 
 fn get_links(
@@ -31,14 +28,6 @@
     base: Address,
     link_type: String,
     tag: String,
-<<<<<<< HEAD
-) -> Vec<(Address, CrudStatus)> {
-    context
-        .state()
-        .unwrap()
-        .dht()
-        .get_links(base, link_type, tag)
-=======
     crud_status: Option<CrudStatus>,
     headers: bool,
 ) -> Result<Vec<GetLinkData>, HolochainError> {
@@ -47,7 +36,6 @@
 
     let (get_link, error): (Vec<_>, Vec<_>) = dht_store
         .get_links(base, link_type.clone(), tag, crud_status)
->>>>>>> d649321b
         .unwrap_or_default()
         .into_iter()
         //get tag
