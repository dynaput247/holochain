--- conflicted
+++ resolved
@@ -295,11 +295,7 @@
 
     // If we have found a header for the requested entry in the chain...
     let maybe_entry_with_header = match maybe_chain_header {
-<<<<<<< HEAD
         Some((header, true)) => Some(create_entry_with_header_for_header(&*state, header)?),
-=======
-        Some((header, true)) => Some(create_entry_with_header_for_header(&*state, &header)?),
->>>>>>> 97d282f6
         Some((header, false)) => {
             // ... we can just get the content from the chain CAS
             Some(EntryWithHeader {
