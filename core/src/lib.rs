--- conflicted
+++ resolved
@@ -32,11 +32,8 @@
 extern crate config;
 extern crate holochain_agent;
 extern crate holochain_dna;
-<<<<<<< HEAD
 extern crate holochain_wasm_utils;
-=======
 extern crate holochain_net;
->>>>>>> df3cd6e5
 
 pub mod action;
 pub mod actor;
