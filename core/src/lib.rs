#[macro_use]
extern crate serde_derive;
extern crate chrono;
extern crate serde;
extern crate serde_json;
extern crate snowflake;
extern crate wabt;
extern crate wasmi;

extern crate holochain_agent;
extern crate holochain_dna;

pub mod agent;
pub mod chain;
pub mod common;
pub mod context;
pub mod error;
pub mod instance;
pub mod logger;
pub mod network;
pub mod nucleus;
pub mod persister;
pub mod state;

//#[cfg(test)]
pub mod test_utils {
    use super::*;
    use holochain_dna::{
        wasm::DnaWasm, zome::{capabilities::Capability, Zome}, Dna,
    };
    use std::{fs::File, io::prelude::*};
    use wabt::Wat2Wasm;

<<<<<<< HEAD
    use std::fs::File;
    use std::io::prelude::*;

    /// Load WASM from filesystem
    pub fn create_wasm_from_file(fname: &str) -> Vec<u8> {
=======
    pub fn test_wasm_from_file(fname: &str) -> Vec<u8> {
>>>>>>> 2249dc71
        let mut file = File::open(fname).unwrap();
        let mut buf = Vec::new();
        file.read_to_end(&mut buf).unwrap();
        buf
    }


    /// Create DNA from WAT
    pub fn create_test_dna_with_wat(zome_name : String, cap_name : String, wat: Option<&str>) -> Dna {
        // Default WASM code returns 1337 as integer
        let default_wat = format!(
            r#"
                (module
                    (memory (;0;) 17)
                    (func (export "main_dispatch") (param $p0 i32) (param $p1 i32) (result i32)
                        i32.const 4
                    )
                    (data (i32.const {})
                        "1337"
                    )
                    (export "memory" (memory 0))
                )
            "#,
            nucleus::ribosome::RESULT_OFFSET
        );
<<<<<<< HEAD
        let wat_str = wat.unwrap_or_else(||default_wat.as_str());
=======
>>>>>>> 2249dc71

        let wat_str = wat.unwrap_or_else(|| &default_wat);

        // Test WASM code that returns 1337 as integer
        let wasm_binary = Wat2Wasm::new()
            .canonicalize_lebs(false)
            .write_debug_names(true)
            .convert(wat_str)
            .unwrap();

        return create_test_dna_with_wasm(zome_name, cap_name, wasm_binary.as_ref().to_vec());
    }


    /// Prepare valid DNA struct with that WASM in a zome's capability
    pub fn create_test_dna_with_wasm(zome_name : String, cap_name : String, wasm: Vec<u8>) -> Dna {
        let mut dna = Dna::new();
        let mut zome = Zome::new();
        let mut capability = Capability::new();
        capability.name = cap_name;
        capability.code = DnaWasm { code: wasm };
        zome.name = zome_name;
        zome.capabilities.push(capability);
        dna.zomes.push(zome);
        dna
    }
}


#[cfg(test)]
mod tests {
    use super::*;
    use error::HolochainError;
    use holochain_dna::Dna;
    use holochain_dna::zome::capabilities::ReservedCapabilityNames;
    use instance::Instance;
    use nucleus::{Action::*, FunctionCall};
    use state::{Action::*, State};
    use std::sync::mpsc::channel;

<<<<<<< HEAD
    use std::thread::sleep;
    use std::time::Duration;


    // This test shows how to call dispatch with a closure that should run
    // when the action results in a state change.  Note that the observer closure
    // needs to return a boolean to indicate that it has successfully observed what
    // it intends to observe.  It will keep getting called as the state changes until
    // it returns true.
    // Note also that for this test we create a channel to send something (in this case
    // the dna) back over, just so that the test will block until the closure is successfully
    // run and the assert will actually run.  If we put the assert inside the closure
    // the test thread could complete before the closure was called.
=======
    /// This test shows how to call dispatch with a closure that should run
    /// when the action results in a state change.  Note that the observer closure
    /// needs to return a boolean to indicate that it has successfully observed what
    /// it intends to observe.  It will keep getting called as the state changes until
    /// it returns true.
    /// Note also that for this test we create a channel to send something (in this case
    /// the dna) back over, just so that the test will block until the closure is successfully
    /// run and the assert will actually run.  If we put the assert inside the closure
    /// the test thread could complete before the closure was called.
>>>>>>> 2249dc71
    #[test]
    fn dispatch_with_observer() {
        let mut instance = Instance::new();
        instance.start_action_loop();

        let dna = Dna::new();
        let (sender, receiver) = channel();
        instance.dispatch_with_observer(
            Nucleus(InitApplication(dna.clone())),
            move |state: &State| match state.nucleus().dna() {
                Some(dna) => {
                    sender.send(dna).expect("test channel must be open");
                    return true;
                }
                None => return false,
            },
        );

        let stored_dna = receiver.recv().unwrap();

        assert_eq!(dna, stored_dna);
    }

    #[test]
    fn dispatch_and_wait() {
        let mut instance = Instance::new();
        assert_eq!(instance.state().nucleus().dna(), None);
        assert_eq!(instance.state().nucleus().status(), ::nucleus::NucleusStatus::New);

        let dna = Dna::new();
        let action = Nucleus(InitApplication(dna.clone()));
        instance.start_action_loop();
        instance.dispatch_and_wait(action.clone());

        assert_eq!(instance.state().nucleus().dna(), Some(dna));
        assert!(instance.state().nucleus().has_initialized() == false);

        // Wait for Init to finish
        while instance.state().history.len() < 2 {
            // TODO - #21
            // This println! should be converted to either a call to the app logger, or to the core debug log.
            println!("Waiting... {}", instance.state().history.len());
            sleep(Duration::from_millis(10));
        }
        assert!(instance.state().nucleus().has_initialized());
    }

    fn create_instance(dna: Dna) -> Instance {
        // Create instance and plug in our DNA
        let mut instance = Instance::new();
        let action = Nucleus(InitApplication(dna.clone()));
        instance.start_action_loop();
        instance.dispatch_and_wait(action.clone());
        assert_eq!(instance.state().nucleus().dna(), Some(dna));

        // Wait for Init to finish
        while instance.state().history.len() < 4 {
            // TODO - #21
            // This println! should be converted to either a call to the app logger, or to the core debug log.
            println!("Waiting... {}", instance.state().history.len());
            sleep(Duration::from_millis(10))
        }

        instance
    }

    #[test]
    fn call_ribosome_function() {
        let dna = test_utils::create_test_dna_with_wat("test_zome".to_string(), "test_cap".to_string(),None);
        let mut instance = create_instance(dna);

        // Create zome function call
        let call = FunctionCall::new("test_zome", "test_cap", "main", "");

        let result = nucleus::call_and_wait_for_result(call, &mut instance);
        match result {
            // Result 1337 from WASM (as string)
            Ok(val) => assert_eq!(val, "1337"),
            Err(err) => assert_eq!(err, HolochainError::InstanceActive),
            //Err(_) => assert!(false),
        }
    }

    #[test]
    fn call_ribosome_wrong_dna() {
        let mut instance = Instance::new();
        instance.start_action_loop();

        let call = FunctionCall::new("test_zome", "test_cap", "main", "{}");
        let result = nucleus::call_and_wait_for_result(call, &mut instance);

        match result {
            Err(HolochainError::DnaMissing) => {}
            _ => assert!(false),
        }
    }

    #[test]
    fn call_ribosome_wrong_function() {
        let dna = test_utils::create_test_dna_with_wat("test_zome".to_string(), "test_cap".to_string(),None);
        let mut instance = create_instance(dna);

        // Create zome function call:
        let call = FunctionCall::new("test_zome", "test_cap", "xxx", "{}");

        let result = nucleus::call_and_wait_for_result(call, &mut instance);

        match result {
            Err(HolochainError::ErrorGeneric(err)) => {
                assert_eq!(err, "Function: Module doesn\'t have export xxx_dispatch")
            }
            _ => assert!(false),
        }
    }

    #[test]
    fn call_wrong_ribosome_function() {
        let dna = test_utils::create_test_dna_with_wat("test_zome".to_string(), "test_cap".to_string(),None);
        let mut instance = create_instance(dna);


        // Create bad zome function call
        let call = FunctionCall::new("xxx", "test_cap", "main", "{}");

        let result = nucleus::call_and_wait_for_result(call, &mut instance);

        match result {
            Err(HolochainError::ZomeNotFound(err)) => {
                assert_eq!(err, "Zome 'xxx' not found")
            }
            _ => assert!(false),
        }

        // Create bad capability function call
        let call = FunctionCall::new("test_zome", "xxx", "main", "{}");

        let result = nucleus::call_and_wait_for_result(call, &mut instance);

        match result {
            Err(HolochainError::CapabilityNotFound(err)) => {
                assert_eq!(err, "Capability 'xxx' not found in Zome 'test_zome'")
            }
            _ => assert!(false),
        }
    }


    #[test]
    fn test_missing_genesis() {
        let mut dna = test_utils::create_test_dna_with_wat("test_zome".to_string(), "test_cap".to_string(),None);
        dna.zomes[0].capabilities[0].name = ReservedCapabilityNames::LifeCycle.as_str().to_string();

        let instance = create_instance(dna);

        assert_eq!(instance.state().history.len(), 4);
        assert!(instance.state().nucleus().has_initialized());
    }


    #[test]
    fn test_genesis_ok() {
        let dna = test_utils::create_test_dna_with_wat("test_zome".to_string(), ReservedCapabilityNames::LifeCycle.as_str().to_string(), Some(r#"
            (module
                (memory (;0;) 17)
                (func (export "genesis_dispatch") (param $p0 i32) (param $p1 i32) (result i32)
                    i32.const 1
                )
                (data (i32.const 0)
                    "0"
                )
                (export "memory" (memory 0))
            )
        "#));

        let instance = create_instance(dna);

        assert_eq!(instance.state().history.len(), 4);
        assert!(instance.state().nucleus().has_initialized());
    }


    #[test]
    fn test_genesis_err() {
        let dna = test_utils::create_test_dna_with_wat("test_zome".to_string(), ReservedCapabilityNames::LifeCycle.as_str().to_string(), Some(r#"
            (module
                (memory (;0;) 17)
                (func (export "genesis_dispatch") (param $p0 i32) (param $p1 i32) (result i32)
                    i32.const 4
                )
                (data (i32.const 0)
                    "1337"
                )
                (export "memory" (memory 0))
            )
        "#));

        let instance = create_instance(dna);

        assert_eq!(instance.state().history.len(), 4);
        assert!(instance.state().nucleus().has_initialized() == false);
    }


}<|MERGE_RESOLUTION|>--- conflicted
+++ resolved
@@ -31,15 +31,8 @@
     use std::{fs::File, io::prelude::*};
     use wabt::Wat2Wasm;
 
-<<<<<<< HEAD
-    use std::fs::File;
-    use std::io::prelude::*;
-
     /// Load WASM from filesystem
     pub fn create_wasm_from_file(fname: &str) -> Vec<u8> {
-=======
-    pub fn test_wasm_from_file(fname: &str) -> Vec<u8> {
->>>>>>> 2249dc71
         let mut file = File::open(fname).unwrap();
         let mut buf = Vec::new();
         file.read_to_end(&mut buf).unwrap();
@@ -65,11 +58,6 @@
             "#,
             nucleus::ribosome::RESULT_OFFSET
         );
-<<<<<<< HEAD
-        let wat_str = wat.unwrap_or_else(||default_wat.as_str());
-=======
->>>>>>> 2249dc71
-
         let wat_str = wat.unwrap_or_else(|| &default_wat);
 
         // Test WASM code that returns 1337 as integer
@@ -108,22 +96,9 @@
     use nucleus::{Action::*, FunctionCall};
     use state::{Action::*, State};
     use std::sync::mpsc::channel;
-
-<<<<<<< HEAD
     use std::thread::sleep;
     use std::time::Duration;
-
-
-    // This test shows how to call dispatch with a closure that should run
-    // when the action results in a state change.  Note that the observer closure
-    // needs to return a boolean to indicate that it has successfully observed what
-    // it intends to observe.  It will keep getting called as the state changes until
-    // it returns true.
-    // Note also that for this test we create a channel to send something (in this case
-    // the dna) back over, just so that the test will block until the closure is successfully
-    // run and the assert will actually run.  If we put the assert inside the closure
-    // the test thread could complete before the closure was called.
-=======
+    
     /// This test shows how to call dispatch with a closure that should run
     /// when the action results in a state change.  Note that the observer closure
     /// needs to return a boolean to indicate that it has successfully observed what
@@ -133,7 +108,7 @@
     /// the dna) back over, just so that the test will block until the closure is successfully
     /// run and the assert will actually run.  If we put the assert inside the closure
     /// the test thread could complete before the closure was called.
->>>>>>> 2249dc71
+
     #[test]
     fn dispatch_with_observer() {
         let mut instance = Instance::new();
