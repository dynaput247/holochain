use crate::{
    agent::state::AgentState,
    context::Context,
    network::state::NetworkState,
    nucleus::{
        state::{NucleusState, ValidationResult},
        ExecuteZomeFnResponse, ZomeFnCall,
    },
};
use holochain_core_types::{
    cas::content::Address, dna::Dna, entry::Entry, error::HolochainError, json::JsonString,
    link::Link, validation::ValidationPackage,
};
use holochain_net_connection::protocol_wrapper::{DhtData, GetDhtData};
use snowflake;
use std::{
    hash::{Hash, Hasher},
    sync::Arc,
};

/// Wrapper for actions that provides a unique ID
/// The unique ID is needed for state tracking to ensure that we can differentiate between two
/// Action dispatches containing the same value when doing "time travel debug".
/// The standard approach is to drop the ActionWrapper into the key of a state history HashMap and
/// use the convenience unwrap_to! macro to extract the action data in a reducer.
/// All reducer functions must accept an ActionWrapper so all dispatchers take an ActionWrapper.
#[derive(Clone, Debug)]
pub struct ActionWrapper {
    action: Action,
    id: snowflake::ProcessUniqueId,
}

impl ActionWrapper {
    /// constructor from &Action
    /// internal snowflake ID is automatically set
    pub fn new(a: Action) -> Self {
        ActionWrapper {
            action: a,
            // auto generate id
            id: snowflake::ProcessUniqueId::new(),
        }
    }

    /// read only access to action
    pub fn action(&self) -> &Action {
        &self.action
    }

    /// read only access to id
    pub fn id(&self) -> &snowflake::ProcessUniqueId {
        &self.id
    }
}

impl PartialEq for ActionWrapper {
    fn eq(&self, other: &ActionWrapper) -> bool {
        self.id == other.id
    }
}

impl Eq for ActionWrapper {}

impl Hash for ActionWrapper {
    /// @TODO dangerous when persisted!
    /// snowflake only guarantees uniqueness per process
    /// @see https://github.com/holochain/holochain-rust/issues/203
    fn hash<H: Hasher>(&self, state: &mut H) {
        self.id.hash(state);
    }
}

/// All Actions for the Holochain Instance Store, according to Redux pattern.
#[derive(Clone, PartialEq, Debug)]
pub enum Action {
    /// entry to Commit
    /// MUST already have passed all callback checks
    Commit((Entry, Option<Address>)),
    /// GetEntry by address
    GetEntry(Address),
<<<<<<< HEAD
    ///
    UpdateEntry((Address, Address)),
    ///
    RemoveEntry((Address, Address)),
=======
    GetEntryTimeout(Address),

>>>>>>> 2cc5da33
    /// link to add
    AddLink(Link),
    /// get links from entry address and attribute-name
    //GetLinks(GetLinksArgs),

    /// execute a function in a zome WASM
    ExecuteZomeFunction(ZomeFnCall),
    /// return the result of a zome WASM function call
    ReturnZomeFunctionResult(ExecuteZomeFnResponse),

    /// initialize an application from a Dna
    /// not the same as genesis
    /// may call genesis internally
    InitApplication(Dna),
    /// return the result of an InitApplication action
    /// the result is Some arbitrary string
    ReturnInitializationResult(Option<String>),

    /// Execute a zome function call called by another zome function
    Call(ZomeFnCall),

    /// A validation result that should be stored
    /// Key is an unique id of the calling context
    /// and the hash of the entry that was validated
    ReturnValidationResult(((snowflake::ProcessUniqueId, Address), ValidationResult)),

    ReturnValidationPackage(
        (
            snowflake::ProcessUniqueId,
            Result<ValidationPackage, HolochainError>,
        ),
    ),

    InitNetwork((JsonString, String, String)),
    Publish(Address),
    Hold(Entry),
    RespondGet((GetDhtData, Option<Entry>)),
    HandleGetResult(DhtData),
}

/// function signature for action handler functions
// @TODO merge these into a single signature
// @see https://github.com/holochain/holochain-rust/issues/194
pub type AgentReduceFn = ReduceFn<AgentState>;
pub type NetworkReduceFn = ReduceFn<NetworkState>;
pub type NucleusReduceFn = ReduceFn<NucleusState>;
pub type ReduceFn<S> = fn(Arc<Context>, &mut S, &ActionWrapper);

#[cfg(test)]
pub mod tests {

    use crate::{
        action::{Action, ActionWrapper},
        nucleus::tests::test_call_response,
    };
    use holochain_core_types::entry::{expected_entry_address, test_entry};
    use test_utils::calculate_hash;

    /// dummy action
    pub fn test_action() -> Action {
        Action::GetEntry(expected_entry_address())
    }

    /// dummy action wrapper with test_action()
    pub fn test_action_wrapper() -> ActionWrapper {
        ActionWrapper::new(test_action())
    }

    /// dummy action wrapper with commit of test_entry()
    pub fn test_action_wrapper_commit() -> ActionWrapper {
        ActionWrapper::new(Action::Commit((test_entry(), None)))
    }

    /// dummy action for a get of test_hash()
    pub fn test_action_wrapper_get() -> ActionWrapper {
        ActionWrapper::new(Action::GetEntry(expected_entry_address()))
    }

    pub fn test_action_wrapper_rzfr() -> ActionWrapper {
        ActionWrapper::new(Action::ReturnZomeFunctionResult(test_call_response()))
    }

    #[test]
    /// smoke test actions
    fn new_action() {
        let a1 = test_action();
        let a2 = test_action();

        // unlike actions and wrappers, signals are equal to themselves
        assert_eq!(a1, a2);
    }

    #[test]
    /// tests that new action wrappers take an action and ensure uniqueness
    fn new_action_wrapper() {
        let aw1 = test_action_wrapper();
        let aw2 = test_action_wrapper();

        // snowflake enforces uniqueness
        assert_eq!(aw1, aw1);
        assert_ne!(aw1, aw2);
    }

    #[test]
    /// tests read access to actions
    fn action_wrapper_action() {
        let aw1 = test_action_wrapper();
        let aw2 = test_action_wrapper();

        assert_eq!(aw1.action(), aw2.action());
        assert_eq!(aw1.action(), &test_action());
    }

    #[test]
    /// tests read access to action wrapper ids
    fn action_wrapper_id() {
        // can't set the ID directly (by design)
        // at least test that IDs are unique, and that hitting the id() method doesn't error
        let aw1 = test_action_wrapper();
        let aw2 = test_action_wrapper();

        assert_ne!(aw1.id(), aw2.id());
    }

    #[test]
    /// tests that action wrapper hashes are unique
    fn action_wrapper_hash() {
        let aw1 = test_action_wrapper();
        let aw2 = test_action_wrapper();

        assert_ne!(calculate_hash(&aw1), calculate_hash(&aw2));
    }

}<|MERGE_RESOLUTION|>--- conflicted
+++ resolved
@@ -77,15 +77,12 @@
     Commit((Entry, Option<Address>)),
     /// GetEntry by address
     GetEntry(Address),
-<<<<<<< HEAD
     ///
     UpdateEntry((Address, Address)),
     ///
     RemoveEntry((Address, Address)),
-=======
+    ///
     GetEntryTimeout(Address),
-
->>>>>>> 2cc5da33
     /// link to add
     AddLink(Link),
     /// get links from entry address and attribute-name
