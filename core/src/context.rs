--- conflicted
+++ resolved
@@ -380,17 +380,12 @@
     bootstrap_nodes: Vec<url::Url>,
 ) -> P2pConfig {
     network_name
-<<<<<<< HEAD
         .map(|name| {
-            P2pConfig::new_with_memory_backend_bootstrap_nodes(name, bootstrap_nodes.clone())
+        .unwrap_or_else(|| P2pConfig::new_with_unique_memory_backend())
         })
         .unwrap_or(P2pConfig::new_with_unique_memory_backend_bootstrap_nodes(
             bootstrap_nodes,
         ))
-=======
-        .map(|name| P2pConfig::new_with_memory_backend(name))
-        .unwrap_or_else(|| P2pConfig::new_with_unique_memory_backend())
->>>>>>> d9beccbe
 }
 
 #[cfg(test)]
