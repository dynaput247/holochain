--- conflicted
+++ resolved
@@ -9,12 +9,6 @@
     error::HolochainError,
     json::JsonString,
 };
-<<<<<<< HEAD
-use std::sync::{
-    mpsc::{sync_channel, SyncSender},
-    Arc, Mutex, RwLock, RwLockReadGuard,
-=======
-use holochain_net::p2p_network::P2pNetwork;
 use std::{
     sync::{
         mpsc::{sync_channel, SyncSender},
@@ -22,7 +16,6 @@
     },
     thread::sleep,
     time::Duration,
->>>>>>> 9bf0ed60
 };
 
 /// Context holds the components that parts of a Holochain instance need in order to operate.
