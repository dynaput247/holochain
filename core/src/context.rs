--- conflicted
+++ resolved
@@ -60,12 +60,8 @@
     pub p2p_config: P2pConfig,
     pub conductor_api: ConductorApi,
     pub(crate) signal_tx: Option<Sender<Signal>>,
-<<<<<<< HEAD
     pub(crate) instance_is_alive: Arc<AtomicBool>,
-=======
-    pub(crate) instance_is_alive: Arc<Mutex<bool>>,
     pub state_dump_logging: bool,
->>>>>>> d649321b
 }
 
 impl Context {
@@ -124,12 +120,8 @@
                 conductor_api,
                 agent_id,
             )),
-<<<<<<< HEAD
             instance_is_alive: Arc::new(AtomicBool::new(true)),
-=======
-            instance_is_alive: Arc::new(Mutex::new(true)),
             state_dump_logging,
->>>>>>> d649321b
         }
     }
 
@@ -159,12 +151,8 @@
             eav_storage: eav,
             p2p_config,
             conductor_api: ConductorApi::new(Self::test_check_conductor_api(None, agent_id)),
-<<<<<<< HEAD
             instance_is_alive: Arc::new(AtomicBool::new(true)),
-=======
-            instance_is_alive: Arc::new(Mutex::new(true)),
             state_dump_logging,
->>>>>>> d649321b
         })
     }
 
