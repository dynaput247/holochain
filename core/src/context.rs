use crate::{
    action::{Action, ActionWrapper},
    conductor_api::ConductorApi,
    instance::Observer,
    network::state::NetworkState,
    nucleus::actions::get_entry::get_entry_from_cas,
    persister::Persister,
    signal::{Signal, SignalSender},
};
use crossbeam_channel::{unbounded, Receiver, Sender};
use futures::{task::Poll, Future};

use crate::state::StateWrapper;
use futures::task::noop_waker_ref;
use holochain_core_types::{
    agent::AgentId,
    dna::{wasm::DnaWasm, Dna},
    eav::Attribute,
    entry::{
        cap_entries::{CapabilityType, ReservedCapabilityId},
        entry_type::EntryType,
        Entry,
    },
    error::{HcResult, HolochainError},
};

use holochain_net::{p2p_config::P2pConfig, p2p_network::P2pNetwork};
use holochain_persistence_api::{
    cas::{
        content::{Address, AddressableContent},
        storage::ContentAddressableStorage,
    },
    eav::EntityAttributeValueStorage,
};
use jsonrpc_core::{self, IoHandler};
use std::{
    sync::{
        atomic::{AtomicBool, Ordering::Relaxed},
        Arc, Mutex, RwLock, RwLockReadGuard,
    },
    thread::sleep,
    time::Duration,
};
#[cfg(test)]
use test_utils::mock_signing::mock_conductor_api;

pub struct P2pNetworkWrapper(Arc<Mutex<Option<P2pNetwork>>>);

impl P2pNetworkWrapper {
    pub fn lock(&self) -> P2pNetworkMutexGuardWrapper<'_> {
        return P2pNetworkMutexGuardWrapper(self.0.lock().expect("network accessible"));
    }
}

pub struct P2pNetworkMutexGuardWrapper<'a>(std::sync::MutexGuard<'a, Option<P2pNetwork>>);

impl<'a> P2pNetworkMutexGuardWrapper<'a> {
    pub fn as_ref(&self) -> Result<&P2pNetwork, HolochainError> {
        match self.0.as_ref() {
            Some(s) => Ok(s),
            None => Err(HolochainError::ErrorGeneric("no network".into())),
        }
    }
}

/// Context holds the components that parts of a Holochain instance need in order to operate.
/// This includes components that are injected from the outside like persister
/// but also the store of the instance that gets injected before passing on the context
/// to inner components/reducers.
#[derive(Clone)]
pub struct Context {
    pub(crate) instance_name: String,
    pub agent_id: AgentId,
    pub persister: Arc<Mutex<dyn Persister>>,
    state: Option<Arc<RwLock<StateWrapper>>>,
    pub action_channel: Option<Sender<ActionWrapper>>,
    pub observer_channel: Option<Sender<Observer>>,
    pub chain_storage: Arc<RwLock<dyn ContentAddressableStorage>>,
    pub dht_storage: Arc<RwLock<dyn ContentAddressableStorage>>,
    pub eav_storage: Arc<RwLock<dyn EntityAttributeValueStorage<Attribute>>>,
    pub p2p_config: P2pConfig,
    pub conductor_api: ConductorApi,
    pub(crate) signal_tx: Option<Sender<Signal>>,
    pub(crate) instance_is_alive: Arc<AtomicBool>,
    pub state_dump_logging: bool,
}

impl Context {
    // test_check_conductor_api() is used to inject a conductor_api with a working
    // mock of agent/sign to be used in tests.
    // There are two different implementations of this function below which get pulled
    // in depending on if "test" is in the build config, or not.
    // This allows unit tests of core to not have to deal with a conductor_api.
    #[cfg(not(test))]
    fn test_check_conductor_api(
        conductor_api: Option<Arc<RwLock<IoHandler>>>,
        _agent_id: AgentId,
    ) -> Arc<RwLock<IoHandler>> {
        // If you get here through this panic make sure that the context passed into the instance
        // gets created with a real conductor API. In test config it will be populated with mock API
        // that implements agent/sign with the mock_signer. We need this for testing but should
        // never use that code in production!
        // Hence the two different cases here.
        conductor_api.expect("Context can't be created without conductor API")
    }

    #[cfg(test)]
    fn test_check_conductor_api(
        conductor_api: Option<Arc<RwLock<IoHandler>>>,
        agent_id: AgentId,
    ) -> Arc<RwLock<IoHandler>> {
        conductor_api.unwrap_or_else(|| Arc::new(RwLock::new(mock_conductor_api(agent_id))))
    }

    #[allow(clippy::too_many_arguments)]
    pub fn new(
        instance_name: &str,
        agent_id: AgentId,
        persister: Arc<Mutex<dyn Persister>>,
        chain_storage: Arc<RwLock<dyn ContentAddressableStorage>>,
        dht_storage: Arc<RwLock<dyn ContentAddressableStorage>>,
        eav: Arc<RwLock<dyn EntityAttributeValueStorage<Attribute>>>,
        p2p_config: P2pConfig,
        conductor_api: Option<Arc<RwLock<IoHandler>>>,
        signal_tx: Option<SignalSender>,
        state_dump_logging: bool,
    ) -> Self {
        Context {
            instance_name: instance_name.to_owned(),
            agent_id: agent_id.clone(),
            persister,
            state: None,
            action_channel: None,
            signal_tx,
            observer_channel: None,
            chain_storage,
            dht_storage,
            eav_storage: eav,
            p2p_config,
            conductor_api: ConductorApi::new(Self::test_check_conductor_api(
                conductor_api,
                agent_id,
            )),
            instance_is_alive: Arc::new(AtomicBool::new(true)),
            state_dump_logging,
        }
    }

    #[allow(clippy::too_many_arguments)]
    pub fn new_with_channels(
        instance_name: &str,
        agent_id: AgentId,
        persister: Arc<Mutex<dyn Persister>>,
        action_channel: Option<Sender<ActionWrapper>>,
        signal_tx: Option<Sender<Signal>>,
        observer_channel: Option<Sender<Observer>>,
        cas: Arc<RwLock<dyn ContentAddressableStorage>>,
        eav: Arc<RwLock<dyn EntityAttributeValueStorage<Attribute>>>,
        p2p_config: P2pConfig,
        state_dump_logging: bool,
    ) -> Result<Context, HolochainError> {
        Ok(Context {
            instance_name: instance_name.to_owned(),
            agent_id: agent_id.clone(),
            persister,
            state: None,
            action_channel,
            signal_tx,
            observer_channel,
            chain_storage: cas.clone(),
            dht_storage: cas,
            eav_storage: eav,
            p2p_config,
            conductor_api: ConductorApi::new(Self::test_check_conductor_api(None, agent_id)),
            instance_is_alive: Arc::new(AtomicBool::new(true)),
            state_dump_logging,
        })
    }

    /// Returns the name of this context instance.
    pub fn get_instance_name(&self) -> String {
        self.instance_name.clone()
    }

    pub fn set_state(&mut self, state: Arc<RwLock<StateWrapper>>) {
        self.state = Some(state);
    }

    pub fn state(&self) -> Option<RwLockReadGuard<StateWrapper>> {
        self.state.as_ref().map(|s| s.read().unwrap())
    }

    pub fn network(&self) -> P2pNetworkWrapper {
        P2pNetworkWrapper(match self.network_state() {
            Some(s) => s.network.clone(),
            None => Arc::new(Mutex::new(None)),
        })
    }

    pub fn network_state(&self) -> Option<Arc<NetworkState>> {
        self.state().map(move |state| state.network())
    }

    pub fn get_dna(&self) -> Option<Dna> {
        // In the case of init we encounter race conditions with regards to setting the DNA.
        // Init gets called asynchronously right after dispatching an action that sets the DNA in
        // the state, which can result in this code being executed first.
        // But we can't run anything if there is no DNA which holds the WASM, so we have to wait here.
        // TODO: use a future here
        let mut dna = None;
        let mut done = false;
        let mut tries = 0;
        while !done {
            {
                let state = self
                    .state()
                    .expect("Callback called without application state!");
                dna = state.nucleus().dna();
            }
            match dna {
                Some(_) => done = true,
                None => {
                    if tries > 10 {
                        done = true;
                    } else {
                        sleep(Duration::from_millis(10));
                        tries += 1;
                    }
                }
            }
        }
        dna
    }

    pub fn get_wasm(&self, zome: &str) -> Option<DnaWasm> {
        let dna = self.get_dna().expect("Callback called without DNA set!");
        dna.get_wasm_from_zome_name(zome)
            .cloned()
            .filter(|wasm| !wasm.code.is_empty())
    }

    // @NB: these three getters smell bad because previously Instance and Context had SyncSenders
    // rather than Option<SyncSenders>, but these would be initialized by default to broken channels
    // which would panic if `send` was called upon them. These `expect`s just bring more visibility to
    // that potential failure mode.
    // @see https://github.com/holochain/holochain-rust/issues/739
    pub fn action_channel(&self) -> &Sender<ActionWrapper> {
        self.action_channel
            .as_ref()
            .expect("Action channel not initialized")
    }

    pub fn is_action_channel_open(&self) -> bool {
        self.action_channel
            .clone()
            .map(|tx| tx.send(ActionWrapper::new(Action::Ping)).is_ok())
            .unwrap_or(false)
    }

    pub fn action_channel_error(&self, msg: &str) -> Option<HolochainError> {
        match &self.action_channel {
            Some(tx) => match tx.send(ActionWrapper::new(Action::Ping)) {
                Ok(()) => None,
                Err(_) => Some(HolochainError::LifecycleError(msg.into())),
            },
            None => Some(HolochainError::InitializationFailed(msg.into())),
        }
    }

    pub fn signal_tx(&self) -> Option<&Sender<Signal>> {
        self.signal_tx.as_ref()
    }

    pub fn observer_channel(&self) -> &Sender<Observer> {
        self.observer_channel
            .as_ref()
            .expect("Observer channel not initialized")
    }

    pub fn instance_still_alive(&self) -> bool {
        self.instance_is_alive.load(Relaxed)
    }

    /// This creates an observer for the instance's redux loop and installs it.
    /// The returned receiver gets sent ticks from the instance every time the state
    /// got mutated.
    /// This enables blocking/parking the calling thread until the application state got changed.
    pub fn create_observer(&self) -> Receiver<()> {
        let (tick_tx, tick_rx) = unbounded();
        self.observer_channel()
            .send(Observer { ticker: tick_tx })
            .expect("Observer channel not initialized");
        tick_rx
    }

    /// Custom future executor that enables nested futures and nested calls of `block_on`.
    /// This makes use of the redux action loop and the observers.
    /// The given future gets polled everytime the instance's state got changed.
    pub fn block_on<F: Future>(&self, future: F) -> <F as Future>::Output {
        let tick_rx = self.create_observer();
        pin_utils::pin_mut!(future);

        let mut cx = std::task::Context::from_waker(noop_waker_ref());

        loop {
            let _ = match future.as_mut().poll(&mut cx) {
                Poll::Ready(result) => return result,
                _ => tick_rx.recv_timeout(Duration::from_millis(10)),
            };
            if !self.instance_still_alive() {
                panic!("Context::block_on() waiting for future but instance is not alive anymore => we gotta let this thread panic!")
            }
            if let Some(err) = self.action_channel_error("Context::block_on") {
                panic!("Context::block_on() waiting for future but Redux loop got stopped => we gotta let this thread panic!\nError was: {:?}", err)
            }
        }
    }

    /// returns the public capability token (if any)
    pub fn get_public_token(&self) -> Result<Address, HolochainError> {
        let state = self.state().ok_or("State uninitialized!")?;
        let top = state
            .agent()
            .top_chain_header()
            .ok_or_else(|| HolochainError::from("No top chain header"))?;

        // Get address of first Token Grant entry (return early if none)
        let grants = state
            .agent()
            .chain_store()
            .iter_type(&Some(top), &EntryType::CapTokenGrant);

        // Get CAS
        let cas = state.agent().chain_store().content_storage();

        for grant in grants {
            let addr = grant.entry_address().to_owned();
            let entry = get_entry_from_cas(&cas, &addr)?
                .ok_or_else(|| HolochainError::from("Can't get CapTokenGrant entry from CAS"))?;
            // if entry is the public grant return it
            if let Entry::CapTokenGrant(grant) = entry {
                if grant.cap_type() == CapabilityType::Public
                    && grant.id() == ReservedCapabilityId::Public.as_str()
                {
                    return Ok(addr);
                }
            }
        }

        Err(HolochainError::ErrorGeneric(
            "No public CapTokenGrant entry type in chain".into(),
        ))
    }
}

pub async fn get_dna_and_agent(context: &Arc<Context>) -> HcResult<(Address, String)> {
    let state = context
        .state()
        .ok_or_else(|| "Network::start() could not get application state".to_string())?;
    let agent_state = state.agent();
    let agent = agent_state.get_agent()?;
    let agent_id = agent.pub_sign_key;

    let dna = state
        .nucleus()
        .dna()
        .ok_or_else(|| "Network::start() called without DNA".to_string())?;
    Ok((dna.address(), agent_id))
}

/// Create an in-memory network config with the provided name,
/// otherwise create a unique name and thus network using snowflake.
/// This is the base function that many other `text_context*` functions use, and hence they also
/// require an optional network name. The reasoning for this is that tests which only require a
/// single instance may simply pass None and get a unique network name, but tests which require two
/// instances to be on the same network need to ensure both contexts use the same network name.
#[cfg_attr(tarpaulin, skip)]
pub fn test_memory_network_config(
    network_name: Option<&str>,
    _bootstrap_nodes: Vec<url::Url>,
) -> P2pConfig {
    network_name
<<<<<<< HEAD
        .map(|name| {
            P2pConfig::new_with_memory_backend_bootstrap_nodes(name, bootstrap_nodes.clone())
        })
        .unwrap_or_else(|| {
            P2pConfig::new_with_unique_memory_backend_bootstrap_nodes(bootstrap_nodes)
        })
=======
        .map(|_| P2pConfig::new_with_sim1h_backend("locahost:8000")).expect("Could not create p2p config")
>>>>>>> 0a4a6d1b
}

#[cfg(test)]
pub mod tests {
    use self::tempfile::tempdir;
    use super::*;
    use crate::persister::SimplePersister;
    use holochain_core_types::agent::AgentId;
    use holochain_persistence_file::{cas::file::FilesystemStorage, eav::file::EavFileStorage};
    use std::sync::{Arc, Mutex, RwLock};
    use tempfile;

    #[test]
    fn context_log_macro_test_from_context() {
        use crate::*;

        let file_storage = Arc::new(RwLock::new(
            FilesystemStorage::new(tempdir().unwrap().path().to_str().unwrap()).unwrap(),
        ));
        let ctx = Context::new(
            "LOG-TEST-ID",
            AgentId::generate_fake("Bilbo"),
            Arc::new(Mutex::new(SimplePersister::new(file_storage.clone()))),
            file_storage.clone(),
            file_storage.clone(),
            Arc::new(RwLock::new(
                EavFileStorage::new(tempdir().unwrap().path().to_str().unwrap().to_string())
                    .unwrap(),
            )),
            P2pConfig::new_with_unique_memory_backend(),
            None,
            None,
            false,
        );

        // Somehow we need to build our own logging instance for this test to show logs
        use logging::prelude::*;
        let guard = FastLoggerBuilder::new()
            .set_level_from_str("Trace")
            .build()
            .expect("Fail to init logger.");

        // Tests if the context logger can be customized by poassing a target value
        log_info!(target: "holochain-custom-log-target", "Custom target & '{}' log level.", "Info");

        // Tests if the context logger fills its target with the instance ID
        log_trace!(ctx, "'{}' log level with Context target.", "Trace");
        log_debug!(ctx, "'{}' log level with Context target.", "Debug");
        log_info!(ctx, "'{}' log level with Context target.", "Info");
        log_warn!(ctx, "'{}' log level with Context target.", "Warning");
        log_error!(ctx, "'{}' log level with Context target.", "Error");

        guard.flush();
    }

    #[test]
    #[should_panic]
    #[cfg(not(windows))] // RwLock does not panic on windows since mutexes are recursive
    fn test_deadlock() {
        let file_storage = Arc::new(RwLock::new(
            FilesystemStorage::new(tempdir().unwrap().path().to_str().unwrap()).unwrap(),
        ));
        let mut context = Context::new(
            "test_deadlock_instance",
            AgentId::generate_fake("Terence"),
            Arc::new(Mutex::new(SimplePersister::new(file_storage.clone()))),
            file_storage.clone(),
            file_storage.clone(),
            Arc::new(RwLock::new(
                EavFileStorage::new(tempdir().unwrap().path().to_str().unwrap().to_string())
                    .unwrap(),
            )),
            P2pConfig::new_with_unique_memory_backend(),
            None,
            None,
            false,
        );

        let global_state = Arc::new(RwLock::new(StateWrapper::new(Arc::new(context.clone()))));
        context.set_state(global_state.clone());

        {
            let _write_lock = global_state.write().unwrap();
            // This line panics because we would enter into a deadlock
            context.state();
        }
    }
}<|MERGE_RESOLUTION|>--- conflicted
+++ resolved
@@ -380,16 +380,11 @@
     _bootstrap_nodes: Vec<url::Url>,
 ) -> P2pConfig {
     network_name
-<<<<<<< HEAD
-        .map(|name| {
-            P2pConfig::new_with_memory_backend_bootstrap_nodes(name, bootstrap_nodes.clone())
+        .map(|_| P2pConfig::new_with_sim1h_backend("locahost:8000")).expect("Could not create p2p config")
         })
         .unwrap_or_else(|| {
             P2pConfig::new_with_unique_memory_backend_bootstrap_nodes(bootstrap_nodes)
         })
-=======
-        .map(|_| P2pConfig::new_with_sim1h_backend("locahost:8000")).expect("Could not create p2p config")
->>>>>>> 0a4a6d1b
 }
 
 #[cfg(test)]
