--- conflicted
+++ resolved
@@ -26,11 +26,7 @@
         Entry,
     },
     error::{HcResult, HolochainError},
-<<<<<<< HEAD
-    utc_dispatch::UTCDispatch,
-=======
     iso_dispatch::ISODispatch,
->>>>>>> 07c6900c
 };
 use holochain_net::p2p_config::P2pConfig;
 use jsonrpc_core::{self, IoHandler};
@@ -62,11 +58,7 @@
     pub eav_storage: Arc<RwLock<EntityAttributeValueStorage>>,
     pub p2p_config: P2pConfig,
     pub conductor_api: ConductorApi,
-<<<<<<< HEAD
-    pub utc_dispatch: Arc<UTCDispatch>,
-=======
     pub utc_dispatch: Arc<ISODispatch>,
->>>>>>> 07c6900c
     signal_tx: Option<crossbeam_channel::Sender<Signal>>,
 }
 
@@ -109,11 +101,7 @@
         p2p_config: P2pConfig,
         conductor_api: Option<Arc<RwLock<IoHandler>>>,
         signal_tx: Option<SignalSender>,
-<<<<<<< HEAD
-        utc_dispatch: Arc<UTCDispatch>,
-=======
         utc_dispatch: Arc<ISODispatch>,
->>>>>>> 07c6900c
     ) -> Self {
         Context {
             agent_id: agent_id.clone(),
@@ -145,11 +133,7 @@
         cas: Arc<RwLock<ContentAddressableStorage>>,
         eav: Arc<RwLock<EntityAttributeValueStorage>>,
         p2p_config: P2pConfig,
-<<<<<<< HEAD
-        utc_dispatch: Arc<UTCDispatch>,
-=======
         utc_dispatch: Arc<ISODispatch>,
->>>>>>> 07c6900c
     ) -> Result<Context, HolochainError> {
         Ok(Context {
             agent_id: agent_id.clone(),
@@ -347,11 +331,7 @@
     use super::*;
     use crate::{logger::test_logger, persister::SimplePersister, state::State};
     use holochain_cas_implementations::{cas::file::FilesystemStorage, eav::file::EavFileStorage};
-<<<<<<< HEAD
-    use holochain_core_types::{agent::AgentId, utc_dispatch::UTCMock};
-=======
     use holochain_core_types::{agent::AgentId, iso_dispatch::ISODispatcherMock};
->>>>>>> 07c6900c
     use std::sync::{Arc, Mutex, RwLock};
     use tempfile;
 
@@ -378,11 +358,7 @@
             P2pConfig::new_with_unique_memory_backend(),
             None,
             None,
-<<<<<<< HEAD
-            Arc::new(UTCMock::default()),
-=======
             Arc::new(ISODispatcherMock::default()),
->>>>>>> 07c6900c
         );
 
         assert!(maybe_context.state().is_none());
@@ -416,11 +392,7 @@
             P2pConfig::new_with_unique_memory_backend(),
             None,
             None,
-<<<<<<< HEAD
-            Arc::new(UTCMock::default()),
-=======
             Arc::new(ISODispatcherMock::default()),
->>>>>>> 07c6900c
         );
 
         let global_state = Arc::new(RwLock::new(State::new(Arc::new(context.clone()))));
