--- conflicted
+++ resolved
@@ -32,12 +32,7 @@
 }
 
 // basic SouceChain trait
-<<<<<<< HEAD
-impl super::SourceChain for SourceChain {
-=======
 impl<'de> super::SourceChain<'de> for SourceChain {
-
->>>>>>> 83d8675f
     // appends the current pair to the top of the chain
     fn push(&mut self, pair: &super::Pair) {
         let previous_hash_lookup = pair.header.previous().and_then(|h| self.get(h));
@@ -90,9 +85,9 @@
 
 #[cfg(test)]
 mod tests {
-    use serde_json;
     use common::entry::Entry;
     use common::entry::Header;
+    use serde_json;
     use source_chain::Pair;
     use source_chain::SourceChain;
 
