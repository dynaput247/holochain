--- conflicted
+++ resolved
@@ -499,13 +499,9 @@
                     EavFileStorage::new(tempdir().unwrap().path().to_str().unwrap().to_string())
                         .unwrap(),
                 )),
-<<<<<<< HEAD
-                // TODO BLOCKER should bootstrap nodes be set here?
+                // TODO should bootstrap nodes be set here?
                 test_memory_network_config(network_name, vec![]),
-=======
-                test_memory_network_config(network_name),
                 false,
->>>>>>> 88d4a462
             )
             .unwrap(),
         )
