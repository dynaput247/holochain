--- conflicted
+++ resolved
@@ -755,13 +755,8 @@
         // Create Context, Agent, Dna, and Commit AgentIdEntry Action
         let context = test_context("alex");
         let dna = test_utils::create_test_dna_with_wat("test_zome", "test_cap", None);
-<<<<<<< HEAD
-        let dna_entry = dna.to_entry();
-        let commit_action = ActionWrapper::new(Action::Commit((dna_entry.clone(), None)));
-=======
         let dna_entry = Entry::Dna(dna);
-        let commit_action = ActionWrapper::new(Action::Commit(dna_entry.clone()));
->>>>>>> 606ae817
+        let commit_action = ActionWrapper::new(Action::Commit(dna_entry.clone(), None)));
 
         // Set up instance and process the action
         let instance = Instance::new(test_context("jason"));
@@ -776,13 +771,8 @@
             .history
             .iter()
             .find(|aw| match aw.action() {
-<<<<<<< HEAD
                 Action::Commit((entry, _)) => {
-                    assert_eq!(entry.entry_type(), &EntryType::Dna);
-=======
-                Action::Commit(entry) => {
                     assert_eq!(entry.entry_type(), EntryType::Dna);
->>>>>>> 606ae817
                     assert_eq!(entry.content(), dna_entry.content());
                     true
                 }
@@ -795,13 +785,8 @@
     fn can_commit_agent() {
         // Create Context, Agent and Commit AgentIdEntry Action
         let context = test_context("alex");
-<<<<<<< HEAD
-        let agent_entry = context.agent.to_entry();
-        let commit_agent_action = ActionWrapper::new(Action::Commit((agent_entry.clone(), None)));
-=======
         let agent_entry = Entry::AgentId(context.agent_id.clone());
-        let commit_agent_action = ActionWrapper::new(Action::Commit(agent_entry.clone()));
->>>>>>> 606ae817
+        let commit_agent_action = ActionWrapper::new(Action::Commit(agent_entry.clone(), None)));
 
         // Set up instance and process the action
         let instance = Instance::new(test_context("jason"));
@@ -816,13 +801,8 @@
             .history
             .iter()
             .find(|aw| match aw.action() {
-<<<<<<< HEAD
                 Action::Commit((entry, _)) => {
-                    assert_eq!(entry.entry_type(), &EntryType::AgentId,);
-=======
-                Action::Commit(entry) => {
                     assert_eq!(entry.entry_type(), EntryType::AgentId,);
->>>>>>> 606ae817
                     assert_eq!(entry.content(), agent_entry.content());
                     true
                 }
