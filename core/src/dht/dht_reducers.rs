//! all DHT reducers

use crate::{
    action::{Action, ActionWrapper},
    context::Context,
    dht::dht_store::DhtStore,
    nucleus::actions::get_entry::get_entry_rec,
};
<<<<<<< HEAD
use holochain_core_types::{
    cas::content::AddressableContent,
    crud_status::{create_crud_link_eav, create_crud_status_eav, CrudStatus, STATUS_NAME},
    eav::EntityAttributeValue,
    entry::Entry,
    error::HolochainError,
};
use holochain_wasm_utils::api_serialization::get_entry::{
    GetEntryOptions, GetEntryResult, StatusRequestKind,
};
use std::{collections::HashSet, convert::TryFrom, sync::Arc};
=======
use holochain_core_types::{eav::EntityAttributeValue, error::HolochainError};
use std::sync::Arc;
>>>>>>> d9297ddb

// A function that might return a mutated DhtStore
type DhtReducer = fn(Arc<Context>, &DhtStore, &ActionWrapper) -> Option<DhtStore>;

/// DHT state-slice Reduce entry point.
/// Note: Can't block when dispatching action here because we are inside the reduce's mutex
pub fn reduce(
    context: Arc<Context>,
    old_store: Arc<DhtStore>,
    action_wrapper: &ActionWrapper,
) -> Arc<DhtStore> {
    // Get reducer
    let maybe_reducer = resolve_reducer(action_wrapper);
    if maybe_reducer.is_none() {
        return old_store;
    }
    let reducer = maybe_reducer.unwrap();
    // Reduce
    let store = old_store.clone();
    let maybe_new_store = reducer(context, &store, &action_wrapper);
    match maybe_new_store {
        None => old_store,
        Some(new_store) => Arc::new(new_store),
    }
}

/// Maps incoming action to the correct reducer
fn resolve_reducer(action_wrapper: &ActionWrapper) -> Option<DhtReducer> {
    match action_wrapper.action() {
        Action::Hold(_) => Some(reduce_hold_entry),
<<<<<<< HEAD
        Action::GetEntry(_) => Some(reduce_get_entry_from_network),
        Action::UpdateEntry(_) => Some(reduce_update_entry),
        Action::RemoveEntry(_) => Some(reduce_remove_entry),
=======
>>>>>>> d9297ddb
        Action::AddLink(_) => Some(reduce_add_link),
        //Action::GetLinks(_) => Some(reduce_get_links),
        _ => None,
    }
}

//
pub(crate) fn reduce_hold_entry(
    _context: Arc<Context>,
    old_store: &DhtStore,
    action_wrapper: &ActionWrapper,
) -> Option<DhtStore> {
    let action = action_wrapper.action();
    let entry = unwrap_to!(action => Action::Hold);

    // Add it to local storage
    let new_store = (*old_store).clone();
    let storage = &new_store.content_storage().clone();
    let res = (*storage.write().unwrap()).add(entry);
    if res.is_err() {
        // TODO #439 - Log the error. Once we have better logging.
        return None;
    }

    // Initialize CRUD status meta
    let meta_storage = &new_store.meta_storage().clone();
    let status_eav = create_crud_status_eav(&entry.address(), CrudStatus::LIVE);
    let res = (*meta_storage.write().unwrap()).add_eav(&status_eav);
    if res.is_err() {
        // TODO #439 - Log the error. Once we have better logging.
        println!(
            "reduce_hold_entry: meta_storage write failed!: {:?}",
            res.err().unwrap()
        );
        return None;
    }

    // Done
    Some(new_store)
}

//
pub(crate) fn reduce_add_link(
    _context: Arc<Context>,
    old_store: &DhtStore,
    action_wrapper: &ActionWrapper,
) -> Option<DhtStore> {
    // Get Action's input data
    let action = action_wrapper.action();
    let link = unwrap_to!(action => Action::AddLink);

    let mut new_store = (*old_store).clone();
    let storage = &old_store.content_storage().clone();
    if !(*storage.read().unwrap()).contains(link.base()).unwrap() {
        new_store.actions_mut().insert(
            action_wrapper.clone(),
            Err(HolochainError::ErrorGeneric(String::from(
                "Base for link not found",
            ))),
        );
        return Some(new_store);
    }

    let eav =
        EntityAttributeValue::new(link.base(), &format!("link__{}", link.tag()), link.target());

    let storage = new_store.meta_storage();
    let result = storage.write().unwrap().add_eav(&eav);
    new_store
        .actions_mut()
        .insert(action_wrapper.clone(), result.map(|_| link.base().clone()));
    Some(new_store)
}

//
pub(crate) fn reduce_update_entry(
    context: Arc<Context>,
    old_store: &DhtStore,
    action_wrapper: &ActionWrapper,
) -> Option<DhtStore> {
    // Setup
    let action = action_wrapper.action();
    let (old_address, new_address) = unwrap_to!(action => Action::UpdateEntry);
    let mut new_store = (*old_store).clone();
    let content_storage = &old_store.content_storage().clone();
    // pre-condition: Must already have old_entry in local content_storage
    if !(*content_storage.read().unwrap())
        .contains(&old_address)
        .unwrap()
    {
        new_store.actions_mut().insert(
            action_wrapper.clone(),
            Err(HolochainError::ErrorGeneric(String::from(
                "old_entry is not present in DHT's CAS",
            ))),
        );
        return Some(new_store);
    }
    //  pre-condition: Must already have new_entry in local content_storage
    if !(*content_storage.read().unwrap())
        .contains(&new_address)
        .unwrap()
    {
        new_store.actions_mut().insert(
            action_wrapper.clone(),
            Err(HolochainError::ErrorGeneric(String::from(
                "new_entry is not present in DHT's CAS",
            ))),
        );
        return Some(new_store);
    }
    // pre-condition: old_entry's latest version must have LIVE crud-status
    // get latest entry
    let mut entry_result = GetEntryResult::new();
    let res = get_entry_rec(
        &context,
        &mut entry_result,
        old_address.clone(),
        GetEntryOptions::new(StatusRequestKind::Latest),
    );
    if let Err(err) = res {
        new_store
            .actions_mut()
            .insert(action_wrapper.clone(), Err(err));
        return Some(new_store);
    }
    let latest_old_address = entry_result.addresses.iter().last().unwrap();
    // verify its crud-status
    if entry_result.crud_status.iter().last().unwrap() != &CrudStatus::LIVE {
        new_store.actions_mut().insert(
            action_wrapper.clone(),
            Err(HolochainError::ErrorGeneric(String::from(
                "old_entry latest version does not have LIVE crud-status",
            ))),
        );
        return Some(new_store);
    }
    // pre-condition: latest entry must not already have a crud-link
    let maybe_crud_link = entry_result.crud_links.get(latest_old_address);
    if maybe_crud_link.is_some() {
        new_store.actions_mut().insert(
            action_wrapper.clone(),
            Err(HolochainError::ErrorGeneric(String::from(
                "attempted to add a second crud-link to an entry",
            ))),
        );
        return Some(new_store);
    }

    // Update crud-status
    let meta_storage = &new_store.meta_storage().clone();
    let new_status_eav = create_crud_status_eav(latest_old_address, CrudStatus::MODIFIED);
    let res = (*meta_storage.write().unwrap()).add_eav(&new_status_eav);
    if let Err(err) = res {
        new_store
            .actions_mut()
            .insert(action_wrapper.clone(), Err(err));
        return Some(new_store);
    }
    // Update crud-link
    let crud_link_eav = create_crud_link_eav(latest_old_address, new_address);
    let res = (*meta_storage.write().unwrap()).add_eav(&crud_link_eav);
    if let Err(err) = res {
        new_store
            .actions_mut()
            .insert(action_wrapper.clone(), Err(err));
        return Some(new_store);
    }
    // Done
    new_store
        .actions_mut()
        .insert(action_wrapper.clone(), res.map(|_| new_address.clone()));
    Some(new_store)
}

//
pub(crate) fn reduce_remove_entry(
    context: Arc<Context>,
    old_store: &DhtStore,
    action_wrapper: &ActionWrapper,
) -> Option<DhtStore> {
    // Setup
    let action = action_wrapper.action();
    let (deleted_address, deletion_address) = unwrap_to!(action => Action::RemoveEntry);
    let mut new_store = (*old_store).clone();
    // Get latest entry
    let mut entry_result = GetEntryResult::new();
    let res = get_entry_rec(
        &context,
        &mut entry_result,
        deleted_address.clone(),
        GetEntryOptions::new(StatusRequestKind::Latest),
    );
    if let Err(err) = res {
        new_store
            .actions_mut()
            .insert(action_wrapper.clone(), Err(err));
        return Some(new_store);
    }

    let latest_deleted_address = entry_result.addresses.iter().last().unwrap();
    // pre-condition: Must already have entry in local content_storage
    let content_storage = &old_store.content_storage().clone();
    let maybe_json_entry = content_storage
        .read()
        .unwrap()
        .fetch(latest_deleted_address)
        .unwrap();
    if maybe_json_entry.is_none() {
        new_store.actions_mut().insert(
            action_wrapper.clone(),
            Err(HolochainError::ErrorGeneric(String::from(
                "trying to remove a missing entry",
            ))),
        );
        return Some(new_store);
    }
    let json_entry = maybe_json_entry.unwrap();
    let entry = Entry::try_from(json_entry).expect("Stored content should be a valid entry.");
    // pre-condition: entry_type must not by sys type, since they cannot be deleted
    if entry.entry_type().to_owned().is_sys() {
        new_store.actions_mut().insert(
            action_wrapper.clone(),
            Err(HolochainError::ErrorGeneric(String::from(
                "trying to remove a system entry type",
            ))),
        );
        return Some(new_store);
    }
    // pre-condition: Current status must be LIVE
    // get current status
    let meta_storage = &old_store.meta_storage().clone();
    let maybe_status_eav = meta_storage.read().unwrap().fetch_eav(
        Some(latest_deleted_address.clone()),
        Some(STATUS_NAME.to_string()),
        None,
    );
    if let Err(err) = maybe_status_eav {
        new_store
            .actions_mut()
            .insert(action_wrapper.clone(), Err(err));
        return Some(new_store);
    }
    let status_eavs = maybe_status_eav.unwrap();
    assert!(!status_eavs.is_empty(), "Entry should have a Status");
    // TODO waiting for update/remove_eav() assert!(status_eavs.len() <= 1);
    // For now checks if crud-status other than LIVE are present
    let status_eavs = status_eavs
        .iter()
        .filter(|e| CrudStatus::from(String::from(e.value())) != CrudStatus::LIVE)
        .collect::<HashSet<&EntityAttributeValue>>();
    if !status_eavs.is_empty() {
        new_store.actions_mut().insert(
            action_wrapper.clone(),
            Err(HolochainError::ErrorGeneric(String::from(
                "entry_status != CrudStatus::LIVE",
            ))),
        );
        return Some(new_store);
    }
    // Update crud-status
    let new_status_eav = create_crud_status_eav(latest_deleted_address, CrudStatus::DELETED);
    let meta_storage = &new_store.meta_storage().clone();
    let res = (*meta_storage.write().unwrap()).add_eav(&new_status_eav);
    if let Err(err) = res {
        new_store
            .actions_mut()
            .insert(action_wrapper.clone(), Err(err));
        return Some(new_store);
    }
    // Update crud-link
    let crud_link_eav = create_crud_link_eav(latest_deleted_address, deletion_address);
    let res = (*meta_storage.write().unwrap()).add_eav(&crud_link_eav);
    if let Err(err) = res {
        new_store
            .actions_mut()
            .insert(action_wrapper.clone(), Err(err));
        return Some(new_store);
    }
    // Done
    new_store.actions_mut().insert(
        action_wrapper.clone(),
        res.map(|_| latest_deleted_address.clone()),
    );
    Some(new_store)
}

//
#[allow(dead_code)]
pub(crate) fn reduce_get_links(
    _context: Arc<Context>,
    _old_store: &DhtStore,
    _action_wrapper: &ActionWrapper,
) -> Option<DhtStore> {
    // FIXME
    None
}

#[cfg(test)]
pub mod tests {

    use crate::{
        action::{Action, ActionWrapper},
        dht::{
            dht_reducers::{reduce, reduce_hold_entry},
            dht_store::DhtStore,
        },
        instance::tests::test_context,
        state::test_store,
    };
    use holochain_core_types::{
        cas::content::AddressableContent,
        entry::{test_entry, test_sys_entry, Entry},
        link::Link,
    };
    use std::{
        convert::TryFrom,
        sync::{Arc, RwLock},
    };

    #[test]
    fn reduce_hold_entry_test() {
        let context = test_context("bob");
        let store = test_store(context.clone());

        // test_entry is not sys so should do nothing
        let storage = &store.dht().content_storage().clone();

        let sys_entry = test_sys_entry();

        let new_dht_store = reduce_hold_entry(
            Arc::clone(&context),
            &store.dht(),
            &ActionWrapper::new(Action::Hold(sys_entry.clone())),
        )
        .expect("there should be a new store for committing a sys entry");

        assert_eq!(
            Some(sys_entry.clone()),
            (*storage.read().unwrap())
                .fetch(&sys_entry.address())
                .expect("could not fetch from cas")
                .map(|s| Entry::try_from_content(&s).unwrap())
        );

        let new_storage = &new_dht_store.content_storage().clone();
        assert_eq!(
            Some(sys_entry.clone()),
            (*new_storage.read().unwrap())
                .fetch(&sys_entry.address())
                .expect("could not fetch from cas")
                .map(|s| Entry::try_from_content(&s).unwrap())
        );
    }

    #[test]
    fn can_add_links() {
        let context = test_context("bob");
        let store = test_store(context.clone());
        let entry = test_entry();

        let locked_state = Arc::new(RwLock::new(store));

        let mut context = (*context).clone();
        context.set_state(locked_state.clone());
        let storage = context.file_storage.clone();
        let _ = (storage.write().unwrap()).add(&entry);
        let context = Arc::new(context);

        let link = Link::new(&entry.address(), &entry.address(), "test-tag");
        let action = ActionWrapper::new(Action::AddLink(link.clone()));

        let new_dht_store: DhtStore;
        {
            let state = locked_state.read().unwrap();

            new_dht_store = (*reduce(Arc::clone(&context), state.dht(), &action)).clone();
        }
        let storage = new_dht_store.meta_storage();
        let fetched = storage
            .read()
            .unwrap()
            .fetch_eav(Some(entry.address()), None, None);

        assert!(fetched.is_ok());
        let hash_set = fetched.unwrap();
        assert_eq!(hash_set.len(), 1);
        let eav = hash_set.iter().nth(0).unwrap();
        assert_eq!(eav.entity(), *link.base());
        assert_eq!(eav.value(), *link.target());
        assert_eq!(eav.attribute(), format!("link__{}", link.tag()));
    }

    #[test]
    fn does_not_add_link_for_missing_base() {
        let context = test_context("bob");
        let store = test_store(context.clone());
        let entry = test_entry();

        let locked_state = Arc::new(RwLock::new(store));

        let mut context = (*context).clone();
        context.set_state(locked_state.clone());
        let context = Arc::new(context);

        let link = Link::new(&entry.address(), &entry.address(), "test-tag");
        let action = ActionWrapper::new(Action::AddLink(link.clone()));

        let new_dht_store: DhtStore;
        {
            let state = locked_state.read().unwrap();

            new_dht_store = (*reduce(Arc::clone(&context), state.dht(), &action)).clone();
        }
        let storage = new_dht_store.meta_storage();
        let fetched = storage
            .read()
            .unwrap()
            .fetch_eav(Some(entry.address()), None, None);

        assert!(fetched.is_ok());
        let hash_set = fetched.unwrap();
        assert_eq!(hash_set.len(), 0);

        let result = new_dht_store.actions().get(&action).unwrap();

        assert!(result.is_err());
    }

    #[test]
    pub fn reduce_hold_test() {
        let context = test_context("bill");
        let store = test_store(context.clone());

        let entry = test_entry();
        let action_wrapper = ActionWrapper::new(Action::Hold(entry.clone()));

        store.reduce(context.clone(), action_wrapper);

        let cas = context.file_storage.read().unwrap();

        let maybe_json = cas.fetch(&entry.address()).unwrap();
        let result_entry = match maybe_json {
            Some(content) => Entry::try_from(content).unwrap(),
            None => panic!("Could not find received entry in CAS"),
        };

        assert_eq!(&entry, &result_entry,);
    }

}<|MERGE_RESOLUTION|>--- conflicted
+++ resolved
@@ -6,7 +6,6 @@
     dht::dht_store::DhtStore,
     nucleus::actions::get_entry::get_entry_rec,
 };
-<<<<<<< HEAD
 use holochain_core_types::{
     cas::content::AddressableContent,
     crud_status::{create_crud_link_eav, create_crud_status_eav, CrudStatus, STATUS_NAME},
@@ -18,10 +17,6 @@
     GetEntryOptions, GetEntryResult, StatusRequestKind,
 };
 use std::{collections::HashSet, convert::TryFrom, sync::Arc};
-=======
-use holochain_core_types::{eav::EntityAttributeValue, error::HolochainError};
-use std::sync::Arc;
->>>>>>> d9297ddb
 
 // A function that might return a mutated DhtStore
 type DhtReducer = fn(Arc<Context>, &DhtStore, &ActionWrapper) -> Option<DhtStore>;
@@ -52,12 +47,8 @@
 fn resolve_reducer(action_wrapper: &ActionWrapper) -> Option<DhtReducer> {
     match action_wrapper.action() {
         Action::Hold(_) => Some(reduce_hold_entry),
-<<<<<<< HEAD
-        Action::GetEntry(_) => Some(reduce_get_entry_from_network),
         Action::UpdateEntry(_) => Some(reduce_update_entry),
         Action::RemoveEntry(_) => Some(reduce_remove_entry),
-=======
->>>>>>> d9297ddb
         Action::AddLink(_) => Some(reduce_add_link),
         //Action::GetLinks(_) => Some(reduce_get_links),
         _ => None,
