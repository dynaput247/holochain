//! all DHT reducers

use crate::{
    action::{Action, ActionWrapper},
    dht::dht_store::DhtStore,
    network::entry_with_header::EntryWithHeader,
};
use holochain_core_types::{
    cas::content::{Address, AddressableContent},
    crud_status::{create_crud_link_eav, create_crud_status_eav, CrudStatus},
    eav::{Attribute, EaviQuery, EntityAttributeValueIndex, IndexFilter},
    entry::Entry,
    error::HolochainError,
};
use std::{collections::BTreeSet, convert::TryFrom, str::FromStr, sync::Arc};

// A function that might return a mutated DhtStore
type DhtReducer = fn(&DhtStore, &ActionWrapper) -> Option<DhtStore>;

/// DHT state-slice Reduce entry point.
/// Note: Can't block when dispatching action here because we are inside the reduce's mutex
pub fn reduce(old_store: Arc<DhtStore>, action_wrapper: &ActionWrapper) -> Arc<DhtStore> {
    // Get reducer
    let maybe_reducer = resolve_reducer(action_wrapper);
    if maybe_reducer.is_none() {
        return old_store;
    }
    let reducer = maybe_reducer.unwrap();
    // Reduce
    let store = old_store.clone();
    let maybe_new_store = reducer(&store, &action_wrapper);
    match maybe_new_store {
        None => old_store,
        Some(new_store) => Arc::new(new_store),
    }
}

/// Maps incoming action to the correct reducer
fn resolve_reducer(action_wrapper: &ActionWrapper) -> Option<DhtReducer> {
    match action_wrapper.action() {
        Action::Commit(_) => Some(reduce_hold_entry),
        Action::Hold(_) => Some(reduce_hold_entry),
        Action::UpdateEntry(_) => Some(reduce_update_entry),
        Action::RemoveEntry(_) => Some(reduce_remove_entry),
        Action::AddLink(_) => Some(reduce_add_link),
        Action::RemoveLink(_) => Some(reduce_remove_link),
        _ => None,
    }
}

pub(crate) fn reduce_hold_entry(
    old_store: &DhtStore,
    action_wrapper: &ActionWrapper,
) -> Option<DhtStore> {
    match action_wrapper.action().clone() {
        Action::Commit((entry, _, _)) => reduce_store_entry_common(old_store, &entry),
        Action::Hold(EntryWithHeader { entry, header }) => {
            reduce_store_entry_common(old_store, &entry).and_then(|state| {
                state.add_header_for_entry(&entry, &header).ok()?;
                Some(state)
            })
        }
        _ => unreachable!(),
    }
}

fn reduce_store_entry_common(old_store: &DhtStore, entry: &Entry) -> Option<DhtStore> {
    // Add it to local storage
    let new_store = (*old_store).clone();
    let content_storage = &new_store.content_storage().clone();
    let res = (*content_storage.write().unwrap()).add(entry).ok();
    if res.is_some() {
        let meta_storage = &new_store.meta_storage().clone();
        create_crud_status_eav(&entry.address(), CrudStatus::Live)
            .map(|status_eav| {
                let meta_res = (*meta_storage.write().unwrap()).add_eavi(&status_eav);
                meta_res
                    .map(|_| Some(new_store))
                    .map_err(|err| {
                        println!(
                            "err/dht: reduce_hold_entry: meta_storage write failed!: {:?}",
                            err
                        );
                        None::<DhtStore>
                    })
                    .ok()
                    .unwrap_or(None)
            })
            .ok()
            .unwrap_or(None)
    } else {
        println!("err/dht: dht::reduce_hold_entry() FAILED {:?}", res);
        None
    }
}

//
pub(crate) fn reduce_add_link(
    old_store: &DhtStore,
    action_wrapper: &ActionWrapper,
) -> Option<DhtStore> {
    // Get Action's input data
    let action = action_wrapper.action();
    let link_entry = unwrap_to!(action => Action::AddLink);
    let link = link_entry.0.clone();
    let entry = link_entry.1.clone();

    let mut new_store = (*old_store).clone();
    let storage = &old_store.content_storage().clone();
    if !(*storage.read().unwrap()).contains(link.base()).unwrap() {
        new_store.actions_mut().insert(
            action_wrapper.clone(),
            Err(HolochainError::ErrorGeneric(String::from(
                "Base for link not found",
            ))),
        );
        Some(new_store)
    } else {
        let eav = EntityAttributeValueIndex::new(
            link.base(),
            &Attribute::LinkTag(link.tag().to_owned()),
<<<<<<< HEAD
            &entry.address(),
=======
            &link.add_entry().address(),
>>>>>>> b185c3f9
        );
        eav.map(|e| {
            let storage = new_store.meta_storage();
            let result = storage.write().unwrap().add_eavi(&e);
            new_store
                .actions_mut()
                .insert(action_wrapper.clone(), result.map(|_| link.base().clone()));
            Some(new_store)
        })
        .ok()
        .unwrap_or(None)
    }
}

pub(crate) fn reduce_remove_link(
    old_store: &DhtStore,
    action_wrapper: &ActionWrapper,
) -> Option<DhtStore> {
    // Get Action's input data
    let action = action_wrapper.action();
    let (link, entry) = unwrap_to!(action => Action::RemoveLink);
    let mut new_store = (*old_store).clone();
    let storage = &old_store.content_storage().clone();
    if !(*storage.read().unwrap()).contains(link.base()).unwrap() {
        new_store.actions_mut().insert(
            action_wrapper.clone(),
            Err(HolochainError::ErrorGeneric(String::from(
                "Base for link not found for remove",
            ))),
        );
        Some(new_store)
    } else {
<<<<<<< HEAD
        let links_to_remove = match entry {
            Entry::LinkRemove((_, links)) => links.clone(),
            _ => Vec::new(),
        };
        links_to_remove
            .iter()
            .fold(None, |_storage_option, link_address| {
                let eav = EntityAttributeValueIndex::new(
                    link.base(),
                    &Attribute::RemovedLink(link.tag().to_string()),
                    &link_address,
                );
                eav.map(|e| {
                    let mut new_store = (*old_store).clone();
                    let storage = new_store.meta_storage();
                    let result = storage.write().unwrap().add_eavi(&e);
                    new_store
                        .actions_mut()
                        .insert(action_wrapper.clone(), result.map(|_| link.base().clone()));
                    Some(new_store)
                })
                .ok()
                .unwrap_or(None)
            })
=======
        let eav = EntityAttributeValueIndex::new(
            link.base(),
            &Attribute::RemovedLink(link.tag().to_string()),
            &link.add_entry().address(),
        );
        eav.map(|e| {
            let storage = new_store.meta_storage();
            let result = storage.write().unwrap().add_eavi(&e);
            new_store
                .actions_mut()
                .insert(action_wrapper.clone(), result.map(|_| link.base().clone()));
            Some(new_store)
        })
        .ok()
        .unwrap_or(None)
>>>>>>> b185c3f9
    }
}

//
pub(crate) fn reduce_update_entry(
    old_store: &DhtStore,
    action_wrapper: &ActionWrapper,
) -> Option<DhtStore> {
    // Setup
    let action = action_wrapper.action();
    let (old_address, new_address) = unwrap_to!(action => Action::UpdateEntry);
    let mut new_store = (*old_store).clone();
    // Update crud-status
    let latest_old_address = old_address;
    let meta_storage = &new_store.meta_storage().clone();
    let closure_store = new_store.clone();
    let new_status_eav_option = create_crud_status_eav(latest_old_address, CrudStatus::Modified)
        .map(|new_status_eav| {
            let res = (*meta_storage.write().unwrap()).add_eavi(&new_status_eav);
            res.map(|_| None)
                .map_err(|err| {
                    closure_store
                        .clone()
                        .actions_mut()
                        .insert(action_wrapper.clone(), Err(err));
                    Some(closure_store.clone())
                })
                .ok()
                .unwrap_or(Some(closure_store.clone()))
        })
        .ok()
        .unwrap_or(None);
    if new_status_eav_option.is_some() {
        new_status_eav_option
    } else {
        // Update crud-link
        create_crud_link_eav(latest_old_address, new_address)
            .map(|crud_link_eav| {
                let res = (*meta_storage.write().unwrap()).add_eavi(&crud_link_eav);
                let res_option = res.clone().ok();
                res_option
                    .and_then(|_| {
                        new_store.actions_mut().insert(
                            action_wrapper.clone(),
                            res.clone().map(|_| new_address.clone()),
                        );
                        Some(new_store.clone())
                    })
                    .or_else(|| {
                        new_store
                            .actions_mut()
                            .insert(action_wrapper.clone(), Err(res.err().unwrap()));
                        Some(new_store.clone())
                    })
            })
            .ok()
            .unwrap_or(None)
    }
}

pub(crate) fn reduce_remove_entry(
    old_store: &DhtStore,
    action_wrapper: &ActionWrapper,
) -> Option<DhtStore> {
    // Setup
    let action = action_wrapper.action();
    let (deleted_address, deletion_address) = unwrap_to!(action => Action::RemoveEntry);
    let mut new_store = (*old_store).clone();
    // Act
    let res = reduce_remove_entry_inner(&mut new_store, deleted_address, deletion_address);
    // Done
    new_store.actions_mut().insert(action_wrapper.clone(), res);
    Some(new_store)
}

//
fn reduce_remove_entry_inner(
    new_store: &mut DhtStore,
    latest_deleted_address: &Address,
    deletion_address: &Address,
) -> Result<Address, HolochainError> {
    // pre-condition: Must already have entry in local content_storage
    let content_storage = &new_store.content_storage().clone();

    let maybe_json_entry = content_storage
        .read()
        .unwrap()
        .fetch(latest_deleted_address)
        .unwrap();
    let json_entry = maybe_json_entry.ok_or_else(|| {
        HolochainError::ErrorGeneric(String::from("trying to remove a missing entry"))
    })?;

    let entry = Entry::try_from(json_entry).expect("Stored content should be a valid entry.");
    // pre-condition: entry_type must not by sys type, since they cannot be deleted
    if entry.entry_type().to_owned().is_sys() {
        return Err(HolochainError::ErrorGeneric(String::from(
            "trying to remove a system entry type",
        )));
    }
    // pre-condition: Current status must be Live
    // get current status
    let meta_storage = &new_store.meta_storage().clone();
    let status_eavs = meta_storage.read().unwrap().fetch_eavi(&EaviQuery::new(
        Some(latest_deleted_address.clone()).into(),
        Some(Attribute::CrudStatus).into(),
        None.into(),
        IndexFilter::LatestByAttribute,
        None,
    ))?;

    //TODO clean up some of the early returns in this
    // TODO waiting for update/remove_eav() assert!(status_eavs.len() <= 1);
    // For now checks if crud-status other than Live are present
    let status_eavs = status_eavs
        .into_iter()
        .filter(|e| CrudStatus::from_str(String::from(e.value()).as_ref()) != Ok(CrudStatus::Live))
        .collect::<BTreeSet<EntityAttributeValueIndex>>();
    if !status_eavs.is_empty() {
        return Err(HolochainError::ErrorGeneric(String::from(
            "entry_status != CrudStatus::Live",
        )));
    }
    // Update crud-status
    let result = create_crud_status_eav(latest_deleted_address, CrudStatus::Deleted);
    if result.is_err() {
        return Err(HolochainError::ErrorGeneric(String::from(
            "Could not create eav",
        )));
    }
    let new_status_eav = result.expect("should unwrap eav");
    let meta_storage = &new_store.meta_storage().clone();

    (*meta_storage.write().unwrap()).add_eavi(&new_status_eav)?;

    // Update crud-link
    let crud_link_eav = create_crud_link_eav(latest_deleted_address, deletion_address)
        .map_err(|_| HolochainError::ErrorGeneric(String::from("Could not create eav")))?;
    let res = (*meta_storage.write().unwrap()).add_eavi(&crud_link_eav);

    res.map(|_| latest_deleted_address.clone())
}

//
#[allow(dead_code)]
pub(crate) fn reduce_get_links(
    _old_store: &DhtStore,
    _action_wrapper: &ActionWrapper,
) -> Option<DhtStore> {
    // FIXME
    None
}

#[cfg(test)]
pub mod tests {

    use crate::{
        action::{Action, ActionWrapper},
        dht::dht_reducers::{reduce, reduce_hold_entry},
        instance::tests::test_context,
        network::entry_with_header::EntryWithHeader,
        state::test_store,
    };
    use holochain_core_types::{
        agent::test_agent_id,
        cas::content::AddressableContent,
        chain_header::test_chain_header,
        eav::{Attribute, EavFilter, EaviQuery, IndexFilter},
        entry::{test_entry, test_sys_entry, Entry},
<<<<<<< HEAD
        link::{link_data::LinkData, Link},
    };
    use std::{
        convert::TryFrom,
        sync::{Arc, RwLock},
=======
        link::{link_data::LinkData, Link, LinkActionKind},
>>>>>>> b185c3f9
    };
    use std::convert::TryFrom;

    #[test]
    fn reduce_hold_entry_test() {
        let context = test_context("bob", None);
        let store = test_store(context);

        // test_entry is not sys so should do nothing
        let storage = &store.dht().content_storage().clone();

        let sys_entry = test_sys_entry();
        let entry_wh = EntryWithHeader {
            entry: sys_entry.clone(),
            header: test_chain_header(),
        };

        let new_dht_store =
            reduce_hold_entry(&store.dht(), &ActionWrapper::new(Action::Hold(entry_wh)))
                .expect("there should be a new store for committing a sys entry");

        assert_eq!(
            Some(sys_entry.clone()),
            (*storage.read().unwrap())
                .fetch(&sys_entry.address())
                .expect("could not fetch from cas")
                .map(|s| Entry::try_from_content(&s).unwrap())
        );

        let new_storage = &new_dht_store.content_storage().clone();
        assert_eq!(
            Some(sys_entry.clone()),
            (*new_storage.read().unwrap())
                .fetch(&sys_entry.address())
                .expect("could not fetch from cas")
                .map(|s| Entry::try_from_content(&s).unwrap())
        );
    }

    #[test]
    fn can_add_links() {
        let context = test_context("bob", None);
        let store = test_store(context.clone());
        let entry = test_entry();

        let storage = store.dht().content_storage();
        let _ = (storage.write().unwrap()).add(&entry);

        let link = Link::new(&entry.address(), &entry.address(), "test-tag");
<<<<<<< HEAD
        let action = ActionWrapper::new(Action::AddLink((link.clone(), entry.clone())));
=======
        let action = ActionWrapper::new(Action::AddLink(link.clone()));
        let link_entry = Entry::LinkAdd(LinkData::from_link(&link.clone(), LinkActionKind::ADD));
>>>>>>> b185c3f9

        let new_dht_store = (*reduce(store.dht(), &action)).clone();

        let storage = new_dht_store.meta_storage();
        let fetched = storage.read().unwrap().fetch_eavi(&EaviQuery::new(
            Some(entry.address()).into(),
            None.into(),
            None.into(),
            IndexFilter::LatestByAttribute,
            None,
        ));

        assert!(fetched.is_ok());
        let hash_set = fetched.unwrap();
        assert_eq!(hash_set.len(), 1);
        let eav = hash_set.iter().nth(0).unwrap();
        assert_eq!(eav.entity(), *link.base());
        assert_eq!(eav.value(), link_entry.address());
        assert_eq!(eav.attribute(), Attribute::LinkTag(link.tag().to_owned()));
    }

    #[test]
    fn can_remove_links() {
        let context = test_context("bob", None);
        let store = test_store(context.clone());
        let entry = test_entry();

        let _ = store.dht().content_storage().write().unwrap().add(&entry);

<<<<<<< HEAD
        let test_tag = String::from("test-tag");
        let link = Link::new(&entry.address(), &entry.address(), &test_tag.clone());
        let mut action = ActionWrapper::new(Action::AddLink((link.clone(), entry.clone())));

        let new_dht_store: DhtStore;
        {
            let state = locked_state.read().unwrap();

            new_dht_store = (*reduce(Arc::clone(&context), state.dht(), &action)).clone();
        }
        let entry_link_remove = Entry::LinkRemove((
            LinkData::new_add(link.base(), link.target(), link.tag(), 0, test_agent_id()),
            vec![entry.clone().address()],
        ));
        action = ActionWrapper::new(Action::RemoveLink((
            link.clone(),
            entry_link_remove.clone(),
        )));

        let _ = new_dht_store.meta_storage();
=======
        let link = Link::new(&entry.address(), &entry.address(), "test-tag");
        let action = ActionWrapper::new(Action::AddLink(link.clone()));
        let new_dht_store = reduce(store.dht(), &action);
>>>>>>> b185c3f9

        let action = ActionWrapper::new(Action::RemoveLink(link.clone()));
        let new_dht_store = reduce(new_dht_store, &action);

        let storage = new_dht_store.meta_storage();
        let fetched = storage.read().unwrap().fetch_eavi(&EaviQuery::new(
            Some(entry.address()).into(),
            EavFilter::multiple(vec![
                Attribute::LinkTag(test_tag.clone()),
                Attribute::RemovedLink(test_tag.clone()),
            ]),
            None.into(),
            IndexFilter::LatestByAttribute,
            Some(EavFilter::single(Attribute::RemovedLink(test_tag.clone()))),
        ));

        assert!(fetched.is_ok());
        let hash_set = fetched.unwrap();
        assert_eq!(hash_set.len(), 1);
        let eav = hash_set.iter().nth(0).unwrap();
        assert_eq!(eav.entity(), *link.base());
        let link_entry = link.add_entry();
        assert_eq!(eav.value(), link_entry.address());
        assert_eq!(
            eav.attribute(),
            Attribute::RemovedLink(link.tag().to_string())
        );
    }

    #[test]
    fn does_not_add_link_for_missing_base() {
        let context = test_context("bob", None);
        let store = test_store(context.clone());
        let entry = test_entry();

        let link = Link::new(&entry.address(), &entry.address(), "test-tag");
        let action = ActionWrapper::new(Action::AddLink((link.clone(), entry.clone())));

        let new_dht_store = reduce(store.dht(), &action);

        let storage = new_dht_store.meta_storage();
        let fetched = storage.read().unwrap().fetch_eavi(&EaviQuery::new(
            Some(entry.address()).into(),
            None.into(),
            None.into(),
            IndexFilter::LatestByAttribute,
            None,
        ));

        assert!(fetched.is_ok());
        let hash_set = fetched.unwrap();
        assert_eq!(hash_set.len(), 0);

        let result = new_dht_store.actions().get(&action).unwrap();

        assert!(result.is_err());
    }

    #[test]
    pub fn reduce_hold_test() {
        let context = test_context("bill", None);
        let store = test_store(context.clone());

        let entry = test_entry();
        let entry_wh = EntryWithHeader {
            entry: entry.clone(),
            header: test_chain_header(),
        };
        let action_wrapper = ActionWrapper::new(Action::Hold(entry_wh.clone()));

        store.reduce(action_wrapper);

        let cas = context.dht_storage.read().unwrap();

        let maybe_json = cas.fetch(&entry.address()).unwrap();
        let result_entry = match maybe_json {
            Some(content) => Entry::try_from(content).unwrap(),
            None => panic!("Could not find received entry in CAS"),
        };

        assert_eq!(&entry, &result_entry,);
    }

}<|MERGE_RESOLUTION|>--- conflicted
+++ resolved
@@ -119,11 +119,7 @@
         let eav = EntityAttributeValueIndex::new(
             link.base(),
             &Attribute::LinkTag(link.tag().to_owned()),
-<<<<<<< HEAD
             &entry.address(),
-=======
-            &link.add_entry().address(),
->>>>>>> b185c3f9
         );
         eav.map(|e| {
             let storage = new_store.meta_storage();
@@ -156,7 +152,6 @@
         );
         Some(new_store)
     } else {
-<<<<<<< HEAD
         let links_to_remove = match entry {
             Entry::LinkRemove((_, links)) => links.clone(),
             _ => Vec::new(),
@@ -181,23 +176,6 @@
                 .ok()
                 .unwrap_or(None)
             })
-=======
-        let eav = EntityAttributeValueIndex::new(
-            link.base(),
-            &Attribute::RemovedLink(link.tag().to_string()),
-            &link.add_entry().address(),
-        );
-        eav.map(|e| {
-            let storage = new_store.meta_storage();
-            let result = storage.write().unwrap().add_eavi(&e);
-            new_store
-                .actions_mut()
-                .insert(action_wrapper.clone(), result.map(|_| link.base().clone()));
-            Some(new_store)
-        })
-        .ok()
-        .unwrap_or(None)
->>>>>>> b185c3f9
     }
 }
 
@@ -367,15 +345,7 @@
         chain_header::test_chain_header,
         eav::{Attribute, EavFilter, EaviQuery, IndexFilter},
         entry::{test_entry, test_sys_entry, Entry},
-<<<<<<< HEAD
         link::{link_data::LinkData, Link},
-    };
-    use std::{
-        convert::TryFrom,
-        sync::{Arc, RwLock},
-=======
-        link::{link_data::LinkData, Link, LinkActionKind},
->>>>>>> b185c3f9
     };
     use std::convert::TryFrom;
 
@@ -425,12 +395,8 @@
         let _ = (storage.write().unwrap()).add(&entry);
 
         let link = Link::new(&entry.address(), &entry.address(), "test-tag");
-<<<<<<< HEAD
         let action = ActionWrapper::new(Action::AddLink((link.clone(), entry.clone())));
-=======
-        let action = ActionWrapper::new(Action::AddLink(link.clone()));
         let link_entry = Entry::LinkAdd(LinkData::from_link(&link.clone(), LinkActionKind::ADD));
->>>>>>> b185c3f9
 
         let new_dht_store = (*reduce(store.dht(), &action)).clone();
 
@@ -460,18 +426,12 @@
 
         let _ = store.dht().content_storage().write().unwrap().add(&entry);
 
-<<<<<<< HEAD
         let test_tag = String::from("test-tag");
-        let link = Link::new(&entry.address(), &entry.address(), &test_tag.clone());
-        let mut action = ActionWrapper::new(Action::AddLink((link.clone(), entry.clone())));
-
-        let new_dht_store: DhtStore;
-        {
-            let state = locked_state.read().unwrap();
-
-            new_dht_store = (*reduce(Arc::clone(&context), state.dht(), &action)).clone();
-        }
-        let entry_link_remove = Entry::LinkRemove((
+        let action = ActionWrapper::new(Action::AddLink(link.clone()));
+        let new_dht_store = reduce(store.dht(), &action);
+
+        let action = ActionWrapper::new(Action::RemoveLink(link.clone()));
+        let new_dht_store = reduce(new_dht_store, &action);
             LinkData::new_add(link.base(), link.target(), link.tag(), 0, test_agent_id()),
             vec![entry.clone().address()],
         ));
@@ -479,16 +439,6 @@
             link.clone(),
             entry_link_remove.clone(),
         )));
-
-        let _ = new_dht_store.meta_storage();
-=======
-        let link = Link::new(&entry.address(), &entry.address(), "test-tag");
-        let action = ActionWrapper::new(Action::AddLink(link.clone()));
-        let new_dht_store = reduce(store.dht(), &action);
->>>>>>> b185c3f9
-
-        let action = ActionWrapper::new(Action::RemoveLink(link.clone()));
-        let new_dht_store = reduce(new_dht_store, &action);
 
         let storage = new_dht_store.meta_storage();
         let fetched = storage.read().unwrap().fetch_eavi(&EaviQuery::new(
