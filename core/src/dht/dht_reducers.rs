//! all DHT reducers

use crate::{
    action::{Action, ActionWrapper},
    context::Context,
    dht::dht_store::DhtStore,
    network::entry_with_header::EntryWithHeader,
};
use holochain_core_types::{
    cas::content::{Address, AddressableContent},
    crud_status::{create_crud_link_eav, create_crud_status_eav, CrudStatus},
    eav::{Attribute, EaviQuery, EntityAttributeValueIndex, IndexFilter},
    entry::Entry,
    error::HolochainError,
};
use std::{collections::BTreeSet, convert::TryFrom, str::FromStr, sync::Arc};

// A function that might return a mutated DhtStore
type DhtReducer = fn(Arc<Context>, &DhtStore, &ActionWrapper) -> Option<DhtStore>;

/// DHT state-slice Reduce entry point.
/// Note: Can't block when dispatching action here because we are inside the reduce's mutex
pub fn reduce(
    context: Arc<Context>,
    old_store: Arc<DhtStore>,
    action_wrapper: &ActionWrapper,
) -> Arc<DhtStore> {
    // Get reducer
    let maybe_reducer = resolve_reducer(action_wrapper);
    if maybe_reducer.is_none() {
        return old_store;
    }
    let reducer = maybe_reducer.unwrap();
    // Reduce
    let store = old_store.clone();
    let maybe_new_store = reducer(context, &store, &action_wrapper);
    match maybe_new_store {
        None => old_store,
        Some(new_store) => Arc::new(new_store),
    }
}

/// Maps incoming action to the correct reducer
fn resolve_reducer(action_wrapper: &ActionWrapper) -> Option<DhtReducer> {
    match action_wrapper.action() {
        Action::Commit(_) => Some(reduce_hold_entry),
        Action::Hold(_) => Some(reduce_hold_entry),
        Action::UpdateEntry(_) => Some(reduce_update_entry),
        Action::RemoveEntry(_) => Some(reduce_remove_entry),
        Action::AddLink(_) => Some(reduce_add_link),
        Action::RemoveLink(_) => Some(reduce_remove_link),
        _ => None,
    }
}

pub(crate) fn reduce_hold_entry(
    context: Arc<Context>,
    old_store: &DhtStore,
    action_wrapper: &ActionWrapper,
) -> Option<DhtStore> {
    match action_wrapper.action().clone() {
        Action::Commit((entry, _, _)) => reduce_store_entry_common(context, old_store, &entry),
        Action::Hold(EntryWithHeader { entry, header }) => {
            reduce_store_entry_common(context.clone(), old_store, &entry).and_then(|state| {
                state.add_header_for_entry(&entry, &header).ok()?;
                Some(state)
            })
        }
        _ => unreachable!(),
    }
}

fn reduce_store_entry_common(
    context: Arc<Context>,
    old_store: &DhtStore,
    entry: &Entry,
) -> Option<DhtStore> {
    // Add it to local storage
    let new_store = (*old_store).clone();
    let content_storage = &new_store.content_storage().clone();
    let res = (*content_storage.write().unwrap()).add(entry).ok();
    if res.is_some() {
        let meta_storage = &new_store.meta_storage().clone();
        create_crud_status_eav(&entry.address(), CrudStatus::Live)
            .map(|status_eav| {
                let meta_res = (*meta_storage.write().unwrap()).add_eavi(&status_eav);
                meta_res
                    .map(|_| Some(new_store))
                    .map_err(|err| {
                        context.log(format!(
                            "err/dht: reduce_hold_entry: meta_storage write failed!: {:?}",
                            err
                        ));
                        None::<DhtStore>
                    })
                    .ok()
                    .unwrap_or(None)
            })
            .ok()
            .unwrap_or(None)
    } else {
        context.log(format!(
            "err/dht: dht::reduce_hold_entry() FAILED {:?}",
            res
        ));
        None
    }
}

//
pub(crate) fn reduce_add_link(
    _context: Arc<Context>,
    old_store: &DhtStore,
    action_wrapper: &ActionWrapper,
) -> Option<DhtStore> {
    // Get Action's input data
    let action = action_wrapper.action();
    let link = unwrap_to!(action => Action::AddLink);

    let mut new_store = (*old_store).clone();
    let storage = &old_store.content_storage().clone();
    if !(*storage.read().unwrap()).contains(link.base()).unwrap() {
        new_store.actions_mut().insert(
            action_wrapper.clone(),
            Err(HolochainError::ErrorGeneric(String::from(
                "Base for link not found",
            ))),
        );
        Some(new_store)
    } else {
        let eav = EntityAttributeValueIndex::new(
            link.base(),
<<<<<<< HEAD
            &Attribute::LinkTag(link.link_type().to_owned(), link.tag().to_owned()),
            link.target(),
=======
            &Attribute::LinkTag(link.tag().to_owned()),
            &link.add_entry().address(),
>>>>>>> d681e8e4
        );
        eav.map(|e| {
            let storage = new_store.meta_storage();
            let result = storage.write().unwrap().add_eavi(&e);
            new_store
                .actions_mut()
                .insert(action_wrapper.clone(), result.map(|_| link.base().clone()));
            Some(new_store)
        })
        .ok()
        .unwrap_or(None)
    }
}

pub(crate) fn reduce_remove_link(
    _context: Arc<Context>,
    old_store: &DhtStore,
    action_wrapper: &ActionWrapper,
) -> Option<DhtStore> {
    // Get Action's input data
    let action = action_wrapper.action();
    let link = unwrap_to!(action => Action::RemoveLink);
    let mut new_store = (*old_store).clone();
    let storage = &old_store.content_storage().clone();
    if !(*storage.read().unwrap()).contains(link.base()).unwrap() {
        new_store.actions_mut().insert(
            action_wrapper.clone(),
            Err(HolochainError::ErrorGeneric(String::from(
                "Base for link not found for remove",
            ))),
        );
        Some(new_store)
    } else {
        let eav = EntityAttributeValueIndex::new(
            link.base(),
<<<<<<< HEAD
            &Attribute::RemovedLink(link.link_type().to_string(), link.tag().to_owned()),
            link.target(),
=======
            &Attribute::RemovedLink(link.tag().to_string()),
            &link.add_entry().address(),
>>>>>>> d681e8e4
        );
        eav.map(|e| {
            let storage = new_store.meta_storage();
            let result = storage.write().unwrap().add_eavi(&e);
            new_store
                .actions_mut()
                .insert(action_wrapper.clone(), result.map(|_| link.base().clone()));
            Some(new_store)
        })
        .ok()
        .unwrap_or(None)
    }
}

//
pub(crate) fn reduce_update_entry(
    _context: Arc<Context>,
    old_store: &DhtStore,
    action_wrapper: &ActionWrapper,
) -> Option<DhtStore> {
    // Setup
    let action = action_wrapper.action();
    let (old_address, new_address) = unwrap_to!(action => Action::UpdateEntry);
    let mut new_store = (*old_store).clone();
    // Update crud-status
    let latest_old_address = old_address;
    let meta_storage = &new_store.meta_storage().clone();
    let closure_store = new_store.clone();
    let new_status_eav_option = create_crud_status_eav(latest_old_address, CrudStatus::Modified)
        .map(|new_status_eav| {
            let res = (*meta_storage.write().unwrap()).add_eavi(&new_status_eav);
            res.map(|_| None)
                .map_err(|err| {
                    closure_store
                        .clone()
                        .actions_mut()
                        .insert(action_wrapper.clone(), Err(err));
                    Some(closure_store.clone())
                })
                .ok()
                .unwrap_or(Some(closure_store.clone()))
        })
        .ok()
        .unwrap_or(None);
    if new_status_eav_option.is_some() {
        new_status_eav_option
    } else {
        // Update crud-link
        create_crud_link_eav(latest_old_address, new_address)
            .map(|crud_link_eav| {
                let res = (*meta_storage.write().unwrap()).add_eavi(&crud_link_eav);
                let res_option = res.clone().ok();
                res_option
                    .and_then(|_| {
                        new_store.actions_mut().insert(
                            action_wrapper.clone(),
                            res.clone().map(|_| new_address.clone()),
                        );
                        Some(new_store.clone())
                    })
                    .or_else(|| {
                        new_store
                            .actions_mut()
                            .insert(action_wrapper.clone(), Err(res.err().unwrap()));
                        Some(new_store.clone())
                    })
            })
            .ok()
            .unwrap_or(None)
    }
}

pub(crate) fn reduce_remove_entry(
    context: Arc<Context>,
    old_store: &DhtStore,
    action_wrapper: &ActionWrapper,
) -> Option<DhtStore> {
    // Setup
    let action = action_wrapper.action();
    let (deleted_address, deletion_address) = unwrap_to!(action => Action::RemoveEntry);
    let mut new_store = (*old_store).clone();
    // Act
    let res = reduce_remove_entry_inner(context, &mut new_store, deleted_address, deletion_address);
    // Done
    new_store.actions_mut().insert(action_wrapper.clone(), res);
    Some(new_store)
}

//
fn reduce_remove_entry_inner(
    _context: Arc<Context>,
    new_store: &mut DhtStore,
    latest_deleted_address: &Address,
    deletion_address: &Address,
) -> Result<Address, HolochainError> {
    // pre-condition: Must already have entry in local content_storage
    let content_storage = &new_store.content_storage().clone();

    let maybe_json_entry = content_storage
        .read()
        .unwrap()
        .fetch(latest_deleted_address)
        .unwrap();
    let json_entry = maybe_json_entry.ok_or_else(|| {
        HolochainError::ErrorGeneric(String::from("trying to remove a missing entry"))
    })?;

    let entry = Entry::try_from(json_entry).expect("Stored content should be a valid entry.");
    // pre-condition: entry_type must not by sys type, since they cannot be deleted
    if entry.entry_type().to_owned().is_sys() {
        return Err(HolochainError::ErrorGeneric(String::from(
            "trying to remove a system entry type",
        )));
    }
    // pre-condition: Current status must be Live
    // get current status
    let meta_storage = &new_store.meta_storage().clone();
    let status_eavs = meta_storage.read().unwrap().fetch_eavi(&EaviQuery::new(
        Some(latest_deleted_address.clone()).into(),
        Some(Attribute::CrudStatus).into(),
        None.into(),
        IndexFilter::LatestByAttribute,
    ))?;

    //TODO clean up some of the early returns in this
    // TODO waiting for update/remove_eav() assert!(status_eavs.len() <= 1);
    // For now checks if crud-status other than Live are present
    let status_eavs = status_eavs
        .into_iter()
        .filter(|e| CrudStatus::from_str(String::from(e.value()).as_ref()) != Ok(CrudStatus::Live))
        .collect::<BTreeSet<EntityAttributeValueIndex>>();
    if !status_eavs.is_empty() {
        return Err(HolochainError::ErrorGeneric(String::from(
            "entry_status != CrudStatus::Live",
        )));
    }
    // Update crud-status
    let result = create_crud_status_eav(latest_deleted_address, CrudStatus::Deleted);
    if result.is_err() {
        return Err(HolochainError::ErrorGeneric(String::from(
            "Could not create eav",
        )));
    }
    let new_status_eav = result.expect("should unwrap eav");
    let meta_storage = &new_store.meta_storage().clone();

    (*meta_storage.write().unwrap()).add_eavi(&new_status_eav)?;

    // Update crud-link
    let crud_link_eav = create_crud_link_eav(latest_deleted_address, deletion_address)
        .map_err(|_| HolochainError::ErrorGeneric(String::from("Could not create eav")))?;
    let res = (*meta_storage.write().unwrap()).add_eavi(&crud_link_eav);

    res.map(|_| latest_deleted_address.clone())
}

//
#[allow(dead_code)]
pub(crate) fn reduce_get_links(
    _context: Arc<Context>,
    _old_store: &DhtStore,
    _action_wrapper: &ActionWrapper,
) -> Option<DhtStore> {
    // FIXME
    None
}

#[cfg(test)]
pub mod tests {

    use crate::{
        action::{Action, ActionWrapper},
        dht::{
            dht_reducers::{reduce, reduce_hold_entry},
            dht_store::DhtStore,
        },
        instance::tests::test_context,
        network::entry_with_header::EntryWithHeader,
        state::test_store,
    };
    use holochain_core_types::{
        cas::content::AddressableContent,
        chain_header::test_chain_header,
        eav::{Attribute, EavFilter, EaviQuery, IndexFilter},
        entry::{test_entry, test_sys_entry, Entry},
        link::{link_data::LinkData, Link, LinkActionKind},
    };
    use std::{
        convert::TryFrom,
        sync::{Arc, RwLock},
    };

    #[test]
    fn reduce_hold_entry_test() {
        let context = test_context("bob", None);
        let store = test_store(context.clone());

        // test_entry is not sys so should do nothing
        let storage = &store.dht().content_storage().clone();

        let sys_entry = test_sys_entry();
        let entry_wh = EntryWithHeader {
            entry: sys_entry.clone(),
            header: test_chain_header(),
        };

        let new_dht_store = reduce_hold_entry(
            Arc::clone(&context),
            &store.dht(),
            &ActionWrapper::new(Action::Hold(entry_wh)),
        )
        .expect("there should be a new store for committing a sys entry");

        assert_eq!(
            Some(sys_entry.clone()),
            (*storage.read().unwrap())
                .fetch(&sys_entry.address())
                .expect("could not fetch from cas")
                .map(|s| Entry::try_from_content(&s).unwrap())
        );

        let new_storage = &new_dht_store.content_storage().clone();
        assert_eq!(
            Some(sys_entry.clone()),
            (*new_storage.read().unwrap())
                .fetch(&sys_entry.address())
                .expect("could not fetch from cas")
                .map(|s| Entry::try_from_content(&s).unwrap())
        );
    }

    #[test]
    fn can_add_links() {
        let context = test_context("bob", None);
        let store = test_store(context.clone());
        let entry = test_entry();

        let locked_state = Arc::new(RwLock::new(store));

        let mut context = (*context).clone();
        context.set_state(locked_state.clone());
        let storage = context.dht_storage.clone();
        let _ = (storage.write().unwrap()).add(&entry);
        let context = Arc::new(context);

        let link = Link::new(&entry.address(), &entry.address(), "test-link", "test-tag");
        let action = ActionWrapper::new(Action::AddLink(link.clone()));
        let link_entry = Entry::LinkAdd(LinkData::from_link(&link.clone(), LinkActionKind::ADD));

        let new_dht_store: DhtStore;
        {
            let state = locked_state.read().unwrap();

            new_dht_store = (*reduce(Arc::clone(&context), state.dht(), &action)).clone();
        }
        let storage = new_dht_store.meta_storage();
        let fetched = storage.read().unwrap().fetch_eavi(&EaviQuery::new(
            Some(entry.address()).into(),
            None.into(),
            None.into(),
            IndexFilter::LatestByAttribute,
        ));

        assert!(fetched.is_ok());
        let hash_set = fetched.unwrap();
        assert_eq!(hash_set.len(), 1);
        let eav = hash_set.iter().nth(0).unwrap();
        assert_eq!(eav.entity(), *link.base());
<<<<<<< HEAD
        assert_eq!(eav.value(), *link.target());
        assert_eq!(
            eav.attribute(),
            Attribute::LinkTag(link.link_type().to_owned(), link.tag().to_owned())
        );
=======
        assert_eq!(eav.value(), link_entry.address());
        assert_eq!(eav.attribute(), Attribute::LinkTag(link.tag().to_owned()));
>>>>>>> d681e8e4
    }

    #[test]
    fn can_remove_links() {
        let context = test_context("bob", None);
        let store = test_store(context.clone());
        let entry = test_entry();

        let locked_state = Arc::new(RwLock::new(store));

        let mut context = (*context).clone();
        context.set_state(locked_state.clone());
        let storage = context.dht_storage.clone();
        let _ = (storage.write().unwrap()).add(&entry);
        let context = Arc::new(context);

<<<<<<< HEAD
        let link = Link::new(
            &entry.address(),
            &entry.address(),
            "test-link_type",
            "test-tag",
        );
        let mut action = ActionWrapper::new(Action::AddLink(link.clone()));
=======
        let link = Link::new(&entry.address(), &entry.address(), "test-tag");
        let action = ActionWrapper::new(Action::AddLink(link.clone()));
        let link_entry = link.add_entry();
>>>>>>> d681e8e4

        let new_dht_store: DhtStore;
        {
            let state = locked_state.read().unwrap();

            new_dht_store = (*reduce(Arc::clone(&context), state.dht(), &action)).clone();
        }
        let action = ActionWrapper::new(Action::RemoveLink(link.clone()));

        let _ = new_dht_store.meta_storage();

        let new_dht_store: DhtStore;
        {
            let state = locked_state.read().unwrap();

            new_dht_store = (*reduce(Arc::clone(&context), state.dht(), &action)).clone();
        }
        let storage = new_dht_store.meta_storage();
        let fetched = storage.read().unwrap().fetch_eavi(&EaviQuery::new(
            Some(entry.address()).into(),
            EavFilter::predicate(|a| match a {
                Attribute::LinkTag(_, _) | Attribute::RemovedLink(_, _) => true,
                _ => false,
            }),
            None.into(),
            IndexFilter::LatestByAttribute,
        ));

        assert!(fetched.is_ok());
        let hash_set = fetched.unwrap();
        assert_eq!(hash_set.len(), 1);
        let eav = hash_set.iter().nth(0).unwrap();
        assert_eq!(eav.entity(), *link.base());
        assert_eq!(eav.value(), link_entry.address());
        assert_eq!(
            eav.attribute(),
            Attribute::RemovedLink(link.link_type().to_string(), link.tag().to_string())
        );
    }

    #[test]
    fn does_not_add_link_for_missing_base() {
        let context = test_context("bob", None);
        let store = test_store(context.clone());
        let entry = test_entry();

        let locked_state = Arc::new(RwLock::new(store));

        let mut context = (*context).clone();
        context.set_state(locked_state.clone());
        let context = Arc::new(context);

        let link = Link::new(
            &entry.address(),
            &entry.address(),
            "test-link_type",
            "test-tag",
        );
        let action = ActionWrapper::new(Action::AddLink(link.clone()));

        let new_dht_store: DhtStore;
        {
            let state = locked_state.read().unwrap();

            new_dht_store = (*reduce(Arc::clone(&context), state.dht(), &action)).clone();
        }
        let storage = new_dht_store.meta_storage();
        let fetched = storage.read().unwrap().fetch_eavi(&EaviQuery::new(
            Some(entry.address()).into(),
            None.into(),
            None.into(),
            IndexFilter::LatestByAttribute,
        ));

        assert!(fetched.is_ok());
        let hash_set = fetched.unwrap();
        assert_eq!(hash_set.len(), 0);

        let result = new_dht_store.actions().get(&action).unwrap();

        assert!(result.is_err());
    }

    #[test]
    pub fn reduce_hold_test() {
        let context = test_context("bill", None);
        let store = test_store(context.clone());

        let entry = test_entry();
        let entry_wh = EntryWithHeader {
            entry: entry.clone(),
            header: test_chain_header(),
        };
        let action_wrapper = ActionWrapper::new(Action::Hold(entry_wh.clone()));

        store.reduce(context.clone(), action_wrapper);

        let cas = context.dht_storage.read().unwrap();

        let maybe_json = cas.fetch(&entry.address()).unwrap();
        let result_entry = match maybe_json {
            Some(content) => Entry::try_from(content).unwrap(),
            None => panic!("Could not find received entry in CAS"),
        };

        assert_eq!(&entry, &result_entry,);
    }

}<|MERGE_RESOLUTION|>--- conflicted
+++ resolved
@@ -130,13 +130,8 @@
     } else {
         let eav = EntityAttributeValueIndex::new(
             link.base(),
-<<<<<<< HEAD
             &Attribute::LinkTag(link.link_type().to_owned(), link.tag().to_owned()),
-            link.target(),
-=======
-            &Attribute::LinkTag(link.tag().to_owned()),
             &link.add_entry().address(),
->>>>>>> d681e8e4
         );
         eav.map(|e| {
             let storage = new_store.meta_storage();
@@ -172,13 +167,8 @@
     } else {
         let eav = EntityAttributeValueIndex::new(
             link.base(),
-<<<<<<< HEAD
             &Attribute::RemovedLink(link.link_type().to_string(), link.tag().to_owned()),
-            link.target(),
-=======
-            &Attribute::RemovedLink(link.tag().to_string()),
             &link.add_entry().address(),
->>>>>>> d681e8e4
         );
         eav.map(|e| {
             let storage = new_store.meta_storage();
@@ -447,16 +437,11 @@
         assert_eq!(hash_set.len(), 1);
         let eav = hash_set.iter().nth(0).unwrap();
         assert_eq!(eav.entity(), *link.base());
-<<<<<<< HEAD
-        assert_eq!(eav.value(), *link.target());
+        assert_eq!(eav.value(), link_entry.address());
         assert_eq!(
-            eav.attribute(),
+            eav.attribute(),             
             Attribute::LinkTag(link.link_type().to_owned(), link.tag().to_owned())
         );
-=======
-        assert_eq!(eav.value(), link_entry.address());
-        assert_eq!(eav.attribute(), Attribute::LinkTag(link.tag().to_owned()));
->>>>>>> d681e8e4
     }
 
     #[test]
@@ -473,19 +458,15 @@
         let _ = (storage.write().unwrap()).add(&entry);
         let context = Arc::new(context);
 
-<<<<<<< HEAD
         let link = Link::new(
             &entry.address(),
             &entry.address(),
             "test-link_type",
             "test-tag",
         );
-        let mut action = ActionWrapper::new(Action::AddLink(link.clone()));
-=======
-        let link = Link::new(&entry.address(), &entry.address(), "test-tag");
+
         let action = ActionWrapper::new(Action::AddLink(link.clone()));
         let link_entry = link.add_entry();
->>>>>>> d681e8e4
 
         let new_dht_store: DhtStore;
         {
