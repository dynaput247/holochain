--- conflicted
+++ resolved
@@ -457,23 +457,13 @@
         let context = test_context("bob", None);
         let store = test_store(context.clone());
         let entry = test_entry();
-
-<<<<<<< HEAD
-        let locked_state = Arc::new(RwLock::new(store));
-
-        let mut context = (*context).clone();
-        context.set_state(locked_state.clone());
-        let context = Arc::new(context);
-
         let link = Link::new(
             &entry.address(),
             &entry.address(),
             "test-link_type",
             "test-tag",
         );
-=======
-        let link = Link::new(&entry.address(), &entry.address(), "test-tag");
->>>>>>> b185c3f9
+      
         let action = ActionWrapper::new(Action::AddLink(link.clone()));
 
         let new_dht_store = reduce(store.dht(), &action);
