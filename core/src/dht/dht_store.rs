use crate::action::ActionWrapper;
use holochain_core_types::{
    cas::{
        content::{Address, AddressableContent},
        storage::ContentAddressableStorage,
    },
    chain_header::ChainHeader,
<<<<<<< HEAD
    eav::{Attribute, EntityAttributeValueIndex, EntityAttributeValueStorage, IndexQuery},
=======
    eav::{
        Attribute, EavFilter, EaviQuery, EntityAttributeValueIndex, EntityAttributeValueStorage,
    },
>>>>>>> 656f70c3
    entry::Entry,
    error::HolochainError,
};

use std::{
    collections::{BTreeSet, HashMap},
    sync::{Arc, RwLock},
};

/// The state-slice for the DHT.
/// Holds the agent's local shard and interacts with the network module
#[derive(Clone, Debug)]
pub struct DhtStore {
    // Storages holding local shard data
    content_storage: Arc<RwLock<ContentAddressableStorage>>,
    meta_storage: Arc<RwLock<EntityAttributeValueStorage>>,

    actions: HashMap<ActionWrapper, Result<Address, HolochainError>>,
}

impl PartialEq for DhtStore {
    fn eq(&self, other: &DhtStore) -> bool {
        let content = &self.content_storage.clone();
        let other_content = &other.content_storage().clone();
        let meta = &self.meta_storage.clone();
        let other_meta = &other.meta_storage.clone();

        self.actions == other.actions
            && (*content.read().unwrap()).get_id() == (*other_content.read().unwrap()).get_id()
            && *meta.read().unwrap() == *other_meta.read().unwrap()
    }
}

impl DhtStore {
    // LifeCycle
    // =========
    pub fn new(
        content_storage: Arc<RwLock<ContentAddressableStorage>>,
        meta_storage: Arc<RwLock<EntityAttributeValueStorage>>,
    ) -> Self {
        DhtStore {
            content_storage,
            meta_storage,
            actions: HashMap::new(),
        }
    }

    pub fn get_links(
        &self,
        address: Address,
        tag: String,
    ) -> Result<BTreeSet<EntityAttributeValueIndex>, HolochainError> {
<<<<<<< HEAD
        self.meta_storage.read()?.fetch_eavi(
            Some(address),
            Some(Attribute::LinkTag(tag)),
            None,
            IndexQuery::default(),
        )
=======
        let filtered = self.meta_storage.read()?.fetch_eavi(&EaviQuery::new(
            Some(address).into(),
            EavFilter::<Attribute>::attribute_prefixes(
                vec!["link__", "removed_link__"],
                Some(&tag),
            ),
            None.into(),
            Default::default(),
        ))?;

        Ok(filtered
            .into_iter()
            .filter(|eav| eav.attribute().starts_with("link__"))
            .collect())
>>>>>>> 656f70c3
    }

    /// Get all headers for an entry by first looking in the DHT meta store
    /// for header addresses, then resolving them with the DHT CAS
    pub fn get_headers(&self, entry_address: Address) -> Result<Vec<ChainHeader>, HolochainError> {
        self.meta_storage()
            .read()
            .unwrap()
            // fetch all EAV references to chain headers for this entry
<<<<<<< HEAD
            .fetch_eavi(
                Some(entry_address),
                Some(Attribute::EntryHeader),
                None,
=======
            .fetch_eavi(&EaviQuery::new(
                Some(entry_address).into(),
                Some(ENTRY_HEADER_ATTRIBUTE.to_string()).into(),
                None.into(),
>>>>>>> 656f70c3
                Default::default(),
            ))?
            .into_iter()
            // get the header addresses
            .map(|eavi| eavi.value())
            // fetch the header content from CAS
            .map(|a| self.content_storage().read().unwrap().fetch(&a))
            // rearrange
            .collect::<Result<Vec<Option<_>>, _>>()
            .map(|r| {
                r.into_iter()
                    // ignore None values
                    .flatten()
                    .map(|content| ChainHeader::try_from_content(&content))
                    .collect::<Result<Vec<_>, _>>()
            })?
    }

    /// Add an entry and header to the CAS and EAV, respectively
    pub fn add_header_for_entry(
        &self,
        entry: &Entry,
        header: &ChainHeader,
    ) -> Result<(), HolochainError> {
        let eavi = EntityAttributeValueIndex::new(
            &entry.address(),
            &Attribute::EntryHeader,
            &header.address(),
        )?;
        self.content_storage().write().unwrap().add(header)?;
        self.meta_storage().write().unwrap().add_eavi(&eavi)?;
        Ok(())
    }

    // Getters (for reducers)
    // =======
    pub(crate) fn content_storage(&self) -> Arc<RwLock<ContentAddressableStorage>> {
        self.content_storage.clone()
    }
    pub(crate) fn meta_storage(&self) -> Arc<RwLock<EntityAttributeValueStorage>> {
        self.meta_storage.clone()
    }
    pub fn actions(&self) -> &HashMap<ActionWrapper, Result<Address, HolochainError>> {
        &self.actions
    }
    pub(crate) fn actions_mut(
        &mut self,
    ) -> &mut HashMap<ActionWrapper, Result<Address, HolochainError>> {
        &mut self.actions
    }
}

#[cfg(test)]
pub mod tests {
    use super::*;
    use holochain_core_types::{
        cas::storage::ExampleContentAddressableStorage, chain_header::test_chain_header_with_sig,
        eav::ExampleEntityAttributeValueStorage, entry::test_entry,
    };

    #[test]
    fn get_headers_roundtrip() {
        let store = DhtStore::new(
            Arc::new(RwLock::new(
                ExampleContentAddressableStorage::new().unwrap(),
            )),
            Arc::new(RwLock::new(ExampleEntityAttributeValueStorage::new())),
        );
        let entry = test_entry();
        let header1 = test_chain_header_with_sig("sig1");
        let header2 = test_chain_header_with_sig("sig2");
        store.add_header_for_entry(&entry, &header1).unwrap();
        store.add_header_for_entry(&entry, &header2).unwrap();
        let headers = store.get_headers(entry.address()).unwrap();
        assert_eq!(headers, vec![header1, header2]);
    }
}<|MERGE_RESOLUTION|>--- conflicted
+++ resolved
@@ -5,13 +5,10 @@
         storage::ContentAddressableStorage,
     },
     chain_header::ChainHeader,
-<<<<<<< HEAD
-    eav::{Attribute, EntityAttributeValueIndex, EntityAttributeValueStorage, IndexQuery},
-=======
     eav::{
         Attribute, EavFilter, EaviQuery, EntityAttributeValueIndex, EntityAttributeValueStorage,
+        IndexQuery,
     },
->>>>>>> 656f70c3
     entry::Entry,
     error::HolochainError,
 };
@@ -64,14 +61,6 @@
         address: Address,
         tag: String,
     ) -> Result<BTreeSet<EntityAttributeValueIndex>, HolochainError> {
-<<<<<<< HEAD
-        self.meta_storage.read()?.fetch_eavi(
-            Some(address),
-            Some(Attribute::LinkTag(tag)),
-            None,
-            IndexQuery::default(),
-        )
-=======
         let filtered = self.meta_storage.read()?.fetch_eavi(&EaviQuery::new(
             Some(address).into(),
             EavFilter::<Attribute>::attribute_prefixes(
@@ -86,7 +75,6 @@
             .into_iter()
             .filter(|eav| eav.attribute().starts_with("link__"))
             .collect())
->>>>>>> 656f70c3
     }
 
     /// Get all headers for an entry by first looking in the DHT meta store
@@ -96,17 +84,10 @@
             .read()
             .unwrap()
             // fetch all EAV references to chain headers for this entry
-<<<<<<< HEAD
-            .fetch_eavi(
-                Some(entry_address),
-                Some(Attribute::EntryHeader),
-                None,
-=======
             .fetch_eavi(&EaviQuery::new(
                 Some(entry_address).into(),
-                Some(ENTRY_HEADER_ATTRIBUTE.to_string()).into(),
+                Some(Attribute::EntryHeader).into(),
                 None.into(),
->>>>>>> 656f70c3
                 Default::default(),
             ))?
             .into_iter()
