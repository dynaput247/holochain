--- conflicted
+++ resolved
@@ -12,11 +12,8 @@
     },
     eav::{EavFilter, EntityAttributeValueStorage, IndexFilter},
 };
-<<<<<<< HEAD
-=======
 use regex::Regex;
 
->>>>>>> 286e262e
 use std::{
     collections::{BTreeSet, HashMap},
     sync::{Arc, RwLock},
