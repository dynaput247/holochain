[package]
name = "holochain_core"
version = "0.1.0"
authors = ["Nicolas Luck <nicolas@lucksus.org>",
           "David Meister <thedavidmeister@gmail.com>"]

[dependencies]
holochain_dna = { path = "../dna" }
holochain_agent = { path = "../agent" }
chrono = "0.4"
wasmi = "0.3"
snowflake = "1.2"
serde = "1.0"
serde_derive = "1.0"
serde_json = { version = "1.0", features = ["preserve_order"] }
multihash = "0.8.0"
rust-base58 = "0.0.4"
<<<<<<< HEAD
holochain_wasm_utils = { path = "../wasm_utils"}
=======
bitflags = "1.0"
>>>>>>> 45b57b47

[dev-dependencies]
wabt = "0.4"
test_utils = { path = "../test_utils"}<|MERGE_RESOLUTION|>--- conflicted
+++ resolved
@@ -15,11 +15,8 @@
 serde_json = { version = "1.0", features = ["preserve_order"] }
 multihash = "0.8.0"
 rust-base58 = "0.0.4"
-<<<<<<< HEAD
+bitflags = "1.0"
 holochain_wasm_utils = { path = "../wasm_utils"}
-=======
-bitflags = "1.0"
->>>>>>> 45b57b47
 
 [dev-dependencies]
 wabt = "0.4"
