[package]
name = "holochain_core"
version = "0.0.30-alpha6"
authors = ["Holochain Core Dev Team <devcore@holochain.org>"]
edition = "2018"

[dependencies]
base64 = "=0.10.1"
serde = { version = "=1.0.89", features = ["rc"] }
serde_derive = "=1.0.89"
chrono = "=0.4.6"
serde_json = { version = "=1.0.39", features = ["preserve_order"] }
snowflake = { version = "=1.3.0", features = ["serde_support"] }
bitflags = "=1.0.4"
wasmi = "=0.4.4"
failure = "=0.1.5"
futures-preview = "=0.3.0-alpha.17"
futures-core-preview = "=0.3.0-alpha.17"
futures-channel-preview = "=0.3.0-alpha.17"
futures-executor-preview = "=0.3.0-alpha.17"
futures-io-preview = "=0.3.0-alpha.17"
futures-sink-preview = "=0.3.0-alpha.17"
futures-util-preview = "=0.3.0-alpha.17"
lazy_static = "=1.2.0"
unwrap_to = "=0.1.0"
num-traits = "=0.2.6"
num-derive = "=0.2.4"
toml = "=0.5.0"
holochain_net = { path = "../net" }
holochain_wasm_utils = { path = "../wasm_utils"}
holochain_common = { path = "../common" }
<<<<<<< HEAD
lib3h_protocol = { git = "https://github.com/holochain/lib3h", branch = "simchat-integration" }
lib3h_sodium = { git = "https://github.com/holochain/lib3h", branch = "simchat-integration" }
=======
lib3h_protocol = { git = "https://github.com/holochain/lib3h", branch = "develop" }
lib3h_sodium = { git = "https://github.com/holochain/lib3h", branch = "develop" }
>>>>>>> c1819a9c
holochain_json_derive = "=0.0.17"
holochain_json_api = "=0.0.17"
holochain_persistence_api = "=0.0.8"
holochain_persistence_file = "=0.0.8"
holochain_persistence_mem = "=0.0.8"
holochain_core_types = { path = "../core_types" }
holochain_dpki = { path = "../dpki" }
log = "=0.4.8"
logging = { path = "../logging" }
boolinator = "=2.4.0"
jsonrpc-core = { git = "https://github.com/holochain/jsonrpc", branch = "broadcaster-getter" }
jsonrpc-lite = "=0.5.0"
globset = "=0.4.2"
pretty_assertions = "=0.6.1"
pin-utils = "=0.1.0-alpha.4"
clokwerk = "=0.1.0"
crossbeam-channel = "=0.3.8"
regex = "=1.1.2"
env_logger = "=0.6.1"
<<<<<<< HEAD
url = "=2.1.0"
=======
url = { version = "=2.1.0", features = ["serde"] }
>>>>>>> c1819a9c

[dev-dependencies]
wabt = "=0.7.4"
test_utils = { path = "../test_utils"}
tempfile = "=3.0.7"


<|MERGE_RESOLUTION|>--- conflicted
+++ resolved
@@ -29,13 +29,8 @@
 holochain_net = { path = "../net" }
 holochain_wasm_utils = { path = "../wasm_utils"}
 holochain_common = { path = "../common" }
-<<<<<<< HEAD
-lib3h_protocol = { git = "https://github.com/holochain/lib3h", branch = "simchat-integration" }
-lib3h_sodium = { git = "https://github.com/holochain/lib3h", branch = "simchat-integration" }
-=======
 lib3h_protocol = { git = "https://github.com/holochain/lib3h", branch = "develop" }
 lib3h_sodium = { git = "https://github.com/holochain/lib3h", branch = "develop" }
->>>>>>> c1819a9c
 holochain_json_derive = "=0.0.17"
 holochain_json_api = "=0.0.17"
 holochain_persistence_api = "=0.0.8"
@@ -55,11 +50,7 @@
 crossbeam-channel = "=0.3.8"
 regex = "=1.1.2"
 env_logger = "=0.6.1"
-<<<<<<< HEAD
-url = "=2.1.0"
-=======
 url = { version = "=2.1.0", features = ["serde"] }
->>>>>>> c1819a9c
 
 [dev-dependencies]
 wabt = "=0.7.4"
