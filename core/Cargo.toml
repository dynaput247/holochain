--- conflicted
+++ resolved
@@ -29,17 +29,7 @@
 holochain_net = { path = "../net" }
 holochain_wasm_utils = { path = "../wasm_utils"}
 holochain_common = { path = "../common" }
-<<<<<<< HEAD
-holochain_json_derive = "=0.0.1-alpha2"
-holochain_json_api = "=0.0.1-alpha2"
-holochain_persistence_api = "=0.0.4-alpha1"
-holochain_persistence_file = "=0.0.4-alpha1"
-holochain_persistence_mem = "=0.0.4-alpha1"
-holochain_core_types = { path = "../core_types" }
-holochain_dpki = { path = "../dpki" }
-lib3h_protocol = "=0.0.4-alpha1"
-lib3h_sodium = "=0.0.4-alpha1"
-=======
+lib3h_protocol = "=0.0.7"
 holochain_json_derive = "=0.0.15"
 holochain_json_api = "=0.0.15"
 holochain_persistence_api = "=0.0.6"
@@ -48,7 +38,6 @@
 holochain_core_types = { path = "../core_types" }
 holochain_dpki = { path = "../dpki" }
 lib3h_sodium = "=0.0.7"
->>>>>>> 50ce0fc2
 boolinator = "=2.4.0"
 jsonrpc-core = { git = "https://github.com/holochain/jsonrpc", branch = "broadcaster-getter" }
 jsonrpc-lite = "=0.5.0"
