[package]
name = "holochain_core"
version = "0.1.0"
authors = ["Nicolas Luck <nicolas@lucksus.org>",
           "David Meister <thedavidmeister@gmail.com>"]

[dependencies]
holochain_dna = { path = "../dna" }
holochain_agent = { path = "../agent" }
chrono = "0.4"
<<<<<<< HEAD
wasmi = { git = "https://github.com/paritytech/wasmi.git"}
=======
wasmi = "0.3"
wabt = "0.4"
>>>>>>> 2c36f302
snowflake = "1.2"
serde = "1.0"
serde_derive = "1.0"
serde_json = { version = "1.0", features = ["preserve_order"] }
multihash = "0.8.0"
rust-base58 = "0.0.4"

[dev-dependencies]
wabt = "0.2.0"
test_utils = { path = "../test_utils"}<|MERGE_RESOLUTION|>--- conflicted
+++ resolved
@@ -8,12 +8,7 @@
 holochain_dna = { path = "../dna" }
 holochain_agent = { path = "../agent" }
 chrono = "0.4"
-<<<<<<< HEAD
-wasmi = { git = "https://github.com/paritytech/wasmi.git"}
-=======
 wasmi = "0.3"
-wabt = "0.4"
->>>>>>> 2c36f302
 snowflake = "1.2"
 serde = "1.0"
 serde_derive = "1.0"
@@ -22,5 +17,5 @@
 rust-base58 = "0.0.4"
 
 [dev-dependencies]
-wabt = "0.2.0"
+wabt = "0.4"
 test_utils = { path = "../test_utils"}