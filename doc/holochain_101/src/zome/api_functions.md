--- conflicted
+++ resolved
@@ -5,17 +5,11 @@
 A Zome API Function is any Holochain core functionality that is exposed as a
 callable function within Zome code.
 
-<<<<<<< HEAD
-Compare this to a Zome Callback Function, which is implemented by the zome code
-and called by Holochain.
 
-So, zome functions (functions in the zome code) are called by Holochain,
-=======
 Compare this to a Zome Callback Function, which is implemented by the Zome code 
 and called by Holochain.
 
 So, Zome functions (functions in the Zome code) are called by Holochain, 
->>>>>>> 0cefe8d3
 which can optionally call Zome API Functions, and then finally return a
 value back to Holochain.
 
@@ -54,23 +48,13 @@
 Returns an application property, which are defined by the developer in the DNA.
 It returns values from the DNA file that you set as properties of your application (e.g. Name, Language, Description, Author, etc.).
 
-<<<<<<< HEAD
 ### Entry Address
 
 Canonical name: `entry_address`
 
 Returns the address that a given entry will hash into.
-=======
-[LINK](https://holochain.github.io/rust-api/0.0.1/hdk/fn.property.html)
 
-### Hash Entry
-
-Canonical name: `hash_entry`
-
-Reconstructs an address of the given entry data. This is the same value that would be returned if an entry type and entry value were passed to the `commit_entry` function and by which it would be retrievable from the DHT using `get_entry`. It is often used to reconstruct an address of a base argument when calling `get_links`. It was renamed `hash_entry` in this version from `make_hash` in the Go version of Holochain.
-
-[LINK](https://holochain.github.io/rust-api/0.0.1/hdk/fn.hash_entry.html)
->>>>>>> 0cefe8d3
+[LINK](https://holochain.github.io/rust-api/0.0.1/hdk/fn.entry_address.html)
 
 ### Debug
 
