# Intro to Zome Definition

The [adding a zome](./adding_a_zome.md) section explored the file structure of a Zome. [Intro to HDK](./intro_to_hdk.md) covered Holochain Development Kit libraries for languages that Zomes can be written in. Once a Zome has been generated, and the HDK imported, it is time to start adding definitions to it.

There are multiple aspects to defining a Zome. They will each be covered in detail in the following articles.

What are the characteristics of a Zome, that need defining?

A Zome has
- `name`: the name of the containing folder
- `description`: defined in JSON in the `zome.json` file within a Zome folder
- `config`: Not Implemented Yet
- validating entry types: definition may vary based on the language
- a `genesis` function: a callback that Holochain expects and requires, defined in the code itself
- `fn_declarations`: a collection of custom functions declarations,
<<<<<<< HEAD
- `traits`: sets of named function groups used for composibility
=======
- `traits`: sets of named function groups used for composability
>>>>>>> 34a8c63e
- `code`: the core application logic of a Zome, written in a language that compiles to WASM, which Holochain interprets through that compiled WASM

To develop a Zome, you will have to become familiar with these different aspects, the most complex of which are the validating entry types, and the traits and function definition. Implementation details will differ depending on the language that you are developing a Zome in.

## Building in Rust: define_zome!

As discussed in the [intro to HDK](./intro_to_hdk.md) article, by setting the HDK as a dependency in the `Cargo.toml` file, and then referencing it in `src/lib.rs`, Zome code in Rust gains access to a host of features.

The first line in the following code snippet (from a `src/lib.rs`) is important: `#[macro_use]`. This imports access to custom Rust macros defined by the HDK.

What are Rust macros? Generally speaking, they are code that will actually generate other code, when compiled. They are shortcuts. Anywhere in Rust that you see an expression followed immediately (no space) by an exclamation mark (!) that is the use of a macro.

In the case of Zome development, it was discovered that much code could be saved from being written, by encapsulating it in a macro.

That is how `define_zome!` came about. It is a Rust macro imported from the HDK which must be used for every Zome (unless you read the source code for it yourself and write something that behaves the same way!)

The following is technically the most minimalistic Zome that could be implemented. It does nothing, but still conforms to the expectations Holochain has for a Zome.

```rust
#[macro_use]
extern crate hdk;

define_zome! {
    entries: []

    genesis: || {
        Ok(())
    }

    functions: []

    capabilitites: {}
}
```

`entries` represents the validating entry type definitions. Note that it is an array, because there can be many. What validating entry types are will be [explained next](./entry_type_definitions.md).

`genesis` represents the previously mentioned `genesis` callback that Holochain expects from every Zome. [Skip here for details.](./genesis.md)

`functions` is where the functions are defined. [Skip here for details.](./zome_functions.md)

These are the three *required* properties of `define_zome!`.<|MERGE_RESOLUTION|>--- conflicted
+++ resolved
@@ -13,11 +13,7 @@
 - validating entry types: definition may vary based on the language
 - a `genesis` function: a callback that Holochain expects and requires, defined in the code itself
 - `fn_declarations`: a collection of custom functions declarations,
-<<<<<<< HEAD
-- `traits`: sets of named function groups used for composibility
-=======
 - `traits`: sets of named function groups used for composability
->>>>>>> 34a8c63e
 - `code`: the core application logic of a Zome, written in a language that compiles to WASM, which Holochain interprets through that compiled WASM
 
 To develop a Zome, you will have to become familiar with these different aspects, the most complex of which are the validating entry types, and the traits and function definition. Implementation details will differ depending on the language that you are developing a Zome in.
