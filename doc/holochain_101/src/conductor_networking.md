--- conflicted
+++ resolved
@@ -23,12 +23,8 @@
 ### Example
 ```toml
 [network]
-<<<<<<< HEAD
+type = "n3h"
 n3h_persistence_path = "./c1_network_files"
-=======
-type = "n3h"
-n3h_persistence_path = "/tmp"
->>>>>>> 02e3324c
 bootstrap_nodes = []
 ```
 
