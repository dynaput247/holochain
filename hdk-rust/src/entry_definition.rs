--- conflicted
+++ resolved
@@ -15,13 +15,8 @@
 
 pub type Validator = Box<dyn FnMut(EntryValidationData<Entry>) -> Result<(), String> + Sync>;
 
-<<<<<<< HEAD
-pub type AgentValidator = Box<FnMut(EntryValidationData<AgentId>) -> Result<(), String> + Sync>;
-
-pub type LinkValidator = Box<FnMut(LinkValidationData) -> Result<(), String> + Sync>;
-=======
+pub type AgentValidator = Box<dyn FnMut(EntryValidationData<AgentId>) -> Result<(), String> + Sync>;
 pub type LinkValidator = Box<dyn FnMut(LinkValidationData) -> Result<(), String> + Sync>;
->>>>>>> faed8542
 
 /// This struct represents a complete entry type definition.
 /// It wraps [EntryTypeDef](struct.EntryTypeDef.html) defined in the DNA crate
