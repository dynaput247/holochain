//! This file contains many of the structs, enums, and functions relevant for Zome
//! developers! Detailed references and examples can be found here for how to use the
//! HDK exposed functions to access powerful Holochain functions.

use crate::{
    error::{ZomeApiError, ZomeApiResult},
    globals::*,
};
use holochain_core_types::{
    cas::content::Address,
    dna::capabilities::CapabilityCall,
    entry::Entry,
    error::{CoreError, HolochainError, RibosomeReturnCode, ZomeApiInternalResult},
    time::Timeout,
};
pub use holochain_wasm_utils::api_serialization::validation::*;
use holochain_wasm_utils::{
    api_serialization::{
        get_entry::{
            EntryHistory, GetEntryArgs, GetEntryOptions, GetEntryResult, GetEntryResultType,
            StatusRequestKind,
        },
        get_links::{GetLinksArgs, GetLinksOptions, GetLinksResult},
        link_entries::LinkEntriesArgs,
<<<<<<< HEAD
        send::SendArgs,
        QueryArgs, QueryArgsNames, QueryArgsOptions, QueryResult, UpdateEntryArgs, ZomeFnCallArgs,
=======
        send::{SendArgs, SendOptions},
        QueryArgs, QueryArgsNames, QueryResult, UpdateEntryArgs, ZomeFnCallArgs,
>>>>>>> 26efd3a7
    },
    holochain_core_types::{
        hash::HashString,
        json::{JsonString, RawString},
    },
    memory_allocation::*,
    memory_serialization::*,
};
use serde_json;
use std::{convert::TryInto, os::raw::c_char};

//--------------------------------------------------------------------------------------------------
// ZOME API GLOBAL VARIABLES
//--------------------------------------------------------------------------------------------------

lazy_static! {
  /// The `name` property as taken from the DNA.
  pub static ref DNA_NAME: &'static str = &GLOBALS.dna_name;

  /// The address of the DNA the Zome is embedded within.
  /// This is often useful as a fixed value that is known by all
  /// participants running the DNA.
  pub static ref DNA_ADDRESS: &'static Address = &GLOBALS.dna_address;

  /// The identity string used when the chain was first initialized.
  pub static ref AGENT_ID_STR: &'static str = &GLOBALS.agent_id_str;

  /// The hash of your public key.
  /// This is your node address on the DHT.
  /// It can be used for node-to-node messaging with `send` and `receive` functions.
  pub static ref AGENT_ADDRESS: &'static Address = &GLOBALS.agent_address;

  /// The hash of the first identity entry on your chain (The second entry on your chain).
  /// This is your peer's identity on the DHT.
  pub static ref AGENT_INITIAL_HASH: &'static HashString = &GLOBALS.agent_initial_hash;

  #[doc(hidden)]
  /// The hash of the most recent identity entry that has been committed to your chain.
  /// Starts with the same value as AGENT_INITIAL_HASH.
  /// After a call to `update_agent` it will have the value of the hash of the newly committed identity entry.
  pub static ref AGENT_LATEST_HASH: &'static HashString = &GLOBALS.agent_latest_hash;
}

impl From<DNA_NAME> for JsonString {
    fn from(dna_name: DNA_NAME) -> JsonString {
        JsonString::from(RawString::from(dna_name.to_string()))
    }
}

impl From<DNA_ADDRESS> for JsonString {
    fn from(dna_address: DNA_ADDRESS) -> JsonString {
        JsonString::from(HashString::from(dna_address.to_string()))
    }
}

impl From<AGENT_ID_STR> for JsonString {
    fn from(agent_id: AGENT_ID_STR) -> JsonString {
        JsonString::from(RawString::from(agent_id.to_string()))
    }
}

impl From<AGENT_ADDRESS> for JsonString {
    fn from(agent_address: AGENT_ADDRESS) -> JsonString {
        JsonString::from(Address::from(agent_address.to_string()))
    }
}

impl From<AGENT_INITIAL_HASH> for JsonString {
    fn from(agent_initial_hash: AGENT_INITIAL_HASH) -> JsonString {
        JsonString::from(HashString::from(agent_initial_hash.to_string()))
    }
}

impl From<AGENT_LATEST_HASH> for JsonString {
    fn from(agent_latest_hash: AGENT_LATEST_HASH) -> JsonString {
        JsonString::from(HashString::from(agent_latest_hash.to_string()))
    }
}

//--------------------------------------------------------------------------------------------------
// SYSTEM CONSTS
//--------------------------------------------------------------------------------------------------

// HC.GetMask
bitflags! {
  pub struct GetEntryMask: u8 {
    const ENTRY      = 1 << 0;
    const ENTRY_TYPE = 1 << 1;
    const SOURCES    = 1 << 2;
  }
}
// explicit `Default` implementation
impl Default for GetEntryMask {
    fn default() -> GetEntryMask {
        GetEntryMask::ENTRY
    }
}

// TODOs
//// HC.LinkAction
//pub enum LinkAction {
//    Add,
//    Delete,
//}
//
//// HC.PkgReq
//pub enum PkgRequest {
//    Chain,
//    ChainOption,
//    EntryTypes,
//}
//
//// HC.PkgReq.ChainOpt
//pub enum ChainOption {
//    None,
//    Headers,
//    Entries,
//    Full,
//}
//
//// HC.Bridge
//pub enum BridgeSide {
//    From,
//    To,
//}
//
//// HC.SysEntryType
//// WARNING Keep in sync with SystemEntryType in holochain-rust
//enum SystemEntryType {
//    Dna,
//    Agent,
//    Key,
//    Headers,
//    Deletion,
//}
//
//mod bundle_cancel {
//    // HC.BundleCancel.Reason
//    pub enum Reason {
//        UserCancel,
//        Timeout,
//    }
//    // HC.BundleCancel.Response
//    pub enum Response {
//        Ok,
//        Commit,
//    }
//}

/// Allowed input for close_bundle()
pub enum BundleOnClose {
    Commit,
    Discard,
}

//--------------------------------------------------------------------------------------------------
// API FUNCTIONS
//--------------------------------------------------------------------------------------------------

/// Prints a string through the stdout of the running service, and also
/// writes that string to the logger in the execution context
/// # Examples
/// ```rust
/// # #[macro_use]
/// # extern crate hdk;
/// # use hdk::error::ZomeApiResult;
///
/// # fn main() {
/// pub fn handle_some_function(content: String) -> ZomeApiResult<()> {
///     // ...
///     hdk::debug("write a message to the logs");
///     // ...
///     Ok(())
/// }
///
/// # }
/// ```
pub fn debug<J: TryInto<JsonString>>(msg: J) -> ZomeApiResult<()> {
    let mut mem_stack = unsafe { G_MEM_STACK.unwrap() };

    let allocation_of_input = store_as_json(&mut mem_stack, msg)?;

    unsafe {
        hc_debug(allocation_of_input.encode());
    }

    mem_stack
        .deallocate(allocation_of_input)
        .expect("should be able to deallocate input that has been allocated on memory stack");

    Ok(())
}

/// Call an exposed function from another zome or another (bridged) instance running
/// on the same agent in the same container.
/// Arguments for the called function are passed as `JsonString`.
/// Returns the value that's returned by the given function as a json str.
/// # Examples
/// In order to utilize `call`, you must have at least two separate Zomes.
/// Here are two Zome examples, where one performs a `call` into the other.
///
/// This first one, is the one that is called into, with the Zome name `summer`.
/// ```rust
/// # #[macro_use]
/// # extern crate hdk;
/// # extern crate serde;
/// # #[macro_use]
/// # extern crate serde_derive;
/// # #[macro_use]
/// # extern crate serde_json;
/// # use hdk::holochain_core_types::json::JsonString;
///
/// # // Adding empty functions so that the cfg(test) build can link.
/// # #[no_mangle]
/// # pub fn hc_init_globals(_: u32) -> u32 { 0 }
/// # #[no_mangle]
/// # pub fn hc_commit_entry(_: u32) -> u32 { 0 }
/// # #[no_mangle]
/// # pub fn hc_get_entry(_: u32) -> u32 { 0 }
/// # #[no_mangle]
/// # pub fn hc_entry_address(_: u32) -> u32 { 0 }
/// # #[no_mangle]
/// # pub fn hc_query(_: u32) -> u32 { 0 }
/// # #[no_mangle]
/// # pub fn hc_call(_: u32) -> u32 { 0 }
/// # #[no_mangle]
/// # pub fn hc_update_entry(_: u32) -> u32 { 0 }
/// # #[no_mangle]
/// # pub fn hc_remove_entry(_: u32) -> u32 { 0 }
/// # #[no_mangle]
/// # pub fn hc_send(_: u32) -> u32 { 0 }
///
/// # fn main() {
///
/// fn handle_sum(num1: u32, num2: u32) -> JsonString {
///     let sum = num1 + num2;
///     json!({"sum": format!("{}",sum)}).into()
/// }
///
/// define_zome! {
///     entries: []
///
///     genesis: || {
///         Ok(())
///     }
///
///     functions: {
///         main (Public) {
///             sum: {
///                 inputs: |num1: u32, num2: u32|,
///                 outputs: |sum: JsonString|,
///                 handler: handle_sum
///             }
///         }
///     }
/// }
///
/// # }
/// ```
///
/// This second one, is the one that performs the call into the `summer` Zome.
/// ```rust
/// # #![feature(try_from)]
/// # #[macro_use]
/// # extern crate hdk;
/// # extern crate serde;
/// # #[macro_use]
/// # extern crate serde_derive;
/// # #[macro_use]
/// # extern crate serde_json;
/// # #[macro_use]
/// # extern crate holochain_core_types_derive;
///
/// # use hdk::holochain_core_types::hash::HashString;
/// # use hdk::holochain_core_types::json::JsonString;
/// # use hdk::holochain_core_types::error::HolochainError;
/// # use hdk::error::ZomeApiResult;
/// # use std::convert::TryInto;
///
/// # // Adding empty functions so that the cfg(test) build can link.
/// # #[no_mangle]
/// # pub fn hc_init_globals(_: u32) -> u32 { 0 }
/// # #[no_mangle]
/// # pub fn hc_commit_entry(_: u32) -> u32 { 0 }
/// # #[no_mangle]
/// # pub fn hc_get_entry(_: u32) -> u32 { 0 }
/// # #[no_mangle]
/// # pub fn hc_entry_address(_: u32) -> u32 { 0 }
/// # #[no_mangle]
/// # pub fn hc_query(_: u32) -> u32 { 0 }
/// # #[no_mangle]
/// # pub fn hc_call(_: u32) -> u32 { 0 }
/// # #[no_mangle]
/// # pub fn hc_update_entry(_: u32) -> u32 { 0 }
/// # #[no_mangle]
/// # pub fn hc_remove_entry(_: u32) -> u32 { 0 }
/// # #[no_mangle]
/// # pub fn hc_send(_: u32) -> u32 { 0 }
///
/// # fn main() {
///
/// fn handle_check_sum(num1: u32, num2: u32) -> ZomeApiResult<JsonString> {
///     #[derive(Serialize, Deserialize, Debug, DefaultJson)]
///     struct SumInput {
///         num1: u32,
///         num2: u32,
///     };
///     let call_input = SumInput {
///         num1: num1,
///         num2: num2,
///     };
///     hdk::call(hdk::THIS_INSTANCE, "summer", "main", "test_token", "sum", call_input.into())
/// }
///
/// define_zome! {
///     entries: []
///
///     genesis: || {
///         Ok(())
///     }
///
///     functions: {
///         main (Public) {
///             check_sum: {
///                 inputs: |num1: u32, num2: u32|,
///                 outputs: |sum: ZomeApiResult<JsonString>|,
///                 handler: handle_check_sum
///             }
///         }
///     }
/// }
///
/// # }
/// ```
pub fn call<S: Into<String>>(
    instance_handle: S,
    zome_name: S,
    cap_name: S, //temporary...
    cap_token: S,
    fn_name: S,
    fn_args: JsonString,
) -> ZomeApiResult<JsonString> {
    let mut mem_stack: SinglePageStack;
    unsafe {
        mem_stack = G_MEM_STACK.unwrap();
    }

    // Put args in struct and serialize into memory
    let allocation_of_input = store_as_json(
        &mut mem_stack,
        ZomeFnCallArgs {
            instance_handle: instance_handle.into(),
            zome_name: zome_name.into(),
            cap: Some(CapabilityCall::new(
                cap_name.into(),
                Address::from(cap_token.into()),
                None,
            )),
            fn_name: fn_name.into(),
            fn_args: String::from(fn_args),
        },
    )?;

    // Call WASMI-able commit
    let encoded_allocation_of_result: u32 = unsafe { hc_call(allocation_of_input.encode() as u32) };
    // Deserialize complex result stored in memory and check for ERROR in encoding
    let result: ZomeApiInternalResult = load_json(encoded_allocation_of_result)?;

    // Free result & input allocations.
    mem_stack
        .deallocate(allocation_of_input)
        .expect("deallocate failed");
    // Done
    if result.ok {
        Ok(JsonString::from(result.value).try_into()?)
    } else {
        Err(ZomeApiError::from(result.error))
    }
}

/// Attempts to commit an entry to your local source chain. The entry
/// will have to pass the defined validation rules for that entry type.
/// If the entry type is defined as public, will also publish the entry to the DHT.
/// Returns either an address of the committed entry as a string, or an error.
/// # Examples
/// ```rust
/// # #![feature(try_from)]
/// # extern crate hdk;
/// # extern crate serde_json;
/// # #[macro_use]
/// # extern crate serde_derive;
/// # extern crate holochain_core_types;
/// # #[macro_use]
/// # extern crate holochain_core_types_derive;
/// # use hdk::error::ZomeApiResult;
/// # use holochain_core_types::json::JsonString;
/// # use holochain_core_types::error::HolochainError;
/// # use holochain_core_types::entry::entry_type::AppEntryType;
/// # use holochain_core_types::entry::Entry;
/// # use holochain_core_types::cas::content::Address;
///
/// # #[no_mangle]
/// # pub fn hc_commit_entry(_: u32) -> u32 { 0 }
///
/// # fn main() {
///
/// #[derive(Serialize, Deserialize, Debug, DefaultJson)]
/// pub struct Post {
///     content: String,
///     date_created: String,
/// }
///
/// pub fn handle_create_post(content: String) -> ZomeApiResult<Address> {
///
///     let post_entry = Entry::App("post".into(), Post{
///         content,
///         date_created: "now".into(),
///     }.into());
///
///    let address = hdk::commit_entry(&post_entry)?;
///
///    Ok(address)
///
/// }
///
/// # }
/// ```
pub fn commit_entry(entry: &Entry) -> ZomeApiResult<Address> {
    let mut mem_stack: SinglePageStack;
    unsafe {
        mem_stack = G_MEM_STACK.unwrap();
    }

    let allocation_of_input = store_as_json(&mut mem_stack, entry)?;

    // Call Ribosome's commit_entry()
    let encoded_allocation_of_result: u32;
    unsafe {
        encoded_allocation_of_result = hc_commit_entry(allocation_of_input.encode() as u32);
    }

    // Deserialize complex result stored in wasm memory
    let result: ZomeApiInternalResult = load_json(encoded_allocation_of_result as u32)?;
    // Free result & input allocations
    mem_stack
        .deallocate(allocation_of_input)
        .expect("deallocate failed");
    // Done
    if result.ok {
        Ok(JsonString::from(result.value).try_into()?)
    } else {
        Err(ZomeApiError::from(result.error))
    }
}

/// Retrieves latest version of an entry from the local chain or the DHT, by looking it up using
/// the specified address.
/// Returns None if no entry exists at the specified address or
/// if the entry's crud-status is not LIVE.
/// # Examples
/// ```rust
/// # extern crate hdk;
/// # extern crate holochain_core_types;
/// # use hdk::error::ZomeApiResult;
/// # use holochain_core_types::entry::Entry;
/// # use holochain_core_types::json::JsonString;
/// # use holochain_core_types::cas::content::Address;
/// # fn main() {
/// pub fn handle_get_post(post_address: Address) -> ZomeApiResult<Option<Entry>> {
///     // get_entry returns a Result<Option<T>, ZomeApiError>
///     // where T is the type that you used to commit the entry, in this case a Blog
///     // It's a ZomeApiError if something went wrong (i.e. wrong type in deserialization)
///     // Otherwise its a Some(T) or a None
///     hdk::get_entry(&post_address)
/// }
/// # }
/// ```
pub fn get_entry(address: &Address) -> ZomeApiResult<Option<Entry>> {
    let entry_result = get_entry_result(address, GetEntryOptions::default())?;

    let entry = if !entry_result.found() {
        None
    } else {
        entry_result.latest()
    };

    Ok(entry)
}

/// Returns the Entry at the exact address specified, whatever its crud-status.
/// Returns None if no entry exists at the specified address.
pub fn get_entry_initial(address: &Address) -> ZomeApiResult<Option<Entry>> {
    let entry_result = get_entry_result(
        address,
        GetEntryOptions::new(
            StatusRequestKind::Initial,
            true,
            false,
            false,
            Default::default(),
        ),
    )?;
    Ok(entry_result.latest())
}

/// Return an EntryHistory filled with all the versions of the entry from the version at
/// the specified address to the latest.
/// Returns None if no entry exists at the specified address.
pub fn get_entry_history(address: &Address) -> ZomeApiResult<Option<EntryHistory>> {
    let entry_result = get_entry_result(
        address,
        GetEntryOptions::new(
            StatusRequestKind::All,
            true,
            false,
            false,
            Default::default(),
        ),
    )?;
    if !entry_result.found() {
        return Ok(None);
    }
    match entry_result.result {
        GetEntryResultType::All(history) => Ok(Some(history)),
        _ => Err(ZomeApiError::from("shouldn't happen".to_string())),
    }
}

/// Retrieves an entry and its metadata from the local chain or the DHT, by looking it up using
/// the specified address.
/// The data returned is configurable with the GetEntryOptions argument.
pub fn get_entry_result(
    address: &Address,
    options: GetEntryOptions,
) -> ZomeApiResult<GetEntryResult> {
    let mut mem_stack: SinglePageStack;
    unsafe {
        mem_stack = G_MEM_STACK.unwrap();
    }

    let entry_args = GetEntryArgs {
        address: address.clone(),
        options,
    };

    // Put args in struct and serialize into memory
    let allocation_of_input = store_as_json(&mut mem_stack, entry_args)?;

    // Call WASMI-able get_entry
    let encoded_allocation_of_result: u32;
    unsafe {
        encoded_allocation_of_result = hc_get_entry(allocation_of_input.encode() as u32);
    }
    // Deserialize complex result stored in memory
    let result: ZomeApiInternalResult = load_json(encoded_allocation_of_result as u32)?;
    // Free result & input allocations
    mem_stack
        .deallocate(allocation_of_input)
        .expect("deallocate failed");
    // Done
    if result.ok {
        Ok(JsonString::from(result.value).try_into()?)
    } else {
        Err(ZomeApiError::from(result.error))
    }
}

/// Consumes three values, two of which are the addresses of entries, and one of which is a string that defines a
/// relationship between them, called a `tag`. Later, lists of entries can be looked up by using [get_links](fn.get_links.html). Entries
/// can only be looked up in the direction from the `base`, which is the first argument, to the `target`.
/// # Examples
/// ```rust
/// # #![feature(try_from)]
/// # extern crate hdk;
/// # extern crate serde_json;
/// # #[macro_use]
/// # extern crate serde_derive;
/// # extern crate holochain_core_types;
/// # #[macro_use]
/// # extern crate holochain_core_types_derive;
/// # use holochain_core_types::json::JsonString;
/// # use holochain_core_types::error::HolochainError;
/// # use holochain_core_types::entry::entry_type::AppEntryType;
/// # use holochain_core_types::entry::Entry;
/// # use holochain_core_types::cas::content::Address;
/// # use hdk::AGENT_ADDRESS;
/// # use hdk::error::ZomeApiResult;
/// # use hdk::holochain_wasm_utils::api_serialization::get_entry::GetEntryOptions;
/// # use hdk::holochain_wasm_utils::api_serialization::get_entry::StatusRequestKind;
/// # fn main() {
///
/// #[derive(Serialize, Deserialize, Debug, DefaultJson)]
/// pub struct Post {
///     content: String,
///     date_created: String,
/// }
///
/// pub fn handle_link_entries(content: String, in_reply_to: Option<Address>) -> ZomeApiResult<Address> {
///
///     let post_entry = Entry::App("post".into(), Post{
///             content,
///             date_created: "now".into(),
///     }.into());
///
///     let address = hdk::commit_entry(&post_entry)?;
///
///     hdk::link_entries(
///         &AGENT_ADDRESS,
///         &address,
///         "authored_posts",
///     )?;
///
///     if let Some(in_reply_to_address) = in_reply_to {
///         // return with Err if in_reply_to_address points to missing entry
///         hdk::get_entry_result(&in_reply_to_address, GetEntryOptions { status_request: StatusRequestKind::All, entry: false, header: false, sources: false, timeout: Default::default() })?;
///         hdk::link_entries(&in_reply_to_address, &address, "comments")?;
///     }
///
///     Ok(address)
///
/// }
/// # }
/// ```
pub fn link_entries<S: Into<String>>(
    base: &Address,
    target: &Address,
    tag: S,
) -> Result<(), ZomeApiError> {
    let mut mem_stack = unsafe { G_MEM_STACK.unwrap() };

    // Put args in struct and serialize into memory
    let allocation_of_input = store_as_json(
        &mut mem_stack,
        LinkEntriesArgs {
            base: base.clone(),
            target: target.clone(),
            tag: tag.into(),
        },
    )?;

    let encoded_allocation_of_result: u32 =
        unsafe { hc_link_entries(allocation_of_input.encode() as u32) };

    // Deserialize complex result stored in memory and check for ERROR in encoding
    let result: ZomeApiInternalResult = load_json(encoded_allocation_of_result as u32)?;
    // Free result & input allocations
    mem_stack
        .deallocate(allocation_of_input)
        .expect("deallocate failed");
    // Done
    if result.ok {
        Ok(JsonString::from(result.value).try_into()?)
    } else {
        Err(ZomeApiError::from(result.error))
    }
}

/// NOT YET AVAILABLE
// Returns a DNA property, which are defined by the DNA developer.
// They are custom values that are defined in the DNA file
// that can be used in the zome code for defining configurable behaviors.
// (e.g. Name, Language, Description, Author, etc.).
pub fn property<S: Into<String>>(_name: S) -> ZomeApiResult<String> {
    Err(ZomeApiError::FunctionNotImplemented)
}

/// Reconstructs an address of the given entry data.
/// This is the same value that would be returned if `entry_type_name` and `entry_value` were passed
/// to the [commit_entry](fn.commit_entry.html) function and by which it would be retrievable from the DHT using [get_entry](fn.get_entry.html).
/// This is often used to reconstruct an address of a `base` argument when calling [get_links](fn.get_links.html).
/// # Examples
/// ```rust
/// # #![feature(try_from)]
/// # extern crate hdk;
/// # extern crate serde_json;
/// # #[macro_use]
/// # extern crate serde_derive;
/// # extern crate holochain_core_types;
/// # #[macro_use]
/// # extern crate holochain_core_types_derive;
/// # use hdk::error::ZomeApiResult;
/// # use holochain_core_types::json::JsonString;
/// # use holochain_core_types::error::HolochainError;
/// # use holochain_core_types::entry::entry_type::AppEntryType;
/// # use holochain_core_types::entry::AppEntryValue;
/// # use holochain_core_types::entry::Entry;
/// # use holochain_core_types::cas::content::Address;
/// # fn main() {
///
/// #[derive(Serialize, Deserialize, Debug, DefaultJson)]
/// pub struct Post {
///     content: String,
///     date_created: String,
/// }
///
/// pub fn handle_post_address(content: String) -> ZomeApiResult<Address> {
///     let post_entry = Entry::App("post".into(), Post {
///         content,
///         date_created: "now".into(),
///     }.into());
///
///     hdk::entry_address(&post_entry)
/// }
///
/// # }
/// ```
pub fn entry_address(entry: &Entry) -> ZomeApiResult<Address> {
    let mut mem_stack: SinglePageStack;
    unsafe {
        mem_stack = G_MEM_STACK.unwrap();
    }
    // Put args in struct and serialize into memory
    let allocation_of_input = store_as_json(&mut mem_stack, entry)?;

    let encoded_allocation_of_result: u32;
    unsafe {
        encoded_allocation_of_result = hc_entry_address(allocation_of_input.encode() as u32);
    }

    // Deserialize complex result stored in memory and check for ERROR in encoding
    let result: ZomeApiInternalResult = load_json(encoded_allocation_of_result as u32)?;
    // Free result & input allocations
    mem_stack
        .deallocate(allocation_of_input)
        .expect("deallocate failed");
    // Done
    if result.ok {
        Ok(JsonString::from(result.value).try_into()?)
    } else {
        Err(ZomeApiError::from(result.error))
    }
}

/// NOT YET AVAILABLE
pub fn sign<S: Into<String>>(_doc: S) -> ZomeApiResult<String> {
    Err(ZomeApiError::FunctionNotImplemented)
}

/// NOT YET AVAILABLE
pub fn verify_signature<S: Into<String>>(
    _signature: S,
    _data: S,
    _pub_key: S,
) -> ZomeApiResult<bool> {
    Err(ZomeApiError::FunctionNotImplemented)
}

/// Commit an entry to your local source chain that "updates" a previous entry, meaning when getting
/// the previous entry, the updated entry will be returned.
/// `update_entry` sets the previous entry's status metadata to `Modified` and adds the updated
/// entry's address in the previous entry's metadata.
/// The updated entry will hold the previous entry's address in its header,
/// which will be used by validation routes.
pub fn update_entry(new_entry: Entry, address: &Address) -> ZomeApiResult<Address> {
    let mut mem_stack: SinglePageStack;
    unsafe {
        mem_stack = G_MEM_STACK.unwrap();
    }

    let update_args = UpdateEntryArgs {
        new_entry,
        address: address.clone(),
    };

    // Put args in struct and serialize into memory
    let allocation_of_input = store_as_json(&mut mem_stack, update_args)?;

    // Call Ribosome
    let encoded_allocation_of_result: u32;
    unsafe {
        encoded_allocation_of_result = hc_update_entry(allocation_of_input.encode() as u32);
    }
    let result: ZomeApiInternalResult = load_json(encoded_allocation_of_result as u32)?;
    // Free result & input allocations
    mem_stack
        .deallocate(allocation_of_input)
        .expect("deallocate failed");
    // Done
    if result.ok {
        Ok(JsonString::from(result.value).try_into()?)
    } else {
        Err(ZomeApiError::from(result.error))
    }
}

/// NOT YET AVAILABLE
pub fn update_agent() -> ZomeApiResult<Address> {
    Err(ZomeApiError::FunctionNotImplemented)
}

/// Commit a DeletionEntry to your local source chain that marks an entry as 'deleted' by setting
/// its status metadata to `Deleted` and adding the DeleteEntry's address in the deleted entry's
/// metadata, which will be used by validation routes.
pub fn remove_entry(address: &Address) -> ZomeApiResult<()> {
    let mut mem_stack: SinglePageStack;
    unsafe {
        mem_stack = G_MEM_STACK.unwrap();
    }
    // Put args in struct and serialize into memory
    let allocation_of_input = store_as_json(&mut mem_stack, address.clone())?;

    // Call WASMI-able get_entry
    let encoded_allocation_of_result: u32;
    unsafe {
        encoded_allocation_of_result = hc_remove_entry(allocation_of_input.encode() as u32);
    }
    let res = check_for_ribosome_error(encoded_allocation_of_result);
    // Free result & input allocations
    mem_stack
        .deallocate(allocation_of_input)
        .expect("deallocate failed");
    // Done
    res
}

/// Consumes three values; the address of an entry get get links from (the base), the tag of the links
/// to be retrieved, and an options struct for selecting what meta data and crud status links to retrieve.
/// Note: the tag is intended to describe the relationship between the `base` and other entries you wish to lookup.
/// This function returns a list of addresses of other entries which matched as being linked by the given `tag`.
/// Links are created using the Zome API function [link_entries](fn.link_entries.html).
/// If you also need the content of the entry consider using one of the helper functions:
/// [get_links_result](fn.get_links_result) or [get_links_and_load](fn._get_links_and_load)
/// # Examples
/// ```rust
/// # extern crate hdk;
/// # extern crate holochain_core_types;
/// # extern crate holochain_wasm_utils;
/// # use holochain_core_types::json::JsonString;
/// # use holochain_core_types::cas::content::Address;
/// # use hdk::error::ZomeApiResult;
/// # use holochain_wasm_utils::api_serialization::get_links::{GetLinksResult, GetLinksOptions};
///
/// # fn main() {
/// pub fn handle_posts_by_agent(agent: Address) -> ZomeApiResult<GetLinksResult> {
///     hdk::get_links_with_options(&agent, "authored_posts", GetLinksOptions::default())
/// }
/// # }
/// ```
pub fn get_links_with_options<S: Into<String>>(
    base: &Address,
    tag: S,
    options: GetLinksOptions,
) -> ZomeApiResult<GetLinksResult> {
    let mut mem_stack = unsafe { G_MEM_STACK.unwrap() };
    // Put args in struct and serialize into memory

    let allocation_of_input = store_as_json(
        &mut mem_stack,
        GetLinksArgs {
            entry_address: base.clone(),
            tag: tag.into(),
            options: options,
        },
    )?;

    // Call Ribosome
    let encoded_allocation_of_result: u32 =
        unsafe { hc_get_links(allocation_of_input.encode() as u32) };

    // Deserialize complex result stored in memory
    let result: ZomeApiInternalResult = load_json(encoded_allocation_of_result as u32)?;

    // Free result & input allocations
    mem_stack
        .deallocate(allocation_of_input)
        .expect("deallocate failed");

    if result.ok {
        Ok(JsonString::from(result.value).try_into()?)
    } else {
        Err(ZomeApiError::from(result.error))
    }
}

/// Helper function for get_links. Returns a vector with the default return results.
pub fn get_links<S: Into<String>>(base: &Address, tag: S) -> ZomeApiResult<GetLinksResult> {
    get_links_with_options(base, tag, GetLinksOptions::default())
}

/// Retrieves data about entries linked to a base address with a given tag. This is the most general version of the various get_links
/// helpers (such as get_links_and_load) and can return the linked addresses, entries, headers and sources. Also supports CRUD status_request.
/// The data returned is configurable with the GetLinksOptions to specify links options and GetEntryOptions argument wto specify options when loading the entries.
/// # Examples
/// ```rust
/// # extern crate hdk;
/// # extern crate holochain_core_types;
/// # extern crate holochain_wasm_utils;
/// # use hdk::error::ZomeApiResult;
/// # use holochain_core_types::cas::content::Address;
/// # use holochain_wasm_utils::api_serialization::{
/// #    get_entry::{GetEntryOptions, GetEntryResult},
/// #    get_links::GetLinksOptions};
///
/// # fn main() {
/// fn hangle_get_links_result(address: Address) -> ZomeApiResult<Vec<ZomeApiResult<GetEntryResult>>> {
///    hdk::get_links_result(&address, "test-tag", GetLinksOptions::default(), GetEntryOptions::default())
/// }
/// # }
/// ```
pub fn get_links_result<S: Into<String>>(
    base: &Address,
    tag: S,
    options: GetLinksOptions,
    get_entry_options: GetEntryOptions,
) -> ZomeApiResult<Vec<ZomeApiResult<GetEntryResult>>> {
    let get_links_result = get_links_with_options(base, tag, options)?;
    let result = get_links_result
        .addresses()
        .iter()
        .map(|address| get_entry_result(&address, get_entry_options.clone()))
        .collect();
    Ok(result)
}

/// Helper function for get_links. Returns a vector of the entries themselves
pub fn get_links_and_load<S: Into<String>>(
    base: &HashString,
    tag: S,
) -> ZomeApiResult<Vec<ZomeApiResult<Entry>>> {
    let get_links_result = get_links_result(
        base,
        tag,
        GetLinksOptions::default(),
        GetEntryOptions::default(),
    )?;

    let entries = get_links_result
    .into_iter()
    .map(|get_result| {
        let get_type = get_result?.result;
        match get_type {
            GetEntryResultType::Single(elem) => Ok(elem.entry.unwrap().to_owned()),
            GetEntryResultType::All(_) => Err(ZomeApiError::Internal("Invalid response. get_links_result returned all entries when latest was requested".to_string()))
        }
    })
    .collect();

    Ok(entries)
}

/// Returns a list of entries from your local source chain that match a given entry type name or names.
///
/// Each name may be a plain entry type name, or a `"glob"` pattern.  All names and patterns are
/// merged into a single efficient Regular Expression for scanning.
///
/// You can select many names with patterns such as `"boo*"` (match all entry types starting with
/// `"boo"`), or `"[!%]*e"` (all non-system non-name-spaced entry types ending in `"e"`).
///
/// You can organize your entry types using simple name-spaces, by including `"/"` in your entry type
/// names.  For example, if you have several entry types related to fizzing a widget, you might
/// create entry types `"fizz/bar"`, `"fizz/baz"`, `"fizz/qux/foo"` and `"fizz/qux/boo"`.  Query for
/// `"fizz/**"` to match them all.
///
/// Use vec![], `""`, or `"**"` to match all names in all name-spaces.  Matching `"*"` will match only
/// non-namespaced names.
///
/// entry_type_names: Specify type of entry(s) to retrieve, as a String or Vec<String> of 0 or more names, converted into the QueryArgNames type
/// start: First entry in result list to retrieve
/// limit: Max number of entries to retrieve
/// # Examples
/// ```rust
/// # extern crate hdk;
/// # extern crate holochain_core_types;
/// # use hdk::error::ZomeApiResult;
/// # use holochain_core_types::json::JsonString;
/// # use holochain_core_types::cas::content::Address;
///
/// # fn main() {
/// pub fn handle_my_posts_as_commited() -> ZomeApiResult<Vec<Address>> {
///     hdk::query("post".into(), 0, 0)
/// }
/// pub fn all_system_plus_mine() -> ZomeApiResult<Vec<Address>> {
///     hdk::query(vec!["[%]*","mine"].into(), 0, 0)
/// }
/// pub fn everything_including_namespaced_except_system() -> ZomeApiResult<Vec<Address>> {
///     hdk::query("**/[!%]*".into(), 0, 0)
/// }
/// # }
/// ```
///
/// With hdk::query_result, you can specify a package of QueryArgsOptions, and get a
/// variety of return values, such a vector of Headers as a `Vec<ChainHeader>`:
///
/// ```
/// // pub fn get_post_headers() -> ZomeApiResult<QueryResult> {
/// //    hdk::query_result("post".into(), QueryArgsOptions{ headers: true, ..Default::default()})
/// // }
/// ```
///
/// The types of the results available depend on whether `headers` and/or `entries` is set:
///
/// ```
/// //                                                     // headers  entries
/// // pub enum QueryResult {                              // -------  -------
/// //     Addresses(Vec<Address>),                        // false    false
/// //     Headers(Vec<ChainHeader>),                      // true     false
/// //     Entries(Vec<(Address, Entry)>),                 // false    true
/// //     HeadersWithEntries(Vec<(ChainHeader, Entry)>),  // true     true
/// // }
/// ```
pub fn query(
    entry_type_names: QueryArgsNames,
    start: usize,
    limit: usize,
) -> ZomeApiResult<Vec<Address>> {
    // The hdk::query API always returns a simple Vec<Address>
    match query_result(
        entry_type_names,
        QueryArgsOptions {
            start: start,
            limit: limit,
            headers: false,
            entries: false,
        },
    ) {
        Ok(result) => match result {
            QueryResult::Addresses(addresses) => Ok(addresses),
            _ => return Err(ZomeApiError::FunctionNotImplemented), // should never occur
        },
        Err(e) => Err(e),
    }
}

pub fn query_result(
    entry_type_names: QueryArgsNames,
    options: QueryArgsOptions,
) -> ZomeApiResult<QueryResult> {
    let mut mem_stack: SinglePageStack = unsafe { G_MEM_STACK.unwrap() };

    // Put args in struct and serialize into memory
    let allocation_of_input = store_as_json(
        &mut mem_stack,
        QueryArgs {
            entry_type_names,
            options,
        },
    )?;

    let encoded_allocation_of_result: u32 =
        unsafe { hc_query(allocation_of_input.encode() as u32) };

    // Deserialize complex result stored in memory
    let result: ZomeApiInternalResult = load_json(encoded_allocation_of_result as u32)?;
    // Free result & input allocations
    mem_stack
        .deallocate(allocation_of_input)
        .expect("deallocate failed");
    // Done
    if result.ok {
        Ok(JsonString::from(result.value).try_into()?)
    } else {
        Err(ZomeApiError::from(result.error))
    }
}
/// Sends a node-to-node message to the given agent, specified by their address.
/// Addresses of agents can be accessed using [hdk::AGENT_ADDRESS](struct.AGENT_ADDRESS.html).
/// This works in conjunction with the `receive` callback that has to be defined in the
/// [define_zome!](../macro.define_zome.html) macro.
///
/// This function dispatches a message to the receiver, and will wait up to 60 seconds before returning a timeout error. The `send` function will return the string returned
/// by the `receive` callback of the other node.
/// # Examples
/// ```rust
/// # #[macro_use]
/// # extern crate hdk;
/// # extern crate holochain_core_types;
/// # extern crate serde;
/// # #[macro_use]
/// # extern crate serde_derive;
/// # #[macro_use]
/// # extern crate serde_json;
/// # use hdk::error::ZomeApiResult;
/// # use holochain_core_types::cas::content::Address;
///
/// # // Adding empty functions so that the cfg(test) build can link.
/// # #[no_mangle]
/// # pub fn hc_init_globals(_: u32) -> u32 { 0 }
/// # #[no_mangle]
/// # pub fn hc_commit_entry(_: u32) -> u32 { 0 }
/// # #[no_mangle]
/// # pub fn hc_get_entry(_: u32) -> u32 { 0 }
/// # #[no_mangle]
/// # pub fn hc_entry_address(_: u32) -> u32 { 0 }
/// # #[no_mangle]
/// # pub fn hc_query(_: u32) -> u32 { 0 }
/// # #[no_mangle]
/// # pub fn hc_call(_: u32) -> u32 { 0 }
/// # #[no_mangle]
/// # pub fn hc_update_entry(_: u32) -> u32 { 0 }
/// # #[no_mangle]
/// # pub fn hc_remove_entry(_: u32) -> u32 { 0 }
/// # #[no_mangle]
/// # pub fn hc_send(_: u32) -> u32 { 0 }
///
/// # fn main() {
/// fn handle_send_message(to_agent: Address, message: String) -> ZomeApiResult<String> {
///     // because the function signature of hdk::send is the same as the
///     // signature of handle_send_message we can just directly return its' result
///     hdk::send(to_agent, message, 60000.into())
/// }
///
/// define_zome! {
///    entries: []
///
///    genesis: || { Ok(()) }
///
///    receive: |payload| {
///        // simply pass back the received value, appended to a modifier
///        format!("Received: {}", payload)
///    }
///
///    functions: {
///        main (Public) {
///            send_message: {
///                inputs: |to_agent: Address, message: String|,
///                outputs: |response: ZomeApiResult<String>|,
///                handler: handle_send_message
///            }
///        }
///    }
///}
/// # }
/// ```
pub fn send(to_agent: Address, payload: String, timeout: Timeout) -> ZomeApiResult<String> {
    let mut mem_stack: SinglePageStack = unsafe { G_MEM_STACK.unwrap() };

    let options = SendOptions(timeout);
    // Put args in struct and serialize into memory
    let allocation_of_input = store_as_json(
        &mut mem_stack,
        SendArgs {
            to_agent,
            payload,
            options,
        },
    )?;

    let encoded_allocation_of_result: u32 = unsafe { hc_send(allocation_of_input.encode() as u32) };

    // Deserialize complex result stored in memory
    let result: ZomeApiInternalResult = load_json(encoded_allocation_of_result as u32)?;
    // Free result & input allocations
    mem_stack
        .deallocate(allocation_of_input)
        .expect("deallocate failed");
    // Done
    if result.ok {
        Ok(String::from(result.value))
    } else {
        Err(ZomeApiError::from(result.error))
    }
}

/// NOT YET AVAILABLE
pub fn start_bundle(_timeout: usize, _user_param: serde_json::Value) -> ZomeApiResult<()> {
    Err(ZomeApiError::FunctionNotImplemented)
}

/// NOT YET AVAILABLE
pub fn close_bundle(_action: BundleOnClose) -> ZomeApiResult<()> {
    Err(ZomeApiError::FunctionNotImplemented)
}

//--------------------------------------------------------------------------------------------------
// Helpers
//--------------------------------------------------------------------------------------------------

#[doc(hidden)]
pub fn check_for_ribosome_error(encoded_allocation: u32) -> ZomeApiResult<()> {
    // Check for error from Ribosome
    let rib_result = decode_encoded_allocation(encoded_allocation);
    match rib_result {
        // Expecting a 'Success' return code
        Err(ret_code) => match ret_code {
            RibosomeReturnCode::Success => Ok(()),
            RibosomeReturnCode::Failure(err_code) => {
                Err(ZomeApiError::Internal(err_code.to_string()))
            }
        },
        // If we have an allocation, than it should be a CoreError
        Ok(allocation) => {
            let maybe_err: Result<CoreError, HolochainError> =
                load_json_from_raw(allocation.offset() as *mut c_char);
            match maybe_err {
                Err(hc_err) => Err(ZomeApiError::Internal(hc_err.to_string())),
                Ok(core_err) => Err(ZomeApiError::Internal(core_err.to_string())),
            }
        }
    }
}<|MERGE_RESOLUTION|>--- conflicted
+++ resolved
@@ -22,13 +22,8 @@
         },
         get_links::{GetLinksArgs, GetLinksOptions, GetLinksResult},
         link_entries::LinkEntriesArgs,
-<<<<<<< HEAD
-        send::SendArgs,
+        send::{SendArgs, SendOptions},
         QueryArgs, QueryArgsNames, QueryArgsOptions, QueryResult, UpdateEntryArgs, ZomeFnCallArgs,
-=======
-        send::{SendArgs, SendOptions},
-        QueryArgs, QueryArgsNames, QueryResult, UpdateEntryArgs, ZomeFnCallArgs,
->>>>>>> 26efd3a7
     },
     holochain_core_types::{
         hash::HashString,
