//! This file contains many of the structs, enums, and functions relevant for Zome
//! developers! Detailed references and examples can be found here for how to use the
//! HDK exposed functions to access powerful Holochain functions.

use crate::{
    error::{ZomeApiError, ZomeApiResult},
    globals::*,
};
use holochain_core_types::{
    cas::content::Address,
    dna::capabilities::CapabilityCall,
    entry::Entry,
    error::{RibosomeEncodedAllocation, RibosomeEncodingBits, ZomeApiInternalResult},
    time::Timeout,
};
pub use holochain_wasm_utils::api_serialization::validation::*;
use holochain_wasm_utils::{
    api_serialization::{
        get_entry::{
            EntryHistory, GetEntryArgs, GetEntryOptions, GetEntryResult, GetEntryResultType,
            StatusRequestKind,
        },
        get_links::{GetLinksArgs, GetLinksOptions, GetLinksResult},
        link_entries::LinkEntriesArgs,
        send::{SendArgs, SendOptions},
        QueryArgs, QueryArgsNames, QueryArgsOptions, QueryResult, UpdateEntryArgs, ZomeFnCallArgs,
    },
    holochain_core_types::{
        hash::HashString,
        json::{JsonString, RawString},
    },
    memory::ribosome::load_ribosome_encoded_json,
};
use init_globals::hc_init_globals;
use serde_json;
use std::{
    convert::{TryFrom, TryInto},
    time::Duration,
};

//--------------------------------------------------------------------------------------------------
// ZOME API GLOBAL VARIABLES
//--------------------------------------------------------------------------------------------------

lazy_static! {
  /// The `name` property as taken from the DNA.
  pub static ref DNA_NAME: &'static str = &GLOBALS.dna_name;

  /// The address of the DNA the Zome is embedded within.
  /// This is often useful as a fixed value that is known by all
  /// participants running the DNA.
  pub static ref DNA_ADDRESS: &'static Address = &GLOBALS.dna_address;

  /// The identity string used when the chain was first initialized.
  pub static ref AGENT_ID_STR: &'static str = &GLOBALS.agent_id_str;

  /// The hash of your public key.
  /// This is your node address on the DHT.
  /// It can be used for node-to-node messaging with `send` and `receive` functions.
  pub static ref AGENT_ADDRESS: &'static Address = &GLOBALS.agent_address;

  /// The hash of the first identity entry on your chain (The second entry on your chain).
  /// This is your peer's identity on the DHT.
  pub static ref AGENT_INITIAL_HASH: &'static HashString = &GLOBALS.agent_initial_hash;

  #[doc(hidden)]
  /// The hash of the most recent identity entry that has been committed to your chain.
  /// Starts with the same value as AGENT_INITIAL_HASH.
  /// After a call to `update_agent` it will have the value of the hash of the newly committed identity entry.
  pub static ref AGENT_LATEST_HASH: &'static HashString = &GLOBALS.agent_latest_hash;
}

impl From<DNA_NAME> for JsonString {
    fn from(dna_name: DNA_NAME) -> JsonString {
        JsonString::from(RawString::from(dna_name.to_string()))
    }
}

impl From<DNA_ADDRESS> for JsonString {
    fn from(dna_address: DNA_ADDRESS) -> JsonString {
        JsonString::from(HashString::from(dna_address.to_string()))
    }
}

impl From<AGENT_ID_STR> for JsonString {
    fn from(agent_id: AGENT_ID_STR) -> JsonString {
        JsonString::from(RawString::from(agent_id.to_string()))
    }
}

impl From<AGENT_ADDRESS> for JsonString {
    fn from(agent_address: AGENT_ADDRESS) -> JsonString {
        JsonString::from(Address::from(agent_address.to_string()))
    }
}

impl From<AGENT_INITIAL_HASH> for JsonString {
    fn from(agent_initial_hash: AGENT_INITIAL_HASH) -> JsonString {
        JsonString::from(HashString::from(agent_initial_hash.to_string()))
    }
}

impl From<AGENT_LATEST_HASH> for JsonString {
    fn from(agent_latest_hash: AGENT_LATEST_HASH) -> JsonString {
        JsonString::from(HashString::from(agent_latest_hash.to_string()))
    }
}

//--------------------------------------------------------------------------------------------------
// SYSTEM CONSTS
//--------------------------------------------------------------------------------------------------

// HC.GetMask
bitflags! {
  pub struct GetEntryMask: u8 {
    const ENTRY      = 1 << 0;
    const ENTRY_TYPE = 1 << 1;
    const SOURCES    = 1 << 2;
  }
}
// explicit `Default` implementation
impl Default for GetEntryMask {
    fn default() -> GetEntryMask {
        GetEntryMask::ENTRY
    }
}

// TODOs
//// HC.LinkAction
//pub enum LinkAction {
//    Add,
//    Delete,
//}
//
//// HC.PkgReq
//pub enum PkgRequest {
//    Chain,
//    ChainOption,
//    EntryTypes,
//}
//
//// HC.PkgReq.ChainOpt
//pub enum ChainOption {
//    None,
//    Headers,
//    Entries,
//    Full,
//}
//
//// HC.Bridge
//pub enum BridgeSide {
//    From,
//    To,
//}
//
//// HC.SysEntryType
//// WARNING Keep in sync with SystemEntryType in holochain-rust
//enum SystemEntryType {
//    Dna,
//    Agent,
//    Key,
//    Headers,
//    Deletion,
//}
//
//mod bundle_cancel {
//    // HC.BundleCancel.Reason
//    pub enum Reason {
//        UserCancel,
//        Timeout,
//    }
//    // HC.BundleCancel.Response
//    pub enum Response {
//        Ok,
//        Commit,
//    }
//}

/// Allowed input for close_bundle()
pub enum BundleOnClose {
    Commit,
    Discard,
}

//--------------------------------------------------------------------------------------------------
// API FUNCTIONS
//--------------------------------------------------------------------------------------------------

pub enum Dispatch {
    Debug,
    InitGlobals,
    Call,
    CommitEntry,
    GetEntry,
    GetLinks,
    LinkEntries,
    EntryAddress,
    UpdateEntry,
    RemoveEntry,
    Query,
    Send,
<<<<<<< HEAD
    RemoveLink,
=======
    Sleep,
>>>>>>> 4665b96e
}

impl Dispatch {
    pub fn with_input<I: TryInto<JsonString>, O: TryFrom<JsonString> + Into<JsonString>>(
        &self,
        input: I,
    ) -> ZomeApiResult<O> {
        let mut mem_stack = match unsafe { G_MEM_STACK } {
            Some(mem_stack) => mem_stack,
            None => {
                return Err(ZomeApiError::Internal(
                    "debug failed to load mem_stack".to_string(),
                ));
            }
        };

        let wasm_allocation = mem_stack.write_json(input)?;

        // Call Ribosome's commit_entry()
        let encoded_input: RibosomeEncodingBits =
            RibosomeEncodedAllocation::from(wasm_allocation).into();
        let encoded_output: RibosomeEncodingBits = unsafe {
            (match self {
                Dispatch::Debug => hc_debug,
                Dispatch::Call => hc_call,
                Dispatch::CommitEntry => hc_commit_entry,
                Dispatch::GetEntry => hc_get_entry,
                Dispatch::GetLinks => hc_get_links,
                Dispatch::LinkEntries => hc_link_entries,
                Dispatch::InitGlobals => hc_init_globals,
                Dispatch::EntryAddress => hc_entry_address,
                Dispatch::UpdateEntry => hc_update_entry,
                Dispatch::RemoveEntry => hc_remove_entry,
                Dispatch::Query => hc_query,
                Dispatch::Send => hc_send,
<<<<<<< HEAD
                Dispatch::RemoveLink => hc_remove_link,
=======
                Dispatch::Sleep => hc_sleep,
>>>>>>> 4665b96e
            })(encoded_input)
        };

        let result: ZomeApiInternalResult = match load_ribosome_encoded_json(encoded_output) {
            Ok(r) => r,
            Err(e) => {
                mem_stack.deallocate(wasm_allocation)?;
                return Err(e.into());
            }
        };

        // Free result & input allocations
        mem_stack.deallocate(wasm_allocation)?;

        // Done
        if result.ok {
            match JsonString::from(result.value).try_into() {
                Ok(v) => Ok(v),
                Err(_) => Err(ZomeApiError::from(String::from(
                    "Failed to deserialize return value",
                ))),
            }
        } else {
            Err(ZomeApiError::from(result.error))
        }
    }
}

/// Call an exposed function from another zome or another (bridged) instance running
/// on the same agent in the same container.
/// Arguments for the called function are passed as `JsonString`.
/// Returns the value that's returned by the given function as a json str.
/// # Examples
/// In order to utilize `call`, you must have at least two separate Zomes.
/// Here are two Zome examples, where one performs a `call` into the other.
///
/// This first one, is the one that is called into, with the Zome name `summer`.
/// ```rust
/// # #![feature(try_from)]
/// # #[macro_use]
/// # extern crate hdk;
/// # extern crate serde;
/// # #[macro_use]
/// # extern crate serde_derive;
/// # #[macro_use]
/// # extern crate serde_json;
/// # use hdk::holochain_core_types::json::JsonString;
/// # use hdk::holochain_core_types::error::HolochainError;
/// # use hdk::holochain_core_types::error::RibosomeEncodingBits;
/// # use hdk::holochain_core_types::error::RibosomeEncodedValue;
///
/// # // Adding empty functions so that the cfg(test) build can link.
/// # #[no_mangle]
/// # pub fn hc_init_globals(_: RibosomeEncodingBits) -> RibosomeEncodingBits { RibosomeEncodedValue::Success.into() }
/// # #[no_mangle]
/// # pub fn hc_commit_entry(_: RibosomeEncodingBits) -> RibosomeEncodingBits { RibosomeEncodedValue::Success.into() }
/// # #[no_mangle]
/// # pub fn hc_get_entry(_: RibosomeEncodingBits) -> RibosomeEncodingBits { RibosomeEncodedValue::Success.into() }
/// # #[no_mangle]
/// # pub fn hc_entry_address(_: RibosomeEncodingBits) -> RibosomeEncodingBits { RibosomeEncodedValue::Success.into() }
/// # #[no_mangle]
/// # pub fn hc_query(_: RibosomeEncodingBits) -> RibosomeEncodingBits { RibosomeEncodedValue::Success.into() }
/// # #[no_mangle]
/// # pub fn hc_call(_: RibosomeEncodingBits) -> RibosomeEncodingBits { RibosomeEncodedValue::Success.into() }
/// # #[no_mangle]
/// # pub fn hc_update_entry(_: RibosomeEncodingBits) -> RibosomeEncodingBits { RibosomeEncodedValue::Success.into() }
/// # #[no_mangle]
/// # pub fn hc_remove_entry(_: RibosomeEncodingBits) -> RibosomeEncodingBits { RibosomeEncodedValue::Success.into() }
/// # #[no_mangle]
/// # pub fn hc_send(_: RibosomeEncodingBits) -> RibosomeEncodingBits { RibosomeEncodedValue::Success.into() }
/// # #[no_mangle]
/// # pub fn hc_sleep(_: RibosomeEncodingBits) -> RibosomeEncodingBits { RibosomeEncodedValue::Success.into() }
/// # #[no_mangle]
/// # pub fn hc_debug(_: RibosomeEncodingBits) -> RibosomeEncodingBits { RibosomeEncodedValue::Success.into() }
/// # #[no_mangle]
/// # pub fn hc_get_links(_: RibosomeEncodingBits) -> RibosomeEncodingBits { RibosomeEncodedValue::Success.into() }
/// # #[no_mangle]
/// # pub fn hc_link_entries(_: RibosomeEncodingBits) -> RibosomeEncodingBits { RibosomeEncodedValue::Success.into() }
/// /// # #[no_mangle]
/// # pub fn hc_remove_link(_: RibosomeEncodingBits) -> RibosomeEncodingBits { RibosomeEncodedValue::Success.into() }
/// # fn main() {
///
/// fn handle_sum(num1: u32, num2: u32) -> JsonString {
///     let sum = num1 + num2;
///     json!({"sum": format!("{}",sum)}).into()
/// }
///
/// define_zome! {
///     entries: []
///
///     genesis: || {
///         Ok(())
///     }
///
///     functions: [
///             sum: {
///                 inputs: |num1: u32, num2: u32|,
///                 outputs: |sum: JsonString|,
///                 handler: handle_sum
///             }
///     ]
///
///     capabilities: {
///         public (Public) [sum]
///     }
/// }
///
/// # }
/// ```
///
/// This second one, is the one that performs the call into the `summer` Zome.
/// ```rust
/// # #![feature(try_from)]
/// # #[macro_use]
/// # extern crate hdk;
/// # extern crate serde;
/// # #[macro_use]
/// # extern crate serde_derive;
/// # #[macro_use]
/// # extern crate serde_json;
/// # #[macro_use]
/// # extern crate holochain_core_types_derive;
///
/// # use hdk::holochain_core_types::hash::HashString;
/// # use hdk::holochain_core_types::json::JsonString;
/// # use hdk::holochain_core_types::error::HolochainError;
/// # use hdk::error::ZomeApiResult;
/// # use std::convert::TryInto;
/// # use hdk::holochain_core_types::error::RibosomeEncodingBits;
/// # use hdk::holochain_core_types::error::RibosomeEncodedValue;
///
/// # // Adding empty functions so that the cfg(test) build can link.
/// # #[no_mangle]
/// # pub fn hc_init_globals(_: RibosomeEncodingBits) -> RibosomeEncodingBits { RibosomeEncodedValue::Success.into() }
/// # #[no_mangle]
/// # pub fn hc_commit_entry(_: RibosomeEncodingBits) -> RibosomeEncodingBits { RibosomeEncodedValue::Success.into() }
/// # #[no_mangle]
/// # pub fn hc_get_entry(_: RibosomeEncodingBits) -> RibosomeEncodingBits { RibosomeEncodedValue::Success.into() }
/// # #[no_mangle]
/// # pub fn hc_entry_address(_: RibosomeEncodingBits) -> RibosomeEncodingBits { RibosomeEncodedValue::Success.into() }
/// # #[no_mangle]
/// # pub fn hc_query(_: RibosomeEncodingBits) -> RibosomeEncodingBits { RibosomeEncodedValue::Success.into() }
/// # #[no_mangle]
/// # pub fn hc_call(_: RibosomeEncodingBits) -> RibosomeEncodingBits { RibosomeEncodedValue::Success.into() }
/// # #[no_mangle]
/// # pub fn hc_update_entry(_: RibosomeEncodingBits) -> RibosomeEncodingBits { RibosomeEncodedValue::Success.into() }
/// # #[no_mangle]
/// # pub fn hc_remove_entry(_: RibosomeEncodingBits) -> RibosomeEncodingBits { RibosomeEncodedValue::Success.into() }
/// # #[no_mangle]
/// # pub fn hc_send(_: RibosomeEncodingBits) -> RibosomeEncodingBits { RibosomeEncodedValue::Success.into() }
/// # #[no_mangle]
/// # pub fn hc_sleep(_: RibosomeEncodingBits) -> RibosomeEncodingBits { RibosomeEncodedValue::Success.into() }
/// # #[no_mangle]
/// # pub fn hc_debug(_: RibosomeEncodingBits) -> RibosomeEncodingBits { RibosomeEncodedValue::Success.into() }
/// # #[no_mangle]
/// # pub fn hc_get_links(_: RibosomeEncodingBits) -> RibosomeEncodingBits { RibosomeEncodedValue::Success.into() }
/// # #[no_mangle]
/// # pub fn hc_link_entries(_: RibosomeEncodingBits) -> RibosomeEncodingBits { RibosomeEncodedValue::Success.into() }
/// /// # #[no_mangle]
/// # pub fn hc_remove_link(_: RibosomeEncodingBits) -> RibosomeEncodingBits { RibosomeEncodedValue::Success.into() }
/// # fn main() {
///
/// fn handle_check_sum(num1: u32, num2: u32) -> ZomeApiResult<JsonString> {
///     #[derive(Serialize, Deserialize, Debug, DefaultJson)]
///     struct SumInput {
///         num1: u32,
///         num2: u32,
///     };
///     let call_input = SumInput {
///         num1: num1,
///         num2: num2,
///     };
///     hdk::call(hdk::THIS_INSTANCE, "summer", "test_token", "sum", call_input.into())
/// }
///
/// define_zome! {
///     entries: []
///
///     genesis: || {
///         Ok(())
///     }
///
///     functions: [
///             check_sum: {
///                 inputs: |num1: u32, num2: u32|,
///                 outputs: |sum: ZomeApiResult<JsonString>|,
///                 handler: handle_check_sum
///             }
///     ]
///
///     capabilities: {
///         public (Public) [sum]
///     }
/// }
///
/// # }
/// ```
pub fn call<S: Into<String>>(
    instance_handle: S,
    zome_name: S,
    cap_token: S,
    fn_name: S,
    fn_args: JsonString,
) -> ZomeApiResult<JsonString> {
    Dispatch::Call.with_input(ZomeFnCallArgs {
        instance_handle: instance_handle.into(),
        zome_name: zome_name.into(),
        cap: Some(CapabilityCall::new(Address::from(cap_token.into()), None)),
        fn_name: fn_name.into(),
        fn_args: String::from(fn_args),
    })
}

/// Prints a string through the stdout of the running service, and also
/// writes that string to the logger in the execution context
/// # Examples
/// ```rust
/// # #[macro_use]
/// # extern crate hdk;
/// # use hdk::error::ZomeApiResult;
///
/// # fn main() {
/// pub fn handle_some_function(content: String) -> ZomeApiResult<()> {
///     // ...
///     hdk::debug("write a message to the logs");
///     // ...
///     Ok(())
/// }
///
/// # }
/// ```
pub fn debug<J: TryInto<JsonString>>(msg: J) -> ZomeApiResult<()> {
    let _: ZomeApiResult<()> = Dispatch::Debug.with_input(msg);
    // internally returns RibosomeEncodedValue::Success which is a zero length allocation
    // return Ok(()) unconditionally instead of the "error" from success
    Ok(())
}

/// Attempts to commit an entry to your local source chain. The entry
/// will have to pass the defined validation rules for that entry type.
/// If the entry type is defined as public, will also publish the entry to the DHT.
/// Returns either an address of the committed entry as a string, or an error.
/// # Examples
/// ```rust
/// # #![feature(try_from)]
/// # extern crate hdk;
/// # extern crate serde_json;
/// # #[macro_use]
/// # extern crate serde_derive;
/// # extern crate holochain_core_types;
/// # #[macro_use]
/// # extern crate holochain_core_types_derive;
/// # use hdk::error::ZomeApiResult;
/// # use holochain_core_types::json::JsonString;
/// # use holochain_core_types::error::HolochainError;
/// # use holochain_core_types::entry::entry_type::AppEntryType;
/// # use holochain_core_types::entry::Entry;
/// # use holochain_core_types::cas::content::Address;
/// # use holochain_core_types::error::RibosomeEncodingBits;
///
/// # #[no_mangle]
/// # pub fn hc_commit_entry(_: RibosomeEncodingBits) -> RibosomeEncodingBits { 0 }
///
/// # fn main() {
///
/// #[derive(Serialize, Deserialize, Debug, DefaultJson)]
/// pub struct Post {
///     content: String,
///     date_created: String,
/// }
///
/// pub fn handle_create_post(content: String) -> ZomeApiResult<Address> {
///
///     let post_entry = Entry::App("post".into(), Post{
///         content,
///         date_created: "now".into(),
///     }.into());
///
///    let address = hdk::commit_entry(&post_entry)?;
///
///    Ok(address)
///
/// }
///
/// # }
/// ```
pub fn commit_entry(entry: &Entry) -> ZomeApiResult<Address> {
    Dispatch::CommitEntry.with_input(entry)
}

/// Retrieves latest version of an entry from the local chain or the DHT, by looking it up using
/// the specified address.
/// Returns None if no entry exists at the specified address or
/// if the entry's crud-status is not LIVE.
/// # Examples
/// ```rust
/// # extern crate hdk;
/// # extern crate holochain_core_types;
/// # use hdk::error::ZomeApiResult;
/// # use holochain_core_types::entry::Entry;
/// # use holochain_core_types::json::JsonString;
/// # use holochain_core_types::cas::content::Address;
/// # fn main() {
/// pub fn handle_get_post(post_address: Address) -> ZomeApiResult<Option<Entry>> {
///     // get_entry returns a Result<Option<T>, ZomeApiError>
///     // where T is the type that you used to commit the entry, in this case a Blog
///     // It's a ZomeApiError if something went wrong (i.e. wrong type in deserialization)
///     // Otherwise its a Some(T) or a None
///     hdk::get_entry(&post_address)
/// }
/// # }
/// ```
pub fn get_entry(address: &Address) -> ZomeApiResult<Option<Entry>> {
    let entry_result = get_entry_result(address, GetEntryOptions::default())?;

    let entry = if !entry_result.found() {
        None
    } else {
        entry_result.latest()
    };

    Ok(entry)
}

/// Returns the Entry at the exact address specified, whatever its crud-status.
/// Returns None if no entry exists at the specified address.
pub fn get_entry_initial(address: &Address) -> ZomeApiResult<Option<Entry>> {
    let entry_result = get_entry_result(
        address,
        GetEntryOptions::new(
            StatusRequestKind::Initial,
            true,
            false,
            false,
            Default::default(),
        ),
    )?;
    Ok(entry_result.latest())
}

/// Return an EntryHistory filled with all the versions of the entry from the version at
/// the specified address to the latest.
/// Returns None if no entry exists at the specified address.
pub fn get_entry_history(address: &Address) -> ZomeApiResult<Option<EntryHistory>> {
    let entry_result = get_entry_result(
        address,
        GetEntryOptions::new(
            StatusRequestKind::All,
            true,
            false,
            false,
            Default::default(),
        ),
    )?;
    if !entry_result.found() {
        return Ok(None);
    }
    match entry_result.result {
        GetEntryResultType::All(history) => Ok(Some(history)),
        _ => Err(ZomeApiError::from("shouldn't happen".to_string())),
    }
}

/// Retrieves an entry and its metadata from the local chain or the DHT, by looking it up using
/// the specified address.
/// The data returned is configurable with the GetEntryOptions argument.
pub fn get_entry_result(
    address: &Address,
    options: GetEntryOptions,
) -> ZomeApiResult<GetEntryResult> {
    Dispatch::GetEntry.with_input(GetEntryArgs {
        address: address.clone(),
        options,
    })
}

/// Consumes three values, two of which are the addresses of entries, and one of which is a string that defines a
/// relationship between them, called a `tag`. Later, lists of entries can be looked up by using [get_links](fn.get_links.html). Entries
/// can only be looked up in the direction from the `base`, which is the first argument, to the `target`.
/// # Examples
/// ```rust
/// # #![feature(try_from)]
/// # extern crate hdk;
/// # extern crate serde_json;
/// # #[macro_use]
/// # extern crate serde_derive;
/// # extern crate holochain_core_types;
/// # #[macro_use]
/// # extern crate holochain_core_types_derive;
/// # use holochain_core_types::json::JsonString;
/// # use holochain_core_types::error::HolochainError;
/// # use holochain_core_types::entry::entry_type::AppEntryType;
/// # use holochain_core_types::entry::Entry;
/// # use holochain_core_types::cas::content::Address;
/// # use hdk::AGENT_ADDRESS;
/// # use hdk::error::ZomeApiResult;
/// # use hdk::holochain_wasm_utils::api_serialization::get_entry::GetEntryOptions;
/// # use hdk::holochain_wasm_utils::api_serialization::get_entry::StatusRequestKind;
/// # fn main() {
///
/// #[derive(Serialize, Deserialize, Debug, DefaultJson)]
/// pub struct Post {
///     content: String,
///     date_created: String,
/// }
///
/// pub fn handle_link_entries(content: String, in_reply_to: Option<Address>) -> ZomeApiResult<Address> {
///
///     let post_entry = Entry::App("post".into(), Post{
///             content,
///             date_created: "now".into(),
///     }.into());
///
///     let address = hdk::commit_entry(&post_entry)?;
///
///     hdk::link_entries(
///         &AGENT_ADDRESS,
///         &address,
///         "authored_posts",
///     )?;
///
///     if let Some(in_reply_to_address) = in_reply_to {
///         // return with Err if in_reply_to_address points to missing entry
///         hdk::get_entry_result(&in_reply_to_address, GetEntryOptions { status_request: StatusRequestKind::All, entry: false, header: false, sources: false, timeout: Default::default() })?;
///         hdk::link_entries(&in_reply_to_address, &address, "comments")?;
///     }
///
///     Ok(address)
///
/// }
/// # }
/// ```
pub fn link_entries<S: Into<String>>(
    base: &Address,
    target: &Address,
    tag: S,
) -> Result<(), ZomeApiError> {
    Dispatch::LinkEntries.with_input(LinkEntriesArgs {
        base: base.clone(),
        target: target.clone(),
        tag: tag.into(),
    })
}

/// Consumes three values, two of which are the addresses of entries, and one of which is a string that removes a
/// relationship between them, called a `tag`. Later, lists of entries.
/// # Examples
/// ```rust
/// # #![feature(try_from)]
/// # extern crate hdk;
/// # extern crate serde_json;
/// # #[macro_use]
/// # extern crate serde_derive;
/// # extern crate holochain_core_types;
/// # #[macro_use]
/// # extern crate holochain_core_types_derive;
/// # use holochain_core_types::json::JsonString;
/// # use holochain_core_types::error::HolochainError;
/// # use holochain_core_types::entry::entry_type::AppEntryType;
/// # use holochain_core_types::entry::Entry;
/// # use holochain_core_types::cas::content::Address;
/// # use hdk::AGENT_ADDRESS;
/// # use hdk::error::ZomeApiResult;
/// # use hdk::holochain_wasm_utils::api_serialization::get_entry::GetEntryOptions;
/// # use hdk::holochain_wasm_utils::api_serialization::get_entry::StatusRequestKind;
/// # fn main() {
///
/// #[derive(Serialize, Deserialize, Debug, DefaultJson)]
/// pub struct Post {
///     content: String,
///     date_created: String,
/// }
///
/// pub fn handle_remove_link(content: String, in_reply_to: Option<Address>) -> ZomeApiResult<()> {
///
///     let post_entry = Entry::App("post".into(), Post{
///             content,
///             date_created: "now".into(),
///     }.into());
///
///     let address = hdk::commit_entry(&post_entry)?;
///
///     hdk::remove_link(
///         &AGENT_ADDRESS,
///         &address,
///         "authored_posts",
///     )?;
///
///
///     Ok(())
///
/// }
/// # }
/// ```
pub fn remove_link<S: Into<String>>(
    base: &Address,
    target: &Address,
    tag: S,
) -> Result<(), ZomeApiError> {
    Dispatch::RemoveLink.with_input(LinkEntriesArgs {
        base: base.clone(),
        target: target.clone(),
        tag: tag.into(),
    })
}

/// NOT YET AVAILABLE
// Returns a DNA property, which are defined by the DNA developer.
// They are custom values that are defined in the DNA file
// that can be used in the zome code for defining configurable behaviors.
// (e.g. Name, Language, Description, Author, etc.).
pub fn property<S: Into<String>>(_name: S) -> ZomeApiResult<String> {
    Err(ZomeApiError::FunctionNotImplemented)
}

/// Reconstructs an address of the given entry data.
/// This is the same value that would be returned if `entry_type_name` and `entry_value` were passed
/// to the [commit_entry](fn.commit_entry.html) function and by which it would be retrievable from the DHT using [get_entry](fn.get_entry.html).
/// This is often used to reconstruct an address of a `base` argument when calling [get_links](fn.get_links.html).
/// # Examples
/// ```rust
/// # #![feature(try_from)]
/// # extern crate hdk;
/// # extern crate serde_json;
/// # #[macro_use]
/// # extern crate serde_derive;
/// # extern crate holochain_core_types;
/// # #[macro_use]
/// # extern crate holochain_core_types_derive;
/// # use hdk::error::ZomeApiResult;
/// # use holochain_core_types::json::JsonString;
/// # use holochain_core_types::error::HolochainError;
/// # use holochain_core_types::entry::entry_type::AppEntryType;
/// # use holochain_core_types::entry::AppEntryValue;
/// # use holochain_core_types::entry::Entry;
/// # use holochain_core_types::cas::content::Address;
/// # fn main() {
///
/// #[derive(Serialize, Deserialize, Debug, DefaultJson)]
/// pub struct Post {
///     content: String,
///     date_created: String,
/// }
///
/// pub fn handle_post_address(content: String) -> ZomeApiResult<Address> {
///     let post_entry = Entry::App("post".into(), Post {
///         content,
///         date_created: "now".into(),
///     }.into());
///
///     hdk::entry_address(&post_entry)
/// }
///
/// # }
/// ```
pub fn entry_address(entry: &Entry) -> ZomeApiResult<Address> {
    Dispatch::EntryAddress.with_input(entry)
}

/// NOT YET AVAILABLE
pub fn sign<S: Into<String>>(_doc: S) -> ZomeApiResult<String> {
    Err(ZomeApiError::FunctionNotImplemented)
}

/// NOT YET AVAILABLE
pub fn verify_signature<S: Into<String>>(
    _signature: S,
    _data: S,
    _pub_key: S,
) -> ZomeApiResult<bool> {
    Err(ZomeApiError::FunctionNotImplemented)
}

/// Commit an entry to your local source chain that "updates" a previous entry, meaning when getting
/// the previous entry, the updated entry will be returned.
/// `update_entry` sets the previous entry's status metadata to `Modified` and adds the updated
/// entry's address in the previous entry's metadata.
/// The updated entry will hold the previous entry's address in its header,
/// which will be used by validation routes.
pub fn update_entry(new_entry: Entry, address: &Address) -> ZomeApiResult<Address> {
    Dispatch::UpdateEntry.with_input(UpdateEntryArgs {
        new_entry,
        address: address.clone(),
    })
}

/// NOT YET AVAILABLE
pub fn update_agent() -> ZomeApiResult<Address> {
    Err(ZomeApiError::FunctionNotImplemented)
}

/// Commit a DeletionEntry to your local source chain that marks an entry as 'deleted' by setting
/// its status metadata to `Deleted` and adding the DeleteEntry's address in the deleted entry's
/// metadata, which will be used by validation routes.
pub fn remove_entry(address: &Address) -> ZomeApiResult<()> {
    Dispatch::RemoveEntry.with_input(address.to_owned())
}

/// Consumes three values; the address of an entry get get links from (the base), the tag of the links
/// to be retrieved, and an options struct for selecting what meta data and crud status links to retrieve.
/// Note: the tag is intended to describe the relationship between the `base` and other entries you wish to lookup.
/// This function returns a list of addresses of other entries which matched as being linked by the given `tag`.
/// Links are created using the Zome API function [link_entries](fn.link_entries.html).
/// If you also need the content of the entry consider using one of the helper functions:
/// [get_links_result](fn.get_links_result) or [get_links_and_load](fn._get_links_and_load)
/// # Examples
/// ```rust
/// # extern crate hdk;
/// # extern crate holochain_core_types;
/// # extern crate holochain_wasm_utils;
/// # use holochain_core_types::json::JsonString;
/// # use holochain_core_types::cas::content::Address;
/// # use hdk::error::ZomeApiResult;
/// # use holochain_wasm_utils::api_serialization::get_links::{GetLinksResult, GetLinksOptions};
///
/// # fn main() {
/// pub fn handle_posts_by_agent(agent: Address) -> ZomeApiResult<GetLinksResult> {
///     hdk::get_links_with_options(&agent, "authored_posts", GetLinksOptions::default())
/// }
/// # }
/// ```
pub fn get_links_with_options<S: Into<String>>(
    base: &Address,
    tag: S,
    options: GetLinksOptions,
) -> ZomeApiResult<GetLinksResult> {
    Dispatch::GetLinks.with_input(GetLinksArgs {
        entry_address: base.clone(),
        tag: tag.into(),
        options,
    })
}

/// Helper function for get_links. Returns a vector with the default return results.
pub fn get_links<S: Into<String>>(base: &Address, tag: S) -> ZomeApiResult<GetLinksResult> {
    get_links_with_options(base, tag, GetLinksOptions::default())
}

/// Retrieves data about entries linked to a base address with a given tag. This is the most general version of the various get_links
/// helpers (such as get_links_and_load) and can return the linked addresses, entries, headers and sources. Also supports CRUD status_request.
/// The data returned is configurable with the GetLinksOptions to specify links options and GetEntryOptions argument wto specify options when loading the entries.
/// # Examples
/// ```rust
/// # extern crate hdk;
/// # extern crate holochain_core_types;
/// # extern crate holochain_wasm_utils;
/// # use hdk::error::ZomeApiResult;
/// # use holochain_core_types::cas::content::Address;
/// # use holochain_wasm_utils::api_serialization::{
/// #    get_entry::{GetEntryOptions, GetEntryResult},
/// #    get_links::GetLinksOptions};
///
/// # fn main() {
/// fn hangle_get_links_result(address: Address) -> ZomeApiResult<Vec<ZomeApiResult<GetEntryResult>>> {
///    hdk::get_links_result(&address, "test-tag", GetLinksOptions::default(), GetEntryOptions::default())
/// }
/// # }
/// ```
pub fn get_links_result<S: Into<String>>(
    base: &Address,
    tag: S,
    options: GetLinksOptions,
    get_entry_options: GetEntryOptions,
) -> ZomeApiResult<Vec<ZomeApiResult<GetEntryResult>>> {
    let get_links_result = get_links_with_options(base, tag, options)?;
    let result = get_links_result
        .addresses()
        .iter()
        .map(|address| get_entry_result(&address, get_entry_options.clone()))
        .collect();
    Ok(result)
}

/// Helper function for get_links. Returns a vector of the entries themselves
pub fn get_links_and_load<S: Into<String>>(
    base: &HashString,
    tag: S,
) -> ZomeApiResult<Vec<ZomeApiResult<Entry>>> {
    let get_links_result = get_links_result(
        base,
        tag,
        GetLinksOptions::default(),
        GetEntryOptions::default(),
    )?;

    let entries = get_links_result
    .into_iter()
    .map(|get_result| {
        let get_type = get_result?.result;
        match get_type {
            GetEntryResultType::Single(elem) => Ok(elem.entry.unwrap().to_owned()),
            GetEntryResultType::All(_) => Err(ZomeApiError::Internal("Invalid response. get_links_result returned all entries when latest was requested".to_string()))
        }
    })
    .collect();

    Ok(entries)
}

/// Returns a list of entries from your local source chain that match a given entry type name or names.
///
/// Each name may be a plain entry type name, or a `"glob"` pattern.  All names and patterns are
/// merged into a single efficient Regular Expression for scanning.
///
/// You can select many names with patterns such as `"boo*"` (match all entry types starting with
/// `"boo"`), or `"[!%]*e"` (all non-system non-name-spaced entry types ending in `"e"`).
///
/// You can organize your entry types using simple name-spaces, by including `"/"` in your entry type
/// names.  For example, if you have several entry types related to fizzing a widget, you might
/// create entry types `"fizz/bar"`, `"fizz/baz"`, `"fizz/qux/foo"` and `"fizz/qux/boo"`.  Query for
/// `"fizz/**"` to match them all.
///
/// Use vec![], `""`, or `"**"` to match all names in all name-spaces.  Matching `"*"` will match only
/// non-namespaced names.
///
/// entry_type_names: Specify type of entry(s) to retrieve, as a String or Vec<String> of 0 or more names, converted into the QueryArgNames type
/// start: First entry in result list to retrieve
/// limit: Max number of entries to retrieve
/// # Examples
/// ```rust
/// # extern crate hdk;
/// # extern crate holochain_core_types;
/// # use hdk::error::ZomeApiResult;
/// # use holochain_core_types::json::JsonString;
/// # use holochain_core_types::cas::content::Address;
///
/// # fn main() {
/// pub fn handle_my_posts_as_commited() -> ZomeApiResult<Vec<Address>> {
///     hdk::query("post".into(), 0, 0)
/// }
/// pub fn all_system_plus_mine() -> ZomeApiResult<Vec<Address>> {
///     hdk::query(vec!["[%]*","mine"].into(), 0, 0)
/// }
/// pub fn everything_including_namespaced_except_system() -> ZomeApiResult<Vec<Address>> {
///     hdk::query("**/[!%]*".into(), 0, 0)
/// }
/// # }
/// ```
///
/// With hdk::query_result, you can specify a package of QueryArgsOptions, and get a
/// variety of return values, such a vector of Headers as a `Vec<ChainHeader>`:
///
/// ```
/// // pub fn get_post_headers() -> ZomeApiResult<QueryResult> {
/// //    hdk::query_result("post".into(), QueryArgsOptions{ headers: true, ..Default::default()})
/// // }
/// ```
///
/// The types of the results available depend on whether `headers` and/or `entries` is set:
///
/// ```
/// //                                                     // headers  entries
/// // pub enum QueryResult {                              // -------  -------
/// //     Addresses(Vec<Address>),                        // false    false
/// //     Headers(Vec<ChainHeader>),                      // true     false
/// //     Entries(Vec<(Address, Entry)>),                 // false    true
/// //     HeadersWithEntries(Vec<(ChainHeader, Entry)>),  // true     true
/// // }
/// ```
pub fn query(
    entry_type_names: QueryArgsNames,
    start: usize,
    limit: usize,
) -> ZomeApiResult<Vec<Address>> {
    // The hdk::query API always returns a simple Vec<Address>
    match query_result(
        entry_type_names,
        QueryArgsOptions {
            start: start,
            limit: limit,
            headers: false,
            entries: false,
        },
    ) {
        Ok(result) => match result {
            QueryResult::Addresses(addresses) => Ok(addresses),
            _ => return Err(ZomeApiError::FunctionNotImplemented), // should never occur
        },
        Err(e) => Err(e),
    }
}

pub fn query_result(
    entry_type_names: QueryArgsNames,
    options: QueryArgsOptions,
) -> ZomeApiResult<QueryResult> {
    Dispatch::Query.with_input(QueryArgs {
        entry_type_names,
        options,
    })
}
/// Sends a node-to-node message to the given agent, specified by their address.
/// Addresses of agents can be accessed using [hdk::AGENT_ADDRESS](struct.AGENT_ADDRESS.html).
/// This works in conjunction with the `receive` callback that has to be defined in the
/// [define_zome!](../macro.define_zome.html) macro.
///
/// This function dispatches a message to the receiver, and will wait up to 60 seconds before returning a timeout error. The `send` function will return the string returned
/// by the `receive` callback of the other node.
/// # Examples
/// ```rust
/// # #![feature(try_from)]
/// # #[macro_use]
/// # extern crate hdk;
/// # extern crate holochain_core_types;
/// # extern crate serde;
/// # #[macro_use]
/// # extern crate serde_derive;
/// # #[macro_use]
/// # extern crate serde_json;
/// # use hdk::error::ZomeApiResult;
/// # use holochain_core_types::cas::content::Address;
/// # use holochain_core_types::json::JsonString;
/// # use holochain_core_types::error::HolochainError;
/// # use holochain_core_types::error::RibosomeEncodingBits;
/// # use holochain_core_types::error::RibosomeEncodedValue;
///
/// # // Adding empty functions so that the cfg(test) build can link.
/// # #[no_mangle]
/// # pub fn hc_init_globals(_: RibosomeEncodingBits) -> RibosomeEncodingBits { RibosomeEncodedValue::Success.into() }
/// # #[no_mangle]
/// # pub fn hc_commit_entry(_: RibosomeEncodingBits) -> RibosomeEncodingBits { RibosomeEncodedValue::Success.into() }
/// # #[no_mangle]
/// # pub fn hc_get_entry(_: RibosomeEncodingBits) -> RibosomeEncodingBits { RibosomeEncodedValue::Success.into() }
/// # #[no_mangle]
/// # pub fn hc_entry_address(_: RibosomeEncodingBits) -> RibosomeEncodingBits { RibosomeEncodedValue::Success.into() }
/// # #[no_mangle]
/// # pub fn hc_query(_: RibosomeEncodingBits) -> RibosomeEncodingBits { RibosomeEncodedValue::Success.into() }
/// # #[no_mangle]
/// # pub fn hc_call(_: RibosomeEncodingBits) -> RibosomeEncodingBits { RibosomeEncodedValue::Success.into() }
/// # #[no_mangle]
/// # pub fn hc_update_entry(_: RibosomeEncodingBits) -> RibosomeEncodingBits { RibosomeEncodedValue::Success.into() }
/// # #[no_mangle]
/// # pub fn hc_remove_entry(_: RibosomeEncodingBits) -> RibosomeEncodingBits { RibosomeEncodedValue::Success.into() }
/// # #[no_mangle]
/// # pub fn hc_send(_: RibosomeEncodingBits) -> RibosomeEncodingBits { RibosomeEncodedValue::Success.into() }
/// # #[no_mangle]
/// # pub fn hc_sleep(_: RibosomeEncodingBits) -> RibosomeEncodingBits { RibosomeEncodedValue::Success.into() }
/// # #[no_mangle]
/// # pub fn hc_debug(_: RibosomeEncodingBits) -> RibosomeEncodingBits { RibosomeEncodedValue::Success.into() }
/// # #[no_mangle]
/// # pub fn hc_get_links(_: RibosomeEncodingBits) -> RibosomeEncodingBits { RibosomeEncodedValue::Success.into() }
/// # #[no_mangle]
/// # pub fn hc_link_entries(_: RibosomeEncodingBits) -> RibosomeEncodingBits { RibosomeEncodedValue::Success.into() }
///
/// # fn main() {
/// fn handle_send_message(to_agent: Address, message: String) -> ZomeApiResult<String> {
///     // because the function signature of hdk::send is the same as the
///     // signature of handle_send_message we can just directly return its' result
///     hdk::send(to_agent, message, 60000.into())
/// }
///
/// define_zome! {
///    entries: []
///
///    genesis: || { Ok(()) }
///
///    receive: |payload| {
///        // simply pass back the received value, appended to a modifier
///        format!("Received: {}", payload)
///    }
///
///    functions: [
///            send_message: {
///                inputs: |to_agent: Address, message: String|,
///                outputs: |response: ZomeApiResult<String>|,
///                handler: handle_send_message
///            }
///    ]
///
///     capabilities: {
///         public (Public) [send_message]
///     }
///}
/// # }
/// ```
pub fn send(to_agent: Address, payload: String, timeout: Timeout) -> ZomeApiResult<String> {
    Dispatch::Send.with_input(SendArgs {
        to_agent,
        payload,
        options: SendOptions(timeout),
    })
}

/// NOT YET AVAILABLE
pub fn start_bundle(_timeout: usize, _user_param: serde_json::Value) -> ZomeApiResult<()> {
    Err(ZomeApiError::FunctionNotImplemented)
}

/// NOT YET AVAILABLE
pub fn close_bundle(_action: BundleOnClose) -> ZomeApiResult<()> {
    Err(ZomeApiError::FunctionNotImplemented)
}

/// Lets the DNA runtime sleep for the given duration.
/// # Examples
/// ```rust
/// # #[macro_use]
/// # extern crate hdk;
/// # use hdk::error::ZomeApiResult;
/// # use std::time::Duration;
///
/// # fn main() {
/// pub fn handle_some_function(content: String) -> ZomeApiResult<()> {
///     // ...
///     hdk::sleep(Duration::from_millis(100));
///     // ...
///     Ok(())
/// }
///
/// # }
/// ```
pub fn sleep(duration: Duration) -> ZomeApiResult<()> {
    let _: ZomeApiResult<()> = Dispatch::Sleep.with_input(JsonString::from(duration.as_nanos()));
    // internally returns RibosomeEncodedValue::Success which is a zero length allocation
    // return Ok(()) unconditionally instead of the "error" from success
    Ok(())
}<|MERGE_RESOLUTION|>--- conflicted
+++ resolved
@@ -199,11 +199,8 @@
     RemoveEntry,
     Query,
     Send,
-<<<<<<< HEAD
+    Sleep,
     RemoveLink,
-=======
-    Sleep,
->>>>>>> 4665b96e
 }
 
 impl Dispatch {
@@ -239,11 +236,8 @@
                 Dispatch::RemoveEntry => hc_remove_entry,
                 Dispatch::Query => hc_query,
                 Dispatch::Send => hc_send,
-<<<<<<< HEAD
+                Dispatch::Sleep => hc_sleep,
                 Dispatch::RemoveLink => hc_remove_link,
-=======
-                Dispatch::Sleep => hc_sleep,
->>>>>>> 4665b96e
             })(encoded_input)
         };
 
