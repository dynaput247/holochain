--- conflicted
+++ resolved
@@ -52,9 +52,7 @@
 
     pub(crate) fn hc_close_bundle(_: RibosomeEncodingBits) -> RibosomeEncodingBits;
 
-<<<<<<< HEAD
+    pub(crate) fn hc_sleep(_: RibosomeEncodingBits) -> RibosomeEncodingBits;
+    
     pub(crate) fn hc_remove_link(_: RibosomeEncodingBits) -> RibosomeEncodingBits;
-=======
-    pub(crate) fn hc_sleep(_: RibosomeEncodingBits) -> RibosomeEncodingBits;
->>>>>>> 4665b96e
 }