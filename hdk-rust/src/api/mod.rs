--- conflicted
+++ resolved
@@ -23,12 +23,9 @@
 mod capability;
 mod commit_entry;
 mod debug;
-<<<<<<< HEAD
 mod decrypt;
 mod encrypt;
-=======
 mod emit_signal;
->>>>>>> 9c0d3f52
 mod entry_address;
 mod get_entry;
 mod get_links;
@@ -48,12 +45,9 @@
     capability::{commit_capability_claim, commit_capability_grant},
     commit_entry::{commit_entry, commit_entry_result},
     debug::debug,
-<<<<<<< HEAD
     decrypt::decrypt,
     encrypt::encrypt,
-=======
-    emit_signal::emit_signal,
->>>>>>> 9c0d3f52
+    mit_signal::emit_signal,
     entry_address::entry_address,
     get_entry::{get_entry, get_entry_history, get_entry_initial, get_entry_result},
     get_links::{get_links, get_links_and_load, get_links_result, get_links_with_options},
