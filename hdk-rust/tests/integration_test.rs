#![feature(try_from)]
extern crate holochain_container_api;
extern crate holochain_core;
extern crate holochain_core_types;
extern crate tempfile;
extern crate test_utils;
#[macro_use]
extern crate serde_json;
#[macro_use]
extern crate serde_derive;
extern crate hdk;
extern crate holochain_wasm_utils;
#[macro_use]
extern crate holochain_core_types_derive;

use hdk::error::{ZomeApiError, ZomeApiResult};
use holochain_container_api::{error::HolochainResult, *};
use holochain_core_types::{
    cas::content::Address,
    crud_status::CrudStatus,
    dna::{
        capabilities::{Capability, CapabilityCall, CapabilityType, FnDeclaration},
        entry_types::{EntryTypeDef, LinksTo},
        zome::{ZomeCapabilities, ZomeFnDeclarations},
    },
    entry::{
        entry_type::{test_app_entry_type, EntryType},
        Entry, EntryWithMeta,
    },
    error::{CoreError, HolochainError},
    hash::HashString,
    json::JsonString,
};
use holochain_wasm_utils::{
    api_serialization::{
        get_entry::{GetEntryResult, StatusRequestKind},
        get_links::GetLinksResult,
        QueryResult,
    },
    wasm_target_dir,
};
use std::{
    collections::BTreeMap,
    sync::{Arc, Mutex},
    thread,
    time::Duration,
};
use test_utils::*;

#[no_mangle]
pub fn hc_init_globals(_: u32) -> u32 {
    0
}
#[no_mangle]
pub fn hc_commit_entry(_: u32) -> u32 {
    0
}
#[no_mangle]
pub fn hc_get_entry(_: u32) -> u32 {
    0
}
#[no_mangle]
pub fn hc_entry_address(_: u32) -> u32 {
    0
}
#[no_mangle]
pub fn hc_query(_: u32) -> u32 {
    0
}
#[no_mangle]
pub fn hc_update_entry(_: u32) -> u32 {
    0
}
#[no_mangle]
pub fn hc_remove_entry(_: u32) -> u32 {
    0
}
#[no_mangle]
pub fn hc_send(_: u32) -> u32 {
    0
}
#[no_mangle]
pub fn zome_setup(_: u32) -> u32 {
    0
}
#[no_mangle]
pub fn __list_capabilities(_: u32) -> u32 {
    0
}

pub fn create_test_defs_with_fn_names(
    fn_names: Vec<&str>,
) -> (ZomeFnDeclarations, ZomeCapabilities) {
    let mut capability = Capability::new(CapabilityType::Public);
    let mut functions = BTreeMap::new();

    for fn_name in fn_names {
        let mut fn_decl = FnDeclaration::new();
        fn_decl.name = String::from(fn_name);
        capability.functions.push(fn_decl);

        let mut fn_decl = FnDeclaration::new();
        fn_decl.name = String::from(fn_name);
        functions.insert(fn_name.to_string(), fn_decl);
    }
    let mut capabilities = BTreeMap::new();
    capabilities.insert("test_cap".to_string(), capability);
    (functions, capabilities)
}

#[derive(Deserialize, Serialize, Default, Debug, DefaultJson)]
/// dupes wasm_test::EntryStruct;
struct EntryStruct {
    stuff: String,
}

fn example_valid_entry() -> Entry {
    Entry::App(
        test_app_entry_type().into(),
        EntryStruct {
            stuff: "non fail".into(),
        }
        .into(),
    )
}

fn example_valid_entry_result() -> GetEntryResult {
    let entry = example_valid_entry();
    GetEntryResult::new(
        StatusRequestKind::Latest,
        Some(&EntryWithMeta {
            entry: entry,
            crud_status: CrudStatus::Live,
            maybe_crud_link: None,
        }),
    )
}

fn example_valid_entry_params() -> String {
    format!(
        "{{\"entry\":{}}}",
        String::from(JsonString::from(example_valid_entry())),
    )
}

fn example_valid_entry_address() -> Address {
    Address::from("QmefcRdCAXM2kbgLW2pMzqWhUvKSDvwfFSVkvmwKvBQBHd")
}

fn start_holochain_instance<T: Into<String>>(
    uuid: T,
    agent_name: T,
) -> (Holochain, Arc<Mutex<TestLogger>>) {
    // Setup the holochain instance
<<<<<<< HEAD
    let wasm =
        create_wasm_from_file("wasm-test/target/wasm32-unknown-unknown/release/test_globals.wasm");
    let defs = create_test_defs_with_fn_names(vec![
=======
    let wasm = create_wasm_from_file(&format!(
        "{}/wasm32-unknown-unknown/release/test_globals.wasm",
        wasm_target_dir("hdk-rust/", "wasm-test/"),
    ));
    let capabability = create_test_cap_with_fn_names(vec![
>>>>>>> a589bb21
        "check_global",
        "check_commit_entry",
        "check_commit_entry_macro",
        "check_get_entry_result",
        "check_get_entry",
        "send_tweet",
        "commit_validation_package_tester",
        "link_two_entries",
        "links_roundtrip_create",
        "links_roundtrip_get",
        "links_roundtrip_get_and_load",
        "link_validation",
        "check_query",
        "check_app_entry_address",
        "check_sys_entry_address",
        "check_call",
        "check_call_with_args",
        "update_entry_ok",
        "remove_entry_ok",
        "remove_modified_entry_ok",
        "send_message",
    ]);
    let mut dna = create_test_dna_with_defs("test_zome", defs, &wasm);
    dna.uuid = uuid.into();

    // TODO: construct test DNA using the auto-generated JSON feature
    // The code below is fragile!
    // We have to manually construct a Dna struct that reflects what we defined using define_zome!
    // in wasm-test/src/lib.rs.
    // In a production setting, hc would read the auto-generated JSON to make sure the Dna struct
    // matches up. We should do the same in test.
    {
        let entry_types = &mut dna.zomes.get_mut("test_zome").unwrap().entry_types;
        entry_types.insert(
            EntryType::from("validation_package_tester"),
            EntryTypeDef::new(),
        );

        let test_entry_type = &mut entry_types
            .get_mut(&EntryType::from("testEntryType"))
            .unwrap();
        test_entry_type.links_to.push(LinksTo {
            target_type: String::from("testEntryType"),
            tag: String::from("test-tag"),
        });
    }

    {
        let entry_types = &mut dna.zomes.get_mut("test_zome").unwrap().entry_types;
        let mut link_validator = EntryTypeDef::new();
        link_validator.links_to.push(LinksTo {
            target_type: String::from("link_validator"),
            tag: String::from("longer"),
        });
        entry_types.insert(EntryType::from("link_validator"), link_validator);
    }

    let (context, test_logger) = test_context_and_logger(&agent_name.into());
    let mut hc =
        Holochain::new(dna.clone(), context).expect("could not create new Holochain instance.");

    // Run the holochain instance
    hc.start().expect("couldn't start");
    (hc, test_logger)
}

fn make_test_call(hc: &mut Holochain, fn_name: &str, params: &str) -> HolochainResult<JsonString> {
    hc.call(
        "test_zome",
        Some(CapabilityCall::new(
            "test_cap".to_string(),
            Address::from("test_token"),
            None,
        )),
        fn_name,
        params,
    )
}

#[test]
fn can_use_globals() {
    let (mut hc, _) = start_holochain_instance("can_use_globals", "alice");
    // Call the exposed wasm function that calls the debug API function for printing all GLOBALS
    let result = make_test_call(&mut hc, "check_global", r#"{}"#);
    assert_eq!(
        result.clone(),
        Ok(JsonString::from(HashString::from(
            "alice-----------------------------------------------------------------------------AAAIuDJb4M"
        ))),
        "result = {:?}",
        result
    );
}

#[test]
fn can_commit_entry() {
    let (mut hc, _) = start_holochain_instance("can_commit_entry", "alice");

    // Call the exposed wasm function that calls the Commit API function
    let result = make_test_call(
        &mut hc,
        "check_commit_entry",
        &String::from(JsonString::from(example_valid_entry())),
    );
    println!("\t result = {:?}", result);
    assert!(result.is_ok(), "result = {:?}", result);
    assert_eq!(
        result.unwrap(),
        JsonString::from(example_valid_entry_address()),
    );
}
#[test]
fn can_commit_entry_macro() {
    let (mut hc, _) = start_holochain_instance("can_commit_entry_macro", "alice");
    // Call the exposed wasm function that calls the Commit API function
    let result = make_test_call(
        &mut hc,
        "check_commit_entry_macro",
        &example_valid_entry_params(),
    );
    println!("\t result = {:?}", result);
    assert!(result.is_ok(), "\t result = {:?}", result);
    let expected: ZomeApiResult<Address> = Ok(Address::from(
        "QmefcRdCAXM2kbgLW2pMzqWhUvKSDvwfFSVkvmwKvBQBHd",
    ));
    assert_eq!(result.unwrap(), JsonString::from(expected),);
}

#[test]
fn can_round_trip() {
    let (mut hc, test_logger) = start_holochain_instance("can_round_trip", "alice");
    let result = make_test_call(
        &mut hc,
        "send_tweet",
        r#"{ "author": "bob", "content": "had a boring day" }"#,
    );
    assert_eq!(
        result.unwrap(),
        JsonString::from("{\"first\":\"bob\",\"second\":\"had a boring day\"}"),
    );

    let test_logger = test_logger.lock().unwrap();

    println!("{:?}", *test_logger);
}

#[test]
#[cfg(not(windows))]
fn can_get_entry() {
    let (mut hc, _) = start_holochain_instance("can_get_entry", "alice");
    // Call the exposed wasm function that calls the Commit API function
    let result = make_test_call(
        &mut hc,
        "check_commit_entry_macro",
        &example_valid_entry_params(),
    );
    let expected: ZomeApiResult<Address> = Ok(example_valid_entry_address());
    assert!(result.is_ok(), "\t result = {:?}", result);
    assert_eq!(result.unwrap(), JsonString::from(expected),);

    let result = make_test_call(
        &mut hc,
        "check_get_entry_result",
        &String::from(JsonString::from(json!({
            "entry_address": example_valid_entry_address()
        }))),
    );
    let expected: ZomeApiResult<GetEntryResult> = Ok(example_valid_entry_result());
    assert!(result.is_ok(), "\t result = {:?}", result);
    assert_eq!(result.unwrap(), JsonString::from(expected));

    let result = make_test_call(
        &mut hc,
        "check_get_entry",
        &String::from(JsonString::from(json!({
            "entry_address": example_valid_entry_address()
        }))),
    );
    println!("\t can_get_entry result = {:?}", result);
    let expected: ZomeApiResult<Entry> = Ok(example_valid_entry());
    assert!(result.is_ok(), "\t result = {:?}", result);
    assert_eq!(result.unwrap(), JsonString::from(expected),);

    // test the case with a bad address
    let result = make_test_call(
        &mut hc,
        "check_get_entry_result",
        &String::from(JsonString::from(json!(
            {"entry_address": Address::from("QmbC71ggSaEa1oVPTeNN7ZoB93DYhxowhKSF6Yia2Vjxxx")}
        ))),
    );
    println!("\t can_get_entry_result result = {:?}", result);
    assert!(result.is_ok(), "\t result = {:?}", result);

    let empty_entry_result = GetEntryResult::new(StatusRequestKind::Latest, None);
    let expected: ZomeApiResult<GetEntryResult> = Ok(empty_entry_result);
    assert_eq!(result.unwrap(), JsonString::from(expected));

    // test the case with a bad address
    let result = make_test_call(
        &mut hc,
        "check_get_entry",
        &String::from(JsonString::from(json!(
            {"entry_address": Address::from("QmbC71ggSaEa1oVPTeNN7ZoB93DYhxowhKSF6Yia2Vjxxx")}
        ))),
    );
    println!("\t can_get_entry result = {:?}", result);
    assert!(result.is_ok(), "\t result = {:?}", result);
    let expected: ZomeApiResult<Option<Entry>> = Ok(None);
    assert_eq!(result.unwrap(), JsonString::from(expected));
}

#[test]
#[cfg(not(windows))] // TODO does not work on windows because of different seperator
fn can_invalidate_invalid_commit() {
    let (mut hc, _) = start_holochain_instance("can_invalidate_invalid_commit", "alice");
    // Call the exposed wasm function that calls the Commit API function
    let result = make_test_call(
        &mut hc,
        "check_commit_entry_macro",
        &json!({"entry":
            Entry::App(
                test_app_entry_type().into(),
                EntryStruct {
                    stuff: "FAIL".into(),
                }.into(),
            )
        })
        .to_string(),
    );
    println!("\t result = {:?}", result);
    assert!(result.is_ok(), "result = {:?}", result);
    assert_eq!(
        result.unwrap(),
        JsonString::from("{\"Err\":{\"Internal\":\"{\\\"kind\\\":{\\\"ValidationFailed\\\":\\\"FAIL content is not allowed\\\"},\\\"file\\\":\\\"core/src/nucleus/ribosome/runtime.rs\\\",\\\"line\\\":\\\"86\\\"}\"}}"),
    );
}

#[test]
fn has_populated_validation_data() {
    let (mut hc, _) = start_holochain_instance("has_populated_validation_data", "alice");

    //
    // Add two entries to chain to have something to check ValidationData on
    //
    let result = make_test_call(
        &mut hc,
        "check_commit_entry_macro",
        &example_valid_entry_params(),
    );
    assert!(result.is_ok(), "\t result = {:?}", result);

    let expected: ZomeApiResult<Address> = Ok(example_valid_entry_address());
    assert_eq!(result.unwrap(), JsonString::from(expected),);

    let result = make_test_call(
        &mut hc,
        "check_commit_entry_macro",
        &example_valid_entry_params(),
    );
    assert!(result.is_ok(), "\t result = {:?}", result);

    let expected: ZomeApiResult<Address> = Ok(example_valid_entry_address());
    assert_eq!(result.unwrap(), JsonString::from(expected),);

    //
    // Expect the commit in this zome function to fail with a serialized ValidationData struct
    //
    let result = make_test_call(&mut hc, "commit_validation_package_tester", r#"{}"#);

    assert!(result.is_ok(), "\t result = {:?}", result);

    //
    // Deactivating this test for now since ordering of contents change non-deterministically
    //
    /*
    assert_eq!(
        JsonString::from("{\"Err\":{\"Internal\":\"{\\\"package\\\":{\\\"chain_header\\\":{\\\"entry_type\\\":{\\\"App\\\":\\\"validation_package_tester\\\"},\\\"entry_address\\\":\\\"QmYQPp1fExXdKfmcmYTbkw88HnCr3DzMSFUZ4ncEd9iGBY\\\",\\\"entry_signature\\\":\\\"\\\",\\\"link\\\":\\\"QmSQqKHPpYZbafF7PXPKx31UwAbNAmPVuSHHxcBoDcYsci\\\",\\\"link_same_type\\\":null,\\\"timestamp\\\":\\\"\\\"},\\\"source_chain_entries\\\":[{\\\"value\\\":\\\"\\\\\\\"non fail\\\\\\\"\\\",\\\"entry_type\\\":\\\"testEntryType\\\"},{\\\"value\\\":\\\"\\\\\\\"non fail\\\\\\\"\\\",\\\"entry_type\\\":\\\"testEntryType\\\"},{\\\"value\\\":\\\"alex\\\",\\\"entry_type\\\":\\\"%agent_id\\\"}],\\\"source_chain_headers\\\":[{\\\"entry_type\\\":{\\\"App\\\":\\\"testEntryType\\\"},\\\"entry_address\\\":\\\"QmXxdzM9uHiSfV1xDwUxMm5jX4rVU8jhtWVaeCzjkFW249\\\",\\\"entry_signature\\\":\\\"\\\",\\\"link\\\":\\\"QmRHUwiUuFJiMyRmKaA1U49fXEnT8qbZMoj2V9maa4Q3JE\\\",\\\"link_same_type\\\":\\\"QmRHUwiUuFJiMyRmKaA1U49fXEnT8qbZMoj2V9maa4Q3JE\\\",\\\"timestamp\\\":\\\"\\\"},{\\\"entry_type\\\":{\\\"App\\\":\\\"testEntryType\\\"},\\\"entry_address\\\":\\\"QmXxdzM9uHiSfV1xDwUxMm5jX4rVU8jhtWVaeCzjkFW249\\\",\\\"entry_signature\\\":\\\"\\\",\\\"link\\\":\\\"QmRYerwRRXYxmYoxq1LTZMVVRfjNMAeqmdELTNDxURtHEZ\\\",\\\"link_same_type\\\":null,\\\"timestamp\\\":\\\"\\\"},{\\\"entry_type\\\":\\\"AgentId\\\",\\\"entry_address\\\":\\\"QmQw3V41bAWkQA9kwpNfU3ZDNzr9YW4p9RV4QHhFD3BkqA\\\",\\\"entry_signature\\\":\\\"\\\",\\\"link\\\":\\\"QmQJxUSfJe2QoxTyEwKQX9ypbkcNv3cw1vasGTx1CUpJFm\\\",\\\"link_same_type\\\":null,\\\"timestamp\\\":\\\"\\\"}],\\\"custom\\\":null},\\\"sources\\\":[\\\"<insert your agent key here>\\\"],\\\"lifecycle\\\":\\\"Chain\\\",\\\"action\\\":\\\"Commit\\\"}\"}}"),
        result.unwrap(),
    );
    */
}

#[test]
fn can_link_entries() {
    let (mut hc, _) = start_holochain_instance("can_link_entries", "alice");

    let result = make_test_call(&mut hc, "link_two_entries", r#"{}"#);
    assert!(result.is_ok(), "\t result = {:?}", result);
    assert_eq!(result.unwrap(), JsonString::from(r#"{"Ok":null}"#));
}

#[test]
#[cfg(not(windows))]
fn can_roundtrip_links() {
    let (mut hc, _) = start_holochain_instance("can_roundtrip_links", "alice");

    // Create links
    let result = make_test_call(&mut hc, "links_roundtrip_create", r#"{}"#);
    let maybe_address: Result<Address, String> =
        serde_json::from_str(&String::from(result.unwrap())).unwrap();
    let address = maybe_address.unwrap();

    // Polling loop because the links have to get pushed over the mock network and then validated
    // which includes requesting a validation package and receiving it over the mock network.
    // All of that happens asynchronously and takes longer depending on computing resources
    // (i.e. longer on a slow CI and when multiple tests are run simultaneausly).
    let mut both_links_present = false;
    let mut tries = 0;
    let mut result_string = JsonString::from("");
    while !both_links_present && tries < 10 {
        tries = tries + 1;

        // Now get_links on the base and expect both to be there
        let result = make_test_call(
            &mut hc,
            "links_roundtrip_get",
            &format!(r#"{{"address": "{}"}}"#, address),
        );

        let result_load = make_test_call(
            &mut hc,
            "links_roundtrip_get_and_load",
            &format!(r#"{{"address": "{}"}}"#, address),
        );

        assert!(result.is_ok(), "result = {:?}", result);
        assert!(result_load.is_ok(), ";load result = {:?}", result_load);

        result_string = result.unwrap();
        let address_1 = Address::from("QmdQVqSuqbrEJWC8Va85PSwrcPfAB3EpG5h83C3Vrj62hN");
        let address_2 = Address::from("QmPn1oj8ANGtxS5sCGdKBdSBN63Bb6yBkmWrLc9wFRYPtJ");

        let entries_result_string = result_load.unwrap();
        let entry_1 = Entry::App(
            "testEntryType".into(),
            EntryStruct {
                stuff: "entry2".into(),
            }
            .into(),
        );
        let entry_2 = Entry::App(
            "testEntryType".into(),
            EntryStruct {
                stuff: "entry3".into(),
            }
            .into(),
        );

        let expected: Result<GetLinksResult, HolochainError> = Ok(GetLinksResult::new(vec![
            address_1.clone(),
            address_2.clone(),
        ]));
        let expected_entries: ZomeApiResult<Vec<ZomeApiResult<Entry>>> =
            Ok(vec![Ok(entry_1.clone()), Ok(entry_2.clone())]);

        println!(
            "can_roundtrip_links result_string - try {}:\n {:?}\n expecting:\n {:?}",
            tries, entries_result_string, &expected_entries
        );

        let ordering1: bool = result_string == JsonString::from(expected);
        let entries_ordering1: bool = entries_result_string == JsonString::from(expected_entries);

        let expected: Result<GetLinksResult, HolochainError> =
            Ok(GetLinksResult::new(vec![address_2, address_1]));

        let expected_entries: ZomeApiResult<Vec<ZomeApiResult<Entry>>> =
            Ok(vec![Ok(entry_2.clone()), Ok(entry_1.clone())]);

        let ordering2: bool = result_string == JsonString::from(expected);
        let entries_ordering2: bool = entries_result_string == JsonString::from(expected_entries);

        both_links_present = (ordering1 || ordering2) && (entries_ordering1 || entries_ordering2);
        if !both_links_present {
            // Wait for links to be validated and propagated
            thread::sleep(Duration::from_millis(500));
        }
    }

    assert!(both_links_present, "result = {:?}", result_string);
}

#[test]
#[cfg(not(windows))]
fn can_validate_links() {
    let (mut hc, _) = start_holochain_instance("can_validate_links", "alice");
    let params_ok = r#"{"stuff1": "a", "stuff2": "aa"}"#;
    let result = make_test_call(&mut hc, "link_validation", params_ok);
    assert!(result.is_ok(), "result = {:?}", result);

    let params_not_ok = r#"{"stuff1": "aaa", "stuff2": "aa"}"#;
    let result = make_test_call(&mut hc, "link_validation", params_not_ok);
    assert!(result.is_ok(), "result = {:?}", result);
    // Yep, the zome call is ok but what we got back should be a ValidationFailed error,
    // wrapped in a CoreError, wrapped in a ZomeApiError, wrapped in a Result,
    // serialized to JSON :D
    let zome_result: Result<(), ZomeApiError> =
        serde_json::from_str(&result.unwrap().to_string()).unwrap();
    assert!(zome_result.is_err());
    if let ZomeApiError::Internal(error) = zome_result.err().unwrap() {
        let core_error: CoreError = serde_json::from_str(&error).unwrap();
        assert_eq!(
            core_error.kind,
            HolochainError::ValidationFailed("Target stuff is not longer".to_string()),
        );
    } else {
        assert!(false);
    }
}

#[test]
fn can_check_query() {
    let (mut hc, _) = start_holochain_instance("can_check_query", "alice");

    let result = make_test_call(
        &mut hc,
        "check_query",
        r#"{ "entry_type_names": ["testEntryType"], "limit": "0" }"#,
    );
    assert!(result.is_ok(), "result = {:?}", result);

    let expected: ZomeApiResult<QueryResult> = Ok(vec![Address::from(
        "QmPn1oj8ANGtxS5sCGdKBdSBN63Bb6yBkmWrLc9wFRYPtJ",
    )]);

    assert_eq!(result.unwrap(), JsonString::from(expected),);
}

#[test]
fn can_check_app_entry_address() {
    let (mut hc, _) = start_holochain_instance("can_check_app_entry_address", "alice");

    let result = make_test_call(&mut hc, "check_app_entry_address", r#"{}"#);
    assert!(result.is_ok(), "result = {:?}", result);

    let expected: ZomeApiResult<Address> = Ok(Address::from(
        "QmSbNw63sRS4VEmuqFBd7kJT6V9pkEpMRMY2LWvjNAqPcJ",
    ));
    assert_eq!(result.unwrap(), JsonString::from(expected),);
}

#[test]
fn can_check_sys_entry_address() {
    let (mut hc, _) = start_holochain_instance("can_check_sys_entry_address", "alice");

    let _result = make_test_call(&mut hc, "check_sys_entry_address", r#"{}"#);
    // TODO
    //    assert!(result.is_ok(), "result = {:?}", result);
    //    assert_eq!(
    //        result.unwrap(),
    //        r#"{"result":"QmYmZyvDda3ygMhNnEjx8p9Q1TonHG9xhpn9drCptRT966"}"#,
    //    );
}

#[test]
fn can_check_call() {
    //let (mut hc, _) = start_holochain_instance("can_check_call", "alice");

    //let result = make_test_call(&mut hc, "check_call", r#"{}"#);
    //assert!(result.is_ok(), "result = {:?}", result);

    //let inner_expected: ZomeApiResult<Address> = Ok(Address::from(
    //    "QmSbNw63sRS4VEmuqFBd7kJT6V9pkEpMRMY2LWvjNAqPcJ",
    //));
    //let expected: ZomeApiResult<ZomeApiInternalResult> =
    //    Ok(ZomeApiInternalResult::success(inner_expected));

    //assert_eq!(result.unwrap(), JsonString::from(expected),);
}

#[test]
fn can_check_call_with_args() {
    //let (mut hc, _) = start_holochain_instance("can_check_call_with_args", "alice");

    //let result =make_test_call(&mut hc,
    //    "check_call_with_args",
    //    &String::from(JsonString::empty_object()),
    //);
    //println!("\t result = {:?}", result);
    //assert!(result.is_ok(), "\t result = {:?}", result);

    //let expected_inner: ZomeApiResult<Address> = Ok(Address::from(
    //    "QmefcRdCAXM2kbgLW2pMzqWhUvKSDvwfFSVkvmwKvBQBHd",
    //));
    //let expected: ZomeApiResult<ZomeApiInternalResult> =
    //    Ok(ZomeApiInternalResult::success(expected_inner));

    //assert_eq!(result.unwrap(), JsonString::from(expected),);
}

#[test]
fn can_remove_entry() {
    let (mut hc, _) = start_holochain_instance("can_remove_entry", "alice");
    let result = make_test_call(&mut hc, "remove_entry_ok", r#"{}"#);
    assert!(result.is_ok(), "result = {:?}", result);
    assert_eq!(
        result.unwrap(),
        JsonString::from("{\"items\":[{\"meta\":{\"address\":\"QmefcRdCAXM2kbgLW2pMzqWhUvKSDvwfFSVkvmwKvBQBHd\",\"entry_type\":{\"App\":\"testEntryType\"},\"crud_status\":\"deleted\"},\"entry\":{\"App\":[\"testEntryType\",\"{\\\"stuff\\\":\\\"non fail\\\"}\"]}}],\"crud_links\":{\"QmefcRdCAXM2kbgLW2pMzqWhUvKSDvwfFSVkvmwKvBQBHd\":\"QmUhD35RLLvDJ7dGsonTTiHUirckQSbf7ceDC1xWVTrHk6\"}}"
        ),
    );
}

#[test]
fn can_update_entry() {
    let (mut hc, _) = start_holochain_instance("can_update_entry", "alice");
    let result = make_test_call(&mut hc, "update_entry_ok", r#"{}"#);
    assert!(result.is_ok(), "result = {:?}", result);
}

#[test]
fn can_remove_modified_entry() {
    let (mut hc, _) = start_holochain_instance("can_remove_modified_entry", "alice");
    let result = make_test_call(&mut hc, "remove_modified_entry_ok", r#"{}"#);
    assert!(result.is_ok(), "result = {:?}", result);
}

#[test]
fn can_send_and_receive() {
    let (mut hc, _) = start_holochain_instance("can_send_and_receive", "alice");
    let result = make_test_call(&mut hc, "check_global", r#"{}"#);
    assert!(result.is_ok(), "result = {:?}", result);
    let agent_id = result.unwrap().to_string();

    let (mut hc2, _) = start_holochain_instance("can_remove_modified_entry", "bob");
    let params = format!(r#"{{"to_agent": {}, "message": "TEST"}}"#, agent_id);
    let result = make_test_call(&mut hc2, "send_message", &params);
    assert!(result.is_ok(), "result = {:?}", result);

    let expected: ZomeApiResult<String> = Ok(String::from("Received: TEST"));
    assert_eq!(result.unwrap(), JsonString::from(expected),);
}<|MERGE_RESOLUTION|>--- conflicted
+++ resolved
@@ -152,17 +152,11 @@
     agent_name: T,
 ) -> (Holochain, Arc<Mutex<TestLogger>>) {
     // Setup the holochain instance
-<<<<<<< HEAD
-    let wasm =
-        create_wasm_from_file("wasm-test/target/wasm32-unknown-unknown/release/test_globals.wasm");
-    let defs = create_test_defs_with_fn_names(vec![
-=======
     let wasm = create_wasm_from_file(&format!(
         "{}/wasm32-unknown-unknown/release/test_globals.wasm",
         wasm_target_dir("hdk-rust/", "wasm-test/"),
     ));
-    let capabability = create_test_cap_with_fn_names(vec![
->>>>>>> a589bb21
+    let defs = create_test_defs_with_fn_names(vec![
         "check_global",
         "check_commit_entry",
         "check_commit_entry_macro",
