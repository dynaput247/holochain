--- conflicted
+++ resolved
@@ -1,21 +1,13 @@
 extern crate holochain_container_api;
 extern crate holochain_core;
-<<<<<<< HEAD
-=======
-extern crate holochain_core_api;
 extern crate holochain_core_types;
->>>>>>> 98ed8717
 extern crate holochain_dna;
 extern crate tempfile;
 extern crate test_utils;
 #[macro_use]
 extern crate serde_json;
 
-<<<<<<< HEAD
 use holochain_container_api::*;
-=======
-use holochain_core_api::*;
-
 use holochain_core_types::{
     cas::content::Address,
     entry::{Entry, SerializedEntry},
@@ -24,7 +16,6 @@
     hash::HashString,
     json::JsonString,
 };
->>>>>>> 98ed8717
 use holochain_dna::zome::{
     capabilities::{Capability, FnDeclaration, Membrane},
     entry_types::EntryTypeDef,
