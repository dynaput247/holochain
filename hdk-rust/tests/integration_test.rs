--- conflicted
+++ resolved
@@ -562,76 +562,40 @@
 
 #[test]
 fn can_check_call() {
-<<<<<<< HEAD
-    let (mut hc, _) = start_holochain_instance("can_check_call", "alice");
-
-    let result = hc.call("test_zome", "test_cap", "check_call", r#"{}"#);
-    assert!(result.is_ok(), "result = {:?}", result);
-
-    let inner_expected: ZomeApiResult<Address> = Ok(Address::from(
-        "QmSbNw63sRS4VEmuqFBd7kJT6V9pkEpMRMY2LWvjNAqPcJ",
-    ));
-    let expected: ZomeApiResult<ZomeApiInternalResult> =
-        Ok(ZomeApiInternalResult::success(inner_expected));
-
-    assert_eq!(result.unwrap(), JsonString::from(expected),);
-=======
-    // let (mut hc, _) = start_holochain_instance("can_check_call");
-    //
-    // let result = hc.call("test_zome", "test_cap", "check_call", r#"{}"#);
-    // assert!(result.is_ok(), "result = {:?}", result);
-    //
-    // let inner_expected: ZomeApiResult<Address> = Ok(Address::from(
-    //     "QmSbNw63sRS4VEmuqFBd7kJT6V9pkEpMRMY2LWvjNAqPcJ",
-    // ));
-    // let expected: ZomeApiResult<ZomeApiInternalResult> =
-    //     Ok(ZomeApiInternalResult::success(inner_expected));
-    //
-    // assert_eq!(result.unwrap(), JsonString::from(expected),);
->>>>>>> f526576f
+    //let (mut hc, _) = start_holochain_instance("can_check_call", "alice");
+
+    //let result = hc.call("test_zome", "test_cap", "check_call", r#"{}"#);
+    //assert!(result.is_ok(), "result = {:?}", result);
+
+    //let inner_expected: ZomeApiResult<Address> = Ok(Address::from(
+    //    "QmSbNw63sRS4VEmuqFBd7kJT6V9pkEpMRMY2LWvjNAqPcJ",
+    //));
+    //let expected: ZomeApiResult<ZomeApiInternalResult> =
+    //    Ok(ZomeApiInternalResult::success(inner_expected));
+
+    //assert_eq!(result.unwrap(), JsonString::from(expected),);
 }
 
 #[test]
 fn can_check_call_with_args() {
-<<<<<<< HEAD
-    let (mut hc, _) = start_holochain_instance("can_check_call_with_args", "alice");
-
-    let result = hc.call(
-        "test_zome",
-        "test_cap",
-        "check_call_with_args",
-        &String::from(JsonString::empty_object()),
-    );
-    println!("\t result = {:?}", result);
-    assert!(result.is_ok(), "\t result = {:?}", result);
-
-    let expected_inner: ZomeApiResult<Address> = Ok(Address::from(
-        "QmefcRdCAXM2kbgLW2pMzqWhUvKSDvwfFSVkvmwKvBQBHd",
-    ));
-    let expected: ZomeApiResult<ZomeApiInternalResult> =
-        Ok(ZomeApiInternalResult::success(expected_inner));
-
-    assert_eq!(result.unwrap(), JsonString::from(expected),);
-=======
-    // let (mut hc, _) = start_holochain_instance("can_check_call_with_args");
-    //
-    // let result = hc.call(
-    //     "test_zome",
-    //     "test_cap",
-    //     "check_call_with_args",
-    //     &String::from(JsonString::empty_object()),
-    // );
-    // println!("\t result = {:?}", result);
-    // assert!(result.is_ok(), "\t result = {:?}", result);
-    //
-    // let expected_inner: ZomeApiResult<Address> = Ok(Address::from(
-    //     "QmefcRdCAXM2kbgLW2pMzqWhUvKSDvwfFSVkvmwKvBQBHd",
-    // ));
-    // let expected: ZomeApiResult<ZomeApiInternalResult> =
-    //     Ok(ZomeApiInternalResult::success(expected_inner));
-    //
-    // assert_eq!(result.unwrap(), JsonString::from(expected),);
->>>>>>> f526576f
+    //let (mut hc, _) = start_holochain_instance("can_check_call_with_args", "alice");
+
+    //let result = hc.call(
+    //    "test_zome",
+    //    "test_cap",
+    //    "check_call_with_args",
+    //    &String::from(JsonString::empty_object()),
+    //);
+    //println!("\t result = {:?}", result);
+    //assert!(result.is_ok(), "\t result = {:?}", result);
+
+    //let expected_inner: ZomeApiResult<Address> = Ok(Address::from(
+    //    "QmefcRdCAXM2kbgLW2pMzqWhUvKSDvwfFSVkvmwKvBQBHd",
+    //));
+    //let expected: ZomeApiResult<ZomeApiInternalResult> =
+    //    Ok(ZomeApiInternalResult::success(expected_inner));
+
+    //assert_eq!(result.unwrap(), JsonString::from(expected),);
 }
 
 #[test]
