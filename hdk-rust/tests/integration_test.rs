extern crate holochain_conductor_api;
extern crate holochain_core;
extern crate holochain_core_types;
extern crate holochain_json_api;
extern crate holochain_persistence_api;
extern crate tempfile;
extern crate test_utils;
#[macro_use]
extern crate serde_json;
#[macro_use]
extern crate serde_derive;
extern crate hdk;
extern crate holochain_wasm_utils;
#[macro_use]
extern crate holochain_json_derive;

#[cfg(not(windows))]
use hdk::error::ZomeApiError;
use hdk::error::ZomeApiResult;
use holochain_conductor_api::{error::HolochainResult, *};
use holochain_core::{
    logger::TestLogger, nucleus::actions::call_zome_function::make_cap_request_for_call,
    signal::{UserSignal,Signal,SignalReceiver}
};
use holochain_core_types::{
    crud_status::CrudStatus,
    dna::{
        entry_types::{EntryTypeDef, LinksTo},
        fn_declarations::{FnDeclaration, TraitFns},
        zome::{ZomeFnDeclarations, ZomeTraits},
    },
    entry::{
        entry_type::{test_app_entry_type, EntryType},
        Entry,
    },
    
    error::{HolochainError, RibosomeEncodedValue, RibosomeEncodingBits},
};

use holochain_json_api::{error::JsonError, json::JsonString};
use holochain_persistence_api::{
    cas::content::{Address, AddressableContent},
    hash::HashString,
};
#[cfg(not(windows))]
use holochain_core_types::{error::CoreError};

use holochain_core_types::entry::EntryWithMeta;
use holochain_wasm_utils::{
    api_serialization::{
        get_entry::{GetEntryResult, StatusRequestKind},
        get_links::{GetLinksResult, LinksResult},
    },
    wasm_target_dir,
};
use std::{
    collections::BTreeMap,
    path::PathBuf,
    sync::{Arc, Mutex},
    thread,
    time::Duration,
};
use test_utils::*;

//
// These empty function definitions below are needed for the windows linker
//
#[no_mangle]
pub fn hc_init_globals(_: RibosomeEncodingBits) -> RibosomeEncodingBits {
    RibosomeEncodedValue::Success.into()
}

#[no_mangle]
pub fn hc_commit_entry(_: RibosomeEncodingBits) -> RibosomeEncodingBits {
    RibosomeEncodedValue::Success.into()
}

#[no_mangle]
pub fn hc_get_entry(_: RibosomeEncodingBits) -> RibosomeEncodingBits {
    RibosomeEncodedValue::Success.into()
}

#[no_mangle]
pub fn hc_entry_address(_: RibosomeEncodingBits) -> RibosomeEncodingBits {
    RibosomeEncodedValue::Success.into()
}

#[no_mangle]
pub fn hc_query(_: RibosomeEncodingBits) -> RibosomeEncodingBits {
    RibosomeEncodedValue::Success.into()
}

#[no_mangle]
pub fn hc_update_entry(_: RibosomeEncodingBits) -> RibosomeEncodingBits {
    RibosomeEncodedValue::Success.into()
}

#[no_mangle]
pub fn hc_remove_entry(_: RibosomeEncodingBits) -> RibosomeEncodingBits {
    RibosomeEncodedValue::Success.into()
}

#[no_mangle]
pub fn hc_send(_: RibosomeEncodingBits) -> RibosomeEncodingBits {
    RibosomeEncodedValue::Success.into()
}

#[no_mangle]
pub fn hc_encrypt(_: RibosomeEncodingBits) -> RibosomeEncodingBits {
    RibosomeEncodedValue::Success.into()
}

#[no_mangle]
pub fn hc_property(_: RibosomeEncodingBits) -> RibosomeEncodingBits {
    RibosomeEncodedValue::Success.into()
}

#[no_mangle]
pub fn hc_debug(_: RibosomeEncodingBits) -> RibosomeEncodingBits {
    RibosomeEncodedValue::Success.into()
}

#[no_mangle]
pub fn hc_call(_: RibosomeEncodingBits) -> RibosomeEncodingBits {
    RibosomeEncodedValue::Success.into()
}

#[no_mangle]
pub fn hc_crypto(_: RibosomeEncodingBits) -> RibosomeEncodingBits {
    RibosomeEncodedValue::Success.into()
}

#[no_mangle]
pub fn hc_meta(_: RibosomeEncodingBits) -> RibosomeEncodingBits {
    RibosomeEncodedValue::Success.into()
}

#[no_mangle]
pub fn hc_sign_one_time(_: RibosomeEncodingBits) -> RibosomeEncodingBits {
    RibosomeEncodedValue::Success.into()
}

#[no_mangle]
pub fn hc_verify_signature(_: RibosomeEncodingBits) -> RibosomeEncodingBits {
    RibosomeEncodedValue::Success.into()
}

#[no_mangle]
pub fn hc_link_entries(_: RibosomeEncodingBits) -> RibosomeEncodingBits {
    RibosomeEncodedValue::Success.into()
}

#[no_mangle]
pub fn hc_get_links(_: RibosomeEncodingBits) -> RibosomeEncodingBits {
    RibosomeEncodedValue::Success.into()
}

#[no_mangle]
pub fn hc_get_links_count(_: RibosomeEncodingBits) -> RibosomeEncodingBits {
    RibosomeEncodedValue::Success.into()
}

#[no_mangle]
pub fn hc_start_bundle(_: RibosomeEncodingBits) -> RibosomeEncodingBits {
    RibosomeEncodedValue::Success.into()
}

#[no_mangle]
pub fn hc_close_bundle(_: RibosomeEncodingBits) -> RibosomeEncodingBits {
    RibosomeEncodedValue::Success.into()
}

#[no_mangle]
pub fn hc_sleep(_: RibosomeEncodingBits) -> RibosomeEncodingBits {
    RibosomeEncodedValue::Success.into()
}

#[no_mangle]
pub fn zome_setup(_: RibosomeEncodingBits) -> RibosomeEncodingBits {
    RibosomeEncodedValue::Success.into()
}

#[no_mangle]
pub fn __list_traits(_: RibosomeEncodingBits) -> RibosomeEncodingBits {
    RibosomeEncodedValue::Success.into()
}

#[no_mangle]
pub fn __list_functions(_: RibosomeEncodingBits) -> RibosomeEncodingBits {
    RibosomeEncodedValue::Success.into()
}

#[no_mangle]
pub fn hc_remove_link(_: RibosomeEncodingBits) -> RibosomeEncodingBits {
    RibosomeEncodedValue::Success.into()
}

#[no_mangle]
pub fn hc_keystore_list(_: RibosomeEncodingBits) -> RibosomeEncodingBits {
    RibosomeEncodedValue::Success.into()
}

#[no_mangle]
pub fn hc_keystore_new_random(_: RibosomeEncodingBits) -> RibosomeEncodingBits {
    RibosomeEncodedValue::Success.into()
}

#[no_mangle]
pub fn hc_keystore_derive_seed(_: RibosomeEncodingBits) -> RibosomeEncodingBits {
    RibosomeEncodedValue::Success.into()
}

#[no_mangle]
pub fn hc_keystore_derive_key(_: RibosomeEncodingBits) -> RibosomeEncodingBits {
    RibosomeEncodedValue::Success.into()
}

#[no_mangle]
pub fn hc_keystore_sign(_: RibosomeEncodingBits) -> RibosomeEncodingBits {
    RibosomeEncodedValue::Success.into()
}

#[no_mangle]
pub fn hc_keystore_get_public_key(_: RibosomeEncodingBits) -> RibosomeEncodingBits {
    RibosomeEncodedValue::Success.into()
}

#[no_mangle]
pub fn hc_commit_capability_grant(_: RibosomeEncodingBits) -> RibosomeEncodingBits {
    RibosomeEncodedValue::Success.into()
}

#[no_mangle]
pub fn hc_commit_capability_claim(_: RibosomeEncodingBits) -> RibosomeEncodingBits {
    RibosomeEncodedValue::Success.into()
}

#[no_mangle]
pub fn hc_emit_signal(_: RibosomeEncodingBits) -> RibosomeEncodingBits {
    RibosomeEncodedValue::Success.into()
}

pub fn create_test_defs_with_fn_names(fn_names: Vec<&str>) -> (ZomeFnDeclarations, ZomeTraits) {
    let mut traitfns = TraitFns::new();
    let mut fn_declarations = Vec::new();

    for fn_name in fn_names {
        traitfns.functions.push(String::from(fn_name));
        let mut fn_decl = FnDeclaration::new();
        fn_decl.name = String::from(fn_name);
        fn_declarations.push(fn_decl);
    }
    let mut traits = BTreeMap::new();
    traits.insert("hc_public".to_string(), traitfns);
    (fn_declarations, traits)
}

#[derive(Deserialize, Serialize, Default, Debug, DefaultJson)]
/// dupes wasm_test::EntryStruct;
struct EntryStruct {
    stuff: String,
}

fn example_valid_entry() -> Entry {
    Entry::App(
        test_app_entry_type().into(),
        EntryStruct {
            stuff: "non fail".into(),
        }
        .into(),
    )
}

fn empty_string_validation_fail_entry() -> Entry {
    Entry::App(
        "empty_validation_response_tester".into(),
        EntryStruct {
            stuff: "should fail with empty string".into(),
        }
        .into(),
    )
}

fn example_valid_entry_result() -> GetEntryResult {
    let entry = example_valid_entry();
    let entry_with_meta = &EntryWithMeta {
        entry: entry.clone(),
        crud_status: CrudStatus::Live,
        maybe_link_update_delete: None,
    };
    GetEntryResult::new(StatusRequestKind::Latest, Some((entry_with_meta, vec![])))
}

fn example_valid_entry_params() -> String {
    format!(
        "{{\"entry\":{}}}",
        String::from(JsonString::from(example_valid_entry())),
    )
}

fn example_valid_entry_address() -> Address {
    Address::from("QmefcRdCAXM2kbgLW2pMzqWhUvKSDvwfFSVkvmwKvBQBHd")
}

fn start_holochain_instance<T: Into<String>>(
    uuid: T,
    agent_name: T,
) -> (Holochain, Arc<Mutex<TestLogger>>,SignalReceiver) {
    // Setup the holochain instance

    let mut wasm_path = PathBuf::new();
    let wasm_dir_component: PathBuf = wasm_target_dir(
        &String::from("hdk-rust").into(),
        &String::from("wasm-test").into(),
    );
    wasm_path.push(wasm_dir_component);
    let wasm_path_component: PathBuf = [
        String::from("wasm32-unknown-unknown"),
        String::from("release"),
        String::from("test_globals.wasm"),
    ]
    .iter()
    .collect();
    wasm_path.push(wasm_path_component);

    let wasm = create_wasm_from_file(&wasm_path);

    let defs = create_test_defs_with_fn_names(vec![
        "check_global",
        "check_commit_entry",
        "check_commit_entry_macro",
        "check_get_entry_result",
        "check_get_entry",
        "send_tweet",
        "commit_validation_package_tester",
        "link_two_entries",
        "links_roundtrip_create",
        "links_roundtrip_get",
        "links_roundtrip_get_and_load",
        "link_validation",
        "check_query",
        "check_app_entry_address",
        "check_sys_entry_address",
        "check_call",
        "check_call_with_args",
        "send_message",
        "sleep",
        "remove_link",
        "get_entry_properties",
        "emit_signal",
        "show_env",
        "hash_entry",
<<<<<<< HEAD
=======
        "sign_message",
        "verify_message",
        "add_seed",
        "add_key",
        "get_pubkey",
        "list_secrets"
>>>>>>> 2300bbe2
    ]);
    let mut dna = create_test_dna_with_defs("test_zome", defs, &wasm);
    dna.uuid = uuid.into();

    // TODO: construct test DNA using the auto-generated JSON feature
    // The code below is fragile!
    // We have to manually construct a Dna struct that reflects what we defined using define_zome!
    // in wasm-test/src/lib.rs.
    // In a production setting, hc would read the auto-generated JSON to make sure the Dna struct
    // matches up. We should do the same in test.
    {
        let entry_types = &mut dna.zomes.get_mut("test_zome").unwrap().entry_types;
        entry_types.insert(
            EntryType::from("validation_package_tester"),
            EntryTypeDef::new(),
        );

        entry_types.insert(
            EntryType::from("empty_validation_response_tester"),
            EntryTypeDef::new(),
        );

        let test_entry_type = &mut entry_types
            .get_mut(&EntryType::from("testEntryType"))
            .unwrap();
        test_entry_type.links_to.push(LinksTo {
            target_type: String::from("testEntryType"),
            link_type: String::from("test"),
        });
    }

    {
        let entry_types = &mut dna.zomes.get_mut("test_zome").unwrap().entry_types;
        let mut link_validator = EntryTypeDef::new();
        link_validator.links_to.push(LinksTo {
            target_type: String::from("link_validator"),
            link_type: String::from("longer"),
        });
        entry_types.insert(EntryType::from("link_validator"), link_validator);
    }

    let (context, test_logger,signal_recieve) =
        test_context_and_logger_with_network_name_and_signal(&agent_name.into(), Some(&dna.uuid));
    let mut hc =
        Holochain::new(dna.clone(), context).expect("could not create new Holochain instance.");

    // Run the holochain instance
    hc.start().expect("couldn't start");
    (hc, test_logger,signal_recieve)
}

fn make_test_call(hc: &mut Holochain, fn_name: &str, params: &str) -> HolochainResult<JsonString> {
    let cap_call = {
        let context = hc.context()?;
        let token = context.get_public_token().unwrap();
        make_cap_request_for_call(
            context.clone(),
            token,
            fn_name,
            JsonString::from_json(params),
        )
    };
    hc.call("test_zome", cap_call, fn_name, params)
}

#[test]
fn can_use_globals() {
    let (mut hc, _,_) = start_holochain_instance("can_use_globals", "alice");
    // Call the exposed wasm function that calls the debug API function for printing all GLOBALS
    let result = make_test_call(&mut hc, "check_global", r#"{}"#);
    assert_eq!(
        result.clone(),
        Ok(JsonString::from(HashString::from(
            "HcSCJUBV8mqhsh8y97TIMFi68Y39qv6dzw4W9pP9Emjth7xwsj6P83R6RkBXqsa"
        ))),
        "result = {:?}",
        result
    );
}

#[test]
fn can_commit_entry() {
    let (mut hc, _,_) = start_holochain_instance("can_commit_entry", "alice");

    // Call the exposed wasm function that calls the Commit API function
    let result = make_test_call(
        &mut hc,
        "check_commit_entry",
        &String::from(JsonString::from(example_valid_entry())),
    );
    println!("\t result = {:?}", result);
    assert!(result.is_ok(), "result = {:?}", result);
    assert_eq!(
        result.unwrap(),
        JsonString::from(example_valid_entry_address()),
    );
}
#[test]
fn can_return_empty_string_as_validation_fail() {
<<<<<<< HEAD
    let (mut hc, _) =
        start_holochain_instance("can_return_empty_string_as_validation_fail", "alice");
=======
    let (mut hc, _,_) = start_holochain_instance("can_return_empty_string_as_validation_fail", "alice");
>>>>>>> 2300bbe2

    // Call the exposed wasm function that calls the Commit API function
    let result = make_test_call(
        &mut hc,
        "check_commit_entry",
        &String::from(JsonString::from(empty_string_validation_fail_entry())),
    );
    let path = PathBuf::new()
        .join("core")
        .join("src")
        .join("nucleus")
        .join("ribosome")
        .join("runtime.rs");
    let path_string = path
        .as_path()
        .to_str()
        .expect("path should have been created");
    let formatted_path_string = path_string.replace("\\", &vec!["\\", "\\", "\\", "\\"].join(""));
    let result_format = format!("{{\"Internal\":\"{{\\\"kind\\\":{{\\\"ValidationFailed\\\":\\\"\\\"}},\\\"file\\\":\\\"{}\\\",\\\"line\\\":\\\"225\\\"}}\"}}",formatted_path_string);

    assert_eq!(result.unwrap(), JsonString::from_json(&result_format));
}
#[test]
fn can_commit_entry_macro() {
    let (mut hc, _,_) = start_holochain_instance("can_commit_entry_macro", "alice");
    // Call the exposed wasm function that calls the Commit API function
    let result = make_test_call(
        &mut hc,
        "check_commit_entry_macro",
        &example_valid_entry_params(),
    );
    println!("\t result = {:?}", result);
    assert!(result.is_ok(), "\t result = {:?}", result);
    let expected: ZomeApiResult<Address> = Ok(Address::from(
        "QmefcRdCAXM2kbgLW2pMzqWhUvKSDvwfFSVkvmwKvBQBHd",
    ));
    assert_eq!(result.unwrap(), JsonString::from(expected),);
}

#[test]
fn can_round_trip() {
    let (mut hc, test_logger,_) = start_holochain_instance("can_round_trip", "alice");
    let result = make_test_call(
        &mut hc,
        "send_tweet",
        r#"{ "author": "bob", "content": "had a boring day" }"#,
    );
    assert_eq!(
        result.unwrap(),
        JsonString::from_json("{\"first\":\"bob\",\"second\":\"had a boring day\"}"),
    );

    let test_logger = test_logger.lock().unwrap();

    println!("{:?}", *test_logger);
}

#[test]
fn can_get_entry_ok() {
    let (mut hc, _,_) = start_holochain_instance("can_get_entry_ok", "alice");
    // Call the exposed wasm function that calls the Commit API function
    let result = make_test_call(
        &mut hc,
        "check_commit_entry_macro",
        &example_valid_entry_params(),
    );
    let expected: ZomeApiResult<Address> = Ok(example_valid_entry_address());
    assert!(result.is_ok(), "\t result = {:?}", result);
    assert_eq!(result.unwrap(), JsonString::from(expected));
    let result = make_test_call(
        &mut hc,
        "check_get_entry_result",
        &String::from(JsonString::from(json!({
            "entry_address": example_valid_entry_address()
        }))),
    );
    let expected: ZomeApiResult<GetEntryResult> = Ok(example_valid_entry_result());
    assert!(result.is_ok(), "\t result = {:?}", result);
    assert_eq!(result.unwrap(), JsonString::from(expected));

    let result = make_test_call(
        &mut hc,
        "check_get_entry",
        &String::from(JsonString::from(json!({
            "entry_address": example_valid_entry_address()
        }))),
    );
    let expected: ZomeApiResult<Entry> = Ok(example_valid_entry());
    assert!(result.is_ok(), "\t result = {:?}", result);
    assert_eq!(result.unwrap(), JsonString::from(expected));
}

#[test]
fn can_get_entry_bad() {
    let (mut hc, _,_) = start_holochain_instance("can_get_entry_bad", "alice");
    // Call the exposed wasm function that calls the Commit API function

    let result = make_test_call(
        &mut hc,
        "check_commit_entry_macro",
        &example_valid_entry_params(),
    );
    let expected: ZomeApiResult<Address> = Ok(example_valid_entry_address());
    assert!(result.is_ok(), "result = {:?}", result);
    assert_eq!(result.unwrap(), JsonString::from(expected));
    // test the case with a bad address
    let result = make_test_call(
        &mut hc,
        "check_get_entry_result",
        &String::from(JsonString::from(json!(
            {"entry_address": Address::from("QmbC71ggSaEa1oVPTeNN7ZoB93DYhxowhKSF6Yia2Vjxxx")}
        ))),
    );
    assert!(result.is_ok(), "result = {:?}", result);
    let empty_entry_result = GetEntryResult::new(StatusRequestKind::Latest, None);
    let expected: ZomeApiResult<GetEntryResult> = Ok(empty_entry_result);
    assert_eq!(result.unwrap(), JsonString::from(expected));

    // test the case with a bad address
    let result = make_test_call(
        &mut hc,
        "check_get_entry",
        &String::from(JsonString::from(json!(
            {"entry_address": Address::from("QmbC71ggSaEa1oVPTeNN7ZoB93DYhxowhKSF6Yia2Vjxxx")}
        ))),
    );
    assert!(result.is_ok(), "result = {:?}", result);
    let expected: ZomeApiResult<Option<Entry>> = Ok(None);
    assert_eq!(result.unwrap(), JsonString::from(expected));
}

#[test]
fn can_invalidate_invalid_commit() {
    let (mut hc, _,_) = start_holochain_instance("can_invalidate_invalid_commit", "alice");
    // Call the exposed wasm function that calls the Commit API function
    let result = make_test_call(
        &mut hc,
        "check_commit_entry_macro",
        &json!({"entry":
            Entry::App(
                test_app_entry_type().into(),
                EntryStruct {
                    stuff: "FAIL".into(),
                }.into(),
            )
        })
        .to_string(),
    );
     let path = PathBuf::new()
              .join("core")
              .join("src")
              .join("nucleus")
              .join("ribosome")
              .join("runtime.rs");
    let path_string = path.as_path().to_str().expect("path should have been created");
    let formatted_path_string = path_string.replace("\\",&vec!["\\","\\","\\","\\"].join(""));
    let error_string = format!("{{\"Err\":{{\"Internal\":\"{{\\\"kind\\\":{{\\\"ValidationFailed\\\":\\\"FAIL content is not allowed\\\"}},\\\"file\\\":\\\"{}\\\",\\\"line\\\":\\\"",formatted_path_string);
    assert!(result.is_ok(), "result = {:?}", result);
    assert!(
        result.unwrap().to_string().contains(&error_string)
    );
}

#[test]
fn has_populated_validation_data() {
    let (mut hc, _,_) = start_holochain_instance("has_populated_validation_data", "alice");

    //
    // Add two entries to chain to have something to check ValidationData on
    //
    let result = make_test_call(
        &mut hc,
        "check_commit_entry_macro",
        &example_valid_entry_params(),
    );
    assert!(result.is_ok(), "\t result = {:?}", result);

    let expected: ZomeApiResult<Address> = Ok(example_valid_entry_address());
    assert_eq!(result.unwrap(), JsonString::from(expected),);

    let result = make_test_call(
        &mut hc,
        "check_commit_entry_macro",
        &example_valid_entry_params(),
    );
    assert!(result.is_ok(), "\t result = {:?}", result);

    let expected: ZomeApiResult<Address> = Ok(example_valid_entry_address());
    assert_eq!(result.unwrap(), JsonString::from(expected),);

    //
    // Expect the commit in this zome function to fail with a serialized ValidationData struct
    //
    let result = make_test_call(&mut hc, "commit_validation_package_tester", r#"{}"#);

    assert!(result.is_ok(), "\t result = {:?}", result);

    //
    // Deactivating this test for now since ordering of contents change non-deterministically
    //
    /*
    assert_eq!(
        JsonString::from_json("{\"Err\":{\"Internal\":\"{\\\"package\\\":{\\\"chain_header\\\":{\\\"entry_type\\\":{\\\"App\\\":\\\"validation_package_tester\\\"},\\\"entry_address\\\":\\\"QmYQPp1fExXdKfmcmYTbkw88HnCr3DzMSFUZ4ncEd9iGBY\\\",\\\"entry_signature\\\":\\\"\\\",\\\"link\\\":\\\"QmSQqKHPpYZbafF7PXPKx31UwAbNAmPVuSHHxcBoDcYsci\\\",\\\"link_same_type\\\":null,\\\"timestamp\\\":\\\"\\\"},\\\"source_chain_entries\\\":[{\\\"value\\\":\\\"\\\\\\\"non fail\\\\\\\"\\\",\\\"entry_type\\\":\\\"testEntryType\\\"},{\\\"value\\\":\\\"\\\\\\\"non fail\\\\\\\"\\\",\\\"entry_type\\\":\\\"testEntryType\\\"},{\\\"value\\\":\\\"alex\\\",\\\"entry_type\\\":\\\"%agent_id\\\"}],\\\"source_chain_headers\\\":[{\\\"entry_type\\\":{\\\"App\\\":\\\"testEntryType\\\"},\\\"entry_address\\\":\\\"QmXxdzM9uHiSfV1xDwUxMm5jX4rVU8jhtWVaeCzjkFW249\\\",\\\"entry_signature\\\":\\\"\\\",\\\"link\\\":\\\"QmRHUwiUuFJiMyRmKaA1U49fXEnT8qbZMoj2V9maa4Q3JE\\\",\\\"link_same_type\\\":\\\"QmRHUwiUuFJiMyRmKaA1U49fXEnT8qbZMoj2V9maa4Q3JE\\\",\\\"timestamp\\\":\\\"\\\"},{\\\"entry_type\\\":{\\\"App\\\":\\\"testEntryType\\\"},\\\"entry_address\\\":\\\"QmXxdzM9uHiSfV1xDwUxMm5jX4rVU8jhtWVaeCzjkFW249\\\",\\\"entry_signature\\\":\\\"\\\",\\\"link\\\":\\\"QmRYerwRRXYxmYoxq1LTZMVVRfjNMAeqmdELTNDxURtHEZ\\\",\\\"link_same_type\\\":null,\\\"timestamp\\\":\\\"\\\"},{\\\"entry_type\\\":\\\"AgentId\\\",\\\"entry_address\\\":\\\"QmQw3V41bAWkQA9kwpNfU3ZDNzr9YW4p9RV4QHhFD3BkqA\\\",\\\"entry_signature\\\":\\\"\\\",\\\"link\\\":\\\"QmQJxUSfJe2QoxTyEwKQX9ypbkcNv3cw1vasGTx1CUpJFm\\\",\\\"link_same_type\\\":null,\\\"timestamp\\\":\\\"\\\"}],\\\"custom\\\":null},\\\"sources\\\":[\\\"<insert your agent key here>\\\"],\\\"lifecycle\\\":\\\"Chain\\\",\\\"action\\\":\\\"Commit\\\"}\"}}"),
        result.unwrap(),
    );
    */
}

#[test]
fn can_link_entries() {
    let (mut hc, _,_) = start_holochain_instance("can_link_entries", "alice");

    let result = make_test_call(&mut hc, "link_two_entries", r#"{}"#);
    assert!(result.is_ok(), "\t result = {:?}", result);
}

#[test]
fn can_remove_link() {
    let (mut hc, _,_) = start_holochain_instance("can_remove_link", "alice");

    let result = make_test_call(&mut hc, "link_two_entries", r#"{}"#);
    assert!(result.is_ok(), "\t result = {:?}", result);
}

#[test]
#[cfg(test)]
fn can_roundtrip_links() {
    let (mut hc, _,_) = start_holochain_instance("can_roundtrip_links", "alice");
    // Create links
    let result = make_test_call(&mut hc, "links_roundtrip_create", r#"{}"#);
    let maybe_address: Result<Address, String> =
        serde_json::from_str(&String::from(result.unwrap())).unwrap();
    let entry_address = maybe_address.unwrap();

    // expected results
    let entry_2 = Entry::App(
        "testEntryType".into(),
        EntryStruct {
            stuff: "entry2".into(),
        }
        .into(),
    );
    let entry_3 = Entry::App(
        "testEntryType".into(),
        EntryStruct {
            stuff: "entry3".into(),
        }
        .into(),
    );
    let entry_address_2 = Address::from("QmdQVqSuqbrEJWC8Va85PSwrcPfAB3EpG5h83C3Vrj62hN");
    let entry_address_3 = Address::from("QmPn1oj8ANGtxS5sCGdKBdSBN63Bb6yBkmWrLc9wFRYPtJ");

    let expected_links: Result<GetLinksResult, HolochainError> = Ok(GetLinksResult::new(vec![
        LinksResult {
            address: entry_address_2.clone(),
            headers: Vec::new(),
            tag: "test-tag".into(),
            status: CrudStatus::Live,
        },
        LinksResult {
            address: entry_address_3.clone(),
            headers: Vec::new(),
            tag: "test-tag".into(),
            status: CrudStatus::Live,
        },
    ]));
    let expected_links = JsonString::from(expected_links);

    let expected_entries: ZomeApiResult<Vec<ZomeApiResult<Entry>>> =
        Ok(vec![Ok(entry_2.clone()), Ok(entry_3.clone())]);

    let expected_links_reversed: Result<GetLinksResult, HolochainError> =
        Ok(GetLinksResult::new(vec![
            LinksResult {
                address: entry_address_3.clone(),
                headers: Vec::new(),
                tag: "test-tag".into(),
                status: CrudStatus::Live,
            },
            LinksResult {
                address: entry_address_2.clone(),
                headers: Vec::new(),
                tag: "test-tag".into(),
                status: CrudStatus::Live,
            },
        ]));
    let expected_links_reversed = JsonString::from(expected_links_reversed);

    let expected_entries_reversed: ZomeApiResult<Vec<ZomeApiResult<Entry>>> =
        Ok(vec![Ok(entry_3.clone()), Ok(entry_2.clone())]);

    // Polling loop because the links have to get pushed over the in-memory network and then validated
    // which includes requesting a validation package and receiving it over the in-memory network.
    // All of that happens asynchronously and takes longer depending on computing resources
    // (i.e. longer on a slow CI and when multiple tests are run simultaneausly).
    let mut both_links_present = false;
    let mut tries = 0;
    let mut result_of_get = JsonString::from_json("{}");
    while !both_links_present && tries < 10 {
        tries = tries + 1;
        // Now get_links on the base and expect both to be there
        let maybe_result_of_get = make_test_call(
            &mut hc,
            "links_roundtrip_get",
            &format!(r#"{{"address": "{}"}}"#, entry_address),
        );
        let maybe_result_of_load = make_test_call(
            &mut hc,
            "links_roundtrip_get_and_load",
            &format!(r#"{{"address": "{}"}}"#, entry_address),
        );

        assert!(
            maybe_result_of_get.is_ok(),
            "maybe_result_of_get = {:?}",
            maybe_result_of_get
        );
        assert!(
            maybe_result_of_load.is_ok(),
            "maybe_result_of_load = {:?}",
            maybe_result_of_load
        );

        result_of_get = maybe_result_of_get.unwrap();
        let result_of_load = maybe_result_of_load.unwrap();

        println!(
            "can_roundtrip_links: result_of_load - try {}:\n {:?}\n expecting:\n {:?}",
            tries, result_of_load, &expected_entries,
        );

        let ordering1: bool = result_of_get == expected_links;
        let entries_ordering1: bool = result_of_load == JsonString::from(expected_entries.clone());

        let ordering2: bool = result_of_get == expected_links_reversed;
        let entries_ordering2: bool =
            result_of_load == JsonString::from(expected_entries_reversed.clone());

        both_links_present = (ordering1 || ordering2) && (entries_ordering1 || entries_ordering2);
        if !both_links_present {
            // Wait for links to be validated and propagated
            thread::sleep(Duration::from_millis(500));
        }
    }

    assert!(both_links_present, "result = {:?}", result_of_get);
}

#[test]
#[cfg(not(windows))]
fn can_validate_links() {
    let (mut hc, _,_) = start_holochain_instance("can_validate_links", "alice");
    let params_ok = r#"{"stuff1": "a", "stuff2": "aa"}"#;
    let result = make_test_call(&mut hc, "link_validation", params_ok);
    assert!(result.is_ok(), "result = {:?}", result);

    let params_not_ok = r#"{"stuff1": "aaa", "stuff2": "aa"}"#;
    let result = make_test_call(&mut hc, "link_validation", params_not_ok);
    assert!(result.is_ok(), "result = {:?}", result);
    // Yep, the zome call is ok but what we got back should be a ValidationFailed error,
    // wrapped in a CoreError, wrapped in a ZomeApiError, wrapped in a Result,
    // serialized to JSON :D
    let zome_result: Result<(), ZomeApiError> =
        serde_json::from_str(&result.unwrap().to_string()).unwrap();
    assert!(zome_result.is_err());
    if let ZomeApiError::Internal(error) = zome_result.err().unwrap() {
        let core_error: CoreError = serde_json::from_str(&error).unwrap();
        assert_eq!(
            core_error.kind,
            HolochainError::ValidationFailed("Target stuff is not longer".to_string()),
        );
    } else {
        assert!(false);
    }
}

#[test]
fn can_check_query() {
    let (mut hc, _,_) = start_holochain_instance("can_check_query", "alice");

    let result = make_test_call(
        &mut hc,
        "check_query",
        r#"{ "entry_type_names": ["testEntryType"], "limit": "0" }"#,
    );
    assert!(result.is_ok(), "result = {:?}", result);

    let expected: ZomeApiResult<Vec<Address>> = Ok(vec![Address::from(
        "QmPn1oj8ANGtxS5sCGdKBdSBN63Bb6yBkmWrLc9wFRYPtJ",
    )]);

    assert_eq!(result.unwrap(), JsonString::from(expected),);
}

#[test]
fn can_check_app_entry_address() {
    let (mut hc, _,_) = start_holochain_instance("can_check_app_entry_address", "alice");

    let result = make_test_call(&mut hc, "check_app_entry_address", r#"{}"#);
    assert!(result.is_ok(), "result = {:?}", result);

    let expected: ZomeApiResult<Address> = Ok(Address::from(
        "QmSbNw63sRS4VEmuqFBd7kJT6V9pkEpMRMY2LWvjNAqPcJ",
    ));
    assert_eq!(result.unwrap(), JsonString::from(expected),);
}

#[test]
fn can_check_sys_entry_address() {
    let (mut hc, _,_) = start_holochain_instance("can_check_sys_entry_address", "alice");

    let _result = make_test_call(&mut hc, "check_sys_entry_address", r#"{}"#);
    // TODO
    //    assert!(result.is_ok(), "result = {:?}", result);
    //    assert_eq!(
    //        result.unwrap(),
    //        r#"{"result":"QmYmZyvDda3ygMhNnEjx8p9Q1TonHG9xhpn9drCptRT966"}"#,
    //    );
}

#[test]
fn can_check_call() {
    //let (mut hc, _) = start_holochain_instance("can_check_call", "alice");

    //let result = make_test_call(&mut hc, "check_call", r#"{}"#);
    //assert!(result.is_ok(), "result = {:?}", result);

    //let inner_expected: ZomeApiResult<Address> = Ok(Address::from(
    //    "QmSbNw63sRS4VEmuqFBd7kJT6V9pkEpMRMY2LWvjNAqPcJ",
    //));
    //let expected: ZomeApiResult<ZomeApiInternalResult> =
    //    Ok(ZomeApiInternalResult::success(inner_expected));

    //assert_eq!(result.unwrap(), JsonString::from(expected),);
}

#[test]
fn can_check_call_with_args() {
    //let (mut hc, _) = start_holochain_instance("can_check_call_with_args", "alice");

    //let result =make_test_call(&mut hc,
    //    "check_call_with_args",
    //    &String::from(JsonString::empty_object()),
    //);
    //println!("\t result = {:?}", result);
    //assert!(result.is_ok(), "\t result = {:?}", result);

    //let expected_inner: ZomeApiResult<Address> = Ok(Address::from(
    //    "QmefcRdCAXM2kbgLW2pMzqWhUvKSDvwfFSVkvmwKvBQBHd",
    //));
    //let expected: ZomeApiResult<ZomeApiInternalResult> =
    //    Ok(ZomeApiInternalResult::success(expected_inner));

    //assert_eq!(result.unwrap(), JsonString::from(expected),);
}

#[test]
fn can_send_and_receive() {
    let (mut hc, _,_) = start_holochain_instance("can_send_and_receive", "alice");
    let result = make_test_call(&mut hc, "check_global", r#"{}"#);
    assert!(result.is_ok(), "result = {:?}", result);
    let agent_id = result.unwrap().to_string();

    let (mut hc2, _,_) = start_holochain_instance("can_send_and_receive", "bob");
    let params = format!(r#"{{"to_agent": {}, "message": "TEST"}}"#, agent_id);
    let result = make_test_call(&mut hc2, "send_message", &params);
    assert!(result.is_ok(), "result = {:?}", result);

    let entry_committed_by_receive = Entry::App(
        "testEntryType".into(),
        EntryStruct {
            stuff: String::from("TEST"),
        }
        .into(),
    );

    let address = entry_committed_by_receive.address().to_string();

    let expected: ZomeApiResult<String> = Ok(format!("Committed: 'TEST' / address: {}", address));
    assert_eq!(result.unwrap(), JsonString::from(expected),);

    let result = make_test_call(
        &mut hc,
        "check_get_entry",
        &String::from(JsonString::from(json!({
            "entry_address": address,
        }))),
    );

    let expected: ZomeApiResult<Entry> = Ok(entry_committed_by_receive);
    assert!(result.is_ok(), "\t result = {:?}", result);
    assert_eq!(result.unwrap(), JsonString::from(expected),);
}

#[test]
fn sleep_smoke_test() {
    let (mut hc, _,_) = start_holochain_instance("sleep_smoke_test", "alice");
    let result = make_test_call(&mut hc, "sleep", r#"{}"#);
    assert!(result.is_ok(), "result = {:?}", result);
}

#[test]
<<<<<<< HEAD
fn hash_entry() {
    let (mut hc, _) = start_holochain_instance("hash_entry", "alice");
=======
fn hash_entry()
{
    let (mut hc, _,_) = start_holochain_instance("hash_entry", "alice");
>>>>>>> 2300bbe2
    let params = r#"{"content":"this is to hash"}"#;
    let result = make_test_call(&mut hc, "hash_entry", &params);
    assert_eq!(
        result,
        Ok(JsonString::from(
            r#"{"Ok":"QmNsza9FP5Unf45UixMfnPvkg4SY8aYcPjvX8FtMzVfpas"}"#
        )),
        "result = {:?}",
        result,
    );
}

#[test]
<<<<<<< HEAD
fn show_env() {
    let (mut hc, _) = start_holochain_instance("show_env", "alice");
=======
fn show_env()
{
    let (mut hc, _,_) = start_holochain_instance("show_env", "alice");
    let dna = hc.context().unwrap().get_dna().unwrap();
    let dna_address_string = dna.address().to_string();
    let dna_address = dna_address_string.as_str();
    let format   = format!(r#"{{"Ok":{{"dna_name":"TestApp","dna_address":"{}","agent_id":"{{\"nick\":\"alice\",\"pub_sign_key\":\"HcSCJUBV8mqhsh8y97TIMFi68Y39qv6dzw4W9pP9Emjth7xwsj6P83R6RkBXqsa\"}}","agent_address":"HcSCJUBV8mqhsh8y97TIMFi68Y39qv6dzw4W9pP9Emjth7xwsj6P83R6RkBXqsa","cap_request":{{"cap_token":"QmNWi3WsKzfNcgMq5PaxD5ePdxzvY7BHLet58csiWYb4Dc","provenance":["HcSCJUBV8mqhsh8y97TIMFi68Y39qv6dzw4W9pP9Emjth7xwsj6P83R6RkBXqsa","djyhwAYUa8GfAXcyKgX/uUWy29Z1e7b5PTx/iRxdeS75wR97+ZTlIlvldEiFQHbdaVHD9V3Q8lnfqPt2HsgfBw=="]}},"properties":"{{}}"}}}}"#,dna_address);
    let json_result = Ok(JsonString::from_json(&format));

>>>>>>> 2300bbe2
    let result = make_test_call(&mut hc, "show_env", r#"{}"#);

    
    
    assert_eq!(
        result,
        json_result)
}

#[test]
fn test_signal()
{
    let (mut hc, _,signal_receiver) = start_holochain_instance("emit_signal", "alice");
    let params = r#"{"message":"test message"}"#;
    let result = make_test_call(
        &mut hc,
        "emit_signal",
        &params
    );
    assert!(result.is_ok());
    assert!(signal_receiver.iter().find(|recv|
    {
        match recv
        {
            Signal::User(recieved_signal) => 
            {
                recieved_signal==&UserSignal{name:String::from("test-signal"),arguments : JsonString::from(r#"{"message":"test message"}"#)}
            },
            _=>false
        }
    }).is_some());
    
       
}

#[test]
fn test_get_entry_properties() {
    let (mut hc, _,_) = start_holochain_instance("test_get_entry_properties", "alice");
    let result = make_test_call(
        &mut hc,
        "get_entry_properties",
        r#"{"entry_type_string": "testEntryType"}"#,
    );
    assert_eq!(
        result,
        Ok(JsonString::from(r#"{"Ok":"test-properties-string"}"#)),
        "result = {:?}",
        result,
    );
}<|MERGE_RESOLUTION|>--- conflicted
+++ resolved
@@ -350,15 +350,12 @@
         "emit_signal",
         "show_env",
         "hash_entry",
-<<<<<<< HEAD
-=======
         "sign_message",
         "verify_message",
         "add_seed",
         "add_key",
         "get_pubkey",
         "list_secrets"
->>>>>>> 2300bbe2
     ]);
     let mut dna = create_test_dna_with_defs("test_zome", defs, &wasm);
     dna.uuid = uuid.into();
@@ -458,12 +455,8 @@
 }
 #[test]
 fn can_return_empty_string_as_validation_fail() {
-<<<<<<< HEAD
-    let (mut hc, _) =
+    let (mut hc, _,_) = start_holochain_instance("can_return_empty_string_as_validation_fail", "alice");
         start_holochain_instance("can_return_empty_string_as_validation_fail", "alice");
-=======
-    let (mut hc, _,_) = start_holochain_instance("can_return_empty_string_as_validation_fail", "alice");
->>>>>>> 2300bbe2
 
     // Call the exposed wasm function that calls the Commit API function
     let result = make_test_call(
@@ -966,14 +959,8 @@
 }
 
 #[test]
-<<<<<<< HEAD
 fn hash_entry() {
-    let (mut hc, _) = start_holochain_instance("hash_entry", "alice");
-=======
-fn hash_entry()
-{
     let (mut hc, _,_) = start_holochain_instance("hash_entry", "alice");
->>>>>>> 2300bbe2
     let params = r#"{"content":"this is to hash"}"#;
     let result = make_test_call(&mut hc, "hash_entry", &params);
     assert_eq!(
@@ -987,12 +974,7 @@
 }
 
 #[test]
-<<<<<<< HEAD
 fn show_env() {
-    let (mut hc, _) = start_holochain_instance("show_env", "alice");
-=======
-fn show_env()
-{
     let (mut hc, _,_) = start_holochain_instance("show_env", "alice");
     let dna = hc.context().unwrap().get_dna().unwrap();
     let dna_address_string = dna.address().to_string();
@@ -1000,7 +982,6 @@
     let format   = format!(r#"{{"Ok":{{"dna_name":"TestApp","dna_address":"{}","agent_id":"{{\"nick\":\"alice\",\"pub_sign_key\":\"HcSCJUBV8mqhsh8y97TIMFi68Y39qv6dzw4W9pP9Emjth7xwsj6P83R6RkBXqsa\"}}","agent_address":"HcSCJUBV8mqhsh8y97TIMFi68Y39qv6dzw4W9pP9Emjth7xwsj6P83R6RkBXqsa","cap_request":{{"cap_token":"QmNWi3WsKzfNcgMq5PaxD5ePdxzvY7BHLet58csiWYb4Dc","provenance":["HcSCJUBV8mqhsh8y97TIMFi68Y39qv6dzw4W9pP9Emjth7xwsj6P83R6RkBXqsa","djyhwAYUa8GfAXcyKgX/uUWy29Z1e7b5PTx/iRxdeS75wR97+ZTlIlvldEiFQHbdaVHD9V3Q8lnfqPt2HsgfBw=="]}},"properties":"{{}}"}}}}"#,dna_address);
     let json_result = Ok(JsonString::from_json(&format));
 
->>>>>>> 2300bbe2
     let result = make_test_call(&mut hc, "show_env", r#"{}"#);
 
     
