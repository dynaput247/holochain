--- conflicted
+++ resolved
@@ -9,16 +9,11 @@
 use holochain_container_api::*;
 use holochain_core_types::{
     cas::content::Address,
-<<<<<<< HEAD
-    entry::{entry_type::test_entry_type, Entry, SerializedEntry},
-=======
     dna::zome::{
         capabilities::{Capability, FnDeclaration, Membrane},
         entry_types::EntryTypeDef,
     },
-    entry::{Entry, SerializedEntry},
-    entry_type::test_entry_type,
->>>>>>> 9e484d70
+    entry::{entry_type::test_entry_type, Entry, SerializedEntry},
     error::ZomeApiInternalResult,
     hash::HashString,
     json::JsonString,
