#![feature(try_from)]
#[macro_use]
extern crate hdk;
extern crate holochain_wasm_utils;
extern crate serde;
#[macro_use]
extern crate serde_json;
#[macro_use]
extern crate serde_derive;
extern crate boolinator;
#[macro_use]
extern crate holochain_core_types_derive;

pub mod handle_crud;

use boolinator::Boolinator;
use hdk::{
    error::{ZomeApiError, ZomeApiResult},
    globals::G_MEM_STACK,
};
use holochain_wasm_utils::{
    api_serialization::get_entry::GetEntryOptions,
    holochain_core_types::dna::zome::entry_types::Sharing,
    holochain_core_types::{
        cas::content::{Address, AddressableContent},
        entry::{Entry, entry_type::EntryType, SerializedEntry},
        error::{HolochainError, RibosomeErrorCode},
        json::{JsonString, RawString},
    },
    memory_allocation::*,
    memory_serialization::*,
};
use std::convert::TryFrom;
<<<<<<< HEAD
use handle_crud::{
    handle_update_entry_ok, handle_remove_entry_ok, handle_remove_modified_entry_ok,
};
use std::{thread, time};
=======
>>>>>>> 91ce83f1

#[no_mangle]
pub extern "C" fn handle_check_global() -> JsonString {
    hdk::AGENT_LATEST_HASH.clone().into()
}

#[derive(Deserialize, Serialize, Default)]
struct CommitOutputStruct {
    address: String,
}

impl From<CommitOutputStruct> for JsonString {
    fn from(commit_output_struct: CommitOutputStruct) -> JsonString {
        JsonString::from(
            serde_json::to_string(&commit_output_struct)
                .expect("could not Jsonify CommitOutputStruct"),
        )
    }
}

#[no_mangle]
pub extern "C" fn check_commit_entry(encoded_allocation_of_input: u32) -> u32 {
    unsafe {
        G_MEM_STACK =
            Some(SinglePageStack::from_encoded_allocation(encoded_allocation_of_input).unwrap());
    }

    // Deserialize and check for an encoded error
    let result = load_json(encoded_allocation_of_input as u32);
    if let Err(hc_err) = result {
        hdk::debug(format!("ERROR: {:?}", hc_err.to_string())).expect("debug() must work");
        return RibosomeErrorCode::ArgumentDeserializationFailed as u32;
    }

    let serialized_entry: SerializedEntry = result.unwrap();
    hdk::debug(format!("SerializedEntry: {:?}", serialized_entry)).expect("debug() must work");
    let res = hdk::commit_entry(&serialized_entry.into());

    let res_obj: JsonString = match res {
        Ok(hash) => hash.into(),
        Err(e) => e.into(),
    };

    unsafe {
        return store_as_json_into_encoded_allocation(&mut G_MEM_STACK.unwrap(), res_obj) as u32;
    }
}

#[derive(Deserialize, Serialize, Default, Debug, DefaultJson)]
struct EntryStruct {
    stuff: String,
}

fn handle_check_commit_entry_macro(entry_type: String, value: String) -> JsonString {
    let entry = Entry::new(entry_type.into(), value);
    match hdk::commit_entry(&entry) {
        Ok(address) => address.into(),
        Err(e) => e.into(),
    }
}

fn handle_check_get_entry_result(entry_address: Address) -> JsonString {
    match hdk::get_entry_result(entry_address, GetEntryOptions::default()) {
        Ok(result) => result.into(),
        Err(e) => e.into(),
    }
}

fn handle_check_get_entry(entry_address: Address) -> JsonString {
    match hdk::get_entry(entry_address) {
        Ok(result) => result.and_then(|entry| Some(entry.serialize())).into(),
        Err(e) => e.into(),
    }
}

fn handle_commit_validation_package_tester() -> JsonString {
    hdk::commit_entry(&Entry::new(
        "validation_package_tester".into(),
        RawString::from("test"),
    )).into()
}

fn handle_link_two_entries() -> JsonString {
    let entry1_result = hdk::commit_entry(&Entry::new(
        "testEntryType".into(),
        EntryStruct {
            stuff: "entry1".into(),
        },
    ));

    if entry1_result.is_err() {
        return entry1_result.into();
    }

    let entry2_result = hdk::commit_entry(&Entry::new(
        "testEntryType".into(),
        EntryStruct {
            stuff: "entry2".into(),
        },
    ));

    if entry2_result.is_err() {
        return entry2_result.into();
    }

    hdk::link_entries(&entry1_result.unwrap(), &entry2_result.unwrap(), "test-tag").into()
}

fn handle_links_roundtrip() -> JsonString {
    let entry1_hash_result = hdk::commit_entry(&Entry::new(
        "testEntryType".into(),
        EntryStruct {
            stuff: "entry1".into(),
        },
    ));
    let entry1_address = match entry1_hash_result {
        Ok(hash) => hash,
        Err(_) => return entry1_hash_result.into(),
    };
    hdk::debug(format!("entry1_address: {:?}", entry1_address)).unwrap();

    let entry2_hash_result = hdk::commit_entry(&Entry::new(
        "testEntryType".into(),
        EntryStruct {
            stuff: "entry2".into(),
        },
    ));
    let entry2_address = match entry2_hash_result {
        Ok(hash) => hash,
        Err(_) => return entry2_hash_result.into(),
    };
    hdk::debug(format!("entry2_address: {:?}", entry2_address)).unwrap();

    let entry3_hash_result = hdk::commit_entry(&Entry::new(
        "testEntryType".into(),
        EntryStruct {
            stuff: "entry3".into(),
        },
    ));
    let entry3_address = match entry3_hash_result {
        Ok(hash) => hash,
        Err(_) => return entry3_hash_result.into(),
    };
    hdk::debug(format!("entry3_address: {:?}", entry3_address)).unwrap();

    let link_1_result = hdk::link_entries(&entry1_address, &entry2_address, "test-tag");
    let link_1 = match link_1_result {
        Ok(link) => link,
        Err(_) => return link_1_result.into(),
    };
    hdk::debug(format!("link_1: {:?}", link_1)).unwrap();

    let link_2_result = hdk::link_entries(&entry1_address, &entry3_address, "test-tag");
    let link_2 = match link_2_result {
        Ok(link) => link,
        Err(_) => return link_2_result.into(),
    };
    hdk::debug(format!("link_2: {:?}", link_2)).unwrap();

    hdk::get_links(&entry1_address, "test-tag").into()
}

fn handle_check_query() -> JsonString {
    fn err(s: &str) -> ZomeApiResult<Address> {
        Err(ZomeApiError::Internal(s.to_owned()))
    }

    // Query DNA entry
    let addresses = hdk::query(&EntryType::Dna.to_string(), 0, 0).unwrap();

    if !addresses.len() == 1 {
        return err("Dna Addresses not length 1").into();
    }

    // Query AgentId entry
    let addresses = hdk::query(&EntryType::AgentId.to_string(), 0, 0).unwrap();

    if !addresses.len() == 1 {
        return err("AgentId Addresses not length 1").into();
    }

    // Query unknown entry
    let addresses = hdk::query("bad_type", 0, 0).unwrap();

    if !addresses.len() == 0 {
        return err("bad_type Addresses not length 1").into();
    }

    // Query Zome entry
    let _ = hdk::commit_entry(&Entry::new(
        "testEntryType".into(),
        EntryStruct {
            stuff: "entry1".into(),
        },
    )).unwrap();
    let addresses = hdk::query("testEntryType", 0, 1).unwrap();

    if !addresses.len() == 1 {
        return err("testEntryType Addresses not length 1").into();
    }

    // Query Zome entries
    let _ = hdk::commit_entry(&Entry::new(
        "testEntryType".into(),
        EntryStruct {
            stuff: "entry2".into(),
        },
    )).unwrap();
    let _ = hdk::commit_entry(&Entry::new(
        "testEntryType".into(),
        EntryStruct {
            stuff: "entry3".into(),
        },
    )).unwrap();

    let addresses = hdk::query("testEntryType", 0, 0).unwrap();

    if !addresses.len() == 3 {
        return err("testEntryType Addresses not length 3").into();
    }

    hdk::query("testEntryType", 0, 1).unwrap().into()
}

fn handle_check_app_entry_address() -> JsonString {
    // Setup
    let entry_value = JsonString::from(TestEntryType {
        stuff: "entry1".into(),
    });
    let entry_type = EntryType::from("testEntryType");
    let entry = Entry::new(entry_type, entry_value.clone());

    let commit_result = hdk::commit_entry(&entry);
    if commit_result.is_err() {
        return commit_result.into();
    }

    // Check bad entry type name
    let bad_result = hdk::entry_address(&Entry::new("bad".into(), entry_value.clone()));
    if !bad_result.is_err() {
        return bad_result.into();
    }

    // Check good entry type name
    let entry_address_result = hdk::entry_address(&entry);

    if commit_result == entry_address_result {
        JsonString::from(entry_address_result.unwrap())
    } else {
        JsonString::from(ZomeApiError::from(format!(
            "commit result: {:?} hash result: {:?}",
            commit_result, bad_result
        )))
    }
}

fn handle_check_sys_entry_address() -> JsonString {
    // TODO
    json!({"result": "FIXME"}).into()
}

fn handle_check_call() -> JsonString {
    let empty_dumpty = json!({});
    hdk::debug(format!("empty_dumpty = {:?}", empty_dumpty)).ok();
    let maybe_hash = hdk::call(
        "test_zome",
        "test_cap",
        "check_app_entry_address",
        empty_dumpty.into(),
    );
    hdk::debug(format!("maybe_hash = {:?}", maybe_hash)).ok();
    match maybe_hash {
        Ok(hash) => hash.into(),
        Err(e) => e.into(),
    }
}

fn handle_check_call_with_args() -> JsonString {
    let args = hdk_test_entry().serialize();
    hdk::debug(format!("args = {:?}", args)).ok();

    let maybe_address = hdk::call(
        "test_zome",
        "test_cap",
        "check_commit_entry_macro",
        args.into(),
    );
    hdk::debug(format!("maybe_address = {:?}", maybe_address)).ok();

    match maybe_address {
        Ok(address) => address.into(),
        Err(e) => e.into(),
    }
}

#[derive(Serialize, Deserialize, Debug, DefaultJson)]
struct TweetResponse {
    first: String,
    second: String,
}

fn handle_send_tweet(author: String, content: String) -> JsonString {
    TweetResponse {
        first: author,
        second: content,
    }.into()
}

fn handle_link_validation(stuff1: String, stuff2: String) -> JsonString {
    let entry_type = EntryType::from("link_validator");
    let entry_value1 = JsonString::from(TestEntryType {
        stuff: stuff1,
    });
    let entry_value2 = JsonString::from(TestEntryType {
        stuff: stuff2,
    });
    let entry1 = Entry::new(entry_type.clone(), entry_value1.clone());
    let entry2 = Entry::new(entry_type.clone(), entry_value2.clone());

    let _ = hdk::commit_entry(&entry1);
    let _ = hdk::commit_entry(&entry2);

    JsonString::from(hdk::link_entries(&entry1.address(), &entry2.address(), "longer"))
}


#[derive(Serialize, Deserialize, Debug, DefaultJson)]
struct TestEntryType {
    stuff: String,
}

fn hdk_test_entry_type() -> EntryType {
    EntryType::from("testEntryType")
}

fn hdk_test_entry_value() -> TestEntryType {
    TestEntryType {
        stuff: "non fail".into(),
    }
}

fn hdk_test_entry() -> Entry {
    Entry::new(hdk_test_entry_type(), hdk_test_entry_value())
}

define_zome! {
    entries: [
        entry!(
            name: "testEntryType",
            description: "asdfda",
            sharing: Sharing::Public,
            native_type: TestEntryType,

            validation_package: || {
                hdk::ValidationPackageDefinition::ChainFull
            },

            validation: |entry: TestEntryType, _ctx: hdk::ValidationData| {
                (entry.stuff != "FAIL")
                    .ok_or_else(|| "FAIL content is not allowed".to_string())
            },

            links: [
                to!(
                    "testEntryType",
                    tag: "test-tag",
                    validation_package: || {
                        hdk::ValidationPackageDefinition::ChainFull
                    },
                    validation: |source: Address, target: Address, ctx: hdk::ValidationData | {
                        Ok(())
                    }
                )
            ]
        ),

        entry!(
            name: "validation_package_tester",
            description: "asdfda",
            sharing: Sharing::Public,
            native_type: TestEntryType,

            validation_package: || {
                hdk::ValidationPackageDefinition::ChainFull
            },

            validation: |_entry: TestEntryType, ctx: hdk::ValidationData| {
                Err(serde_json::to_string(&ctx).unwrap())
            }
        ),

        entry!(
            name: "link_validator",
            description: "asdfda",
            sharing: Sharing::Public,
            native_type: TestEntryType,

            validation_package: || {
                hdk::ValidationPackageDefinition::Entry
            },

            validation: |_entry: TestEntryType, ctx: hdk::ValidationData| {
                Ok(())
            },

            links: [
                to!(
                    "link_validator",
                    tag: "longer",
                    validation_package: || {
                        hdk::ValidationPackageDefinition::Entry
                    },
                    validation: |base: Address, target: Address, ctx: hdk::ValidationData | {
                        let base = TestEntryType::try_from(
                            hdk::get_entry(base)?
                            .ok_or("Base not found")?
                            .value()
                        )?;

                        let target = TestEntryType::try_from(
                            hdk::get_entry(target)?
                            .ok_or("Target not found")?
                            .value()
                        )?;

                        (target.stuff.len() > base.stuff.len())
                            .ok_or("Target stuff is not longer".to_string())
                    }

                )
            ]
        )
    ]

    genesis: || { Ok(()) }

    functions: {
        test (Public) {
            check_global: {
                inputs: | |,
                outputs: |result: JsonString|,
                handler: handle_check_global
            }

            check_commit_entry_macro: {
                inputs: |entry_type: String, value: String|,
                outputs: |result: JsonString|,
                handler: handle_check_commit_entry_macro
            }

            check_get_entry: {
                inputs: |entry_address: Address|,
                outputs: |result: JsonString|,
                handler: handle_check_get_entry
            }

            check_get_entry_result: {
                inputs: |entry_address: Address|,
                outputs: |result: JsonString|,
                handler: handle_check_get_entry_result
            }

            commit_validation_package_tester: {
                inputs: | |,
                outputs: |result: JsonString|,
                handler: handle_commit_validation_package_tester
            }

            link_two_entries: {
                inputs: | |,
                outputs: |result: JsonString|,
                handler: handle_link_two_entries
            }

            links_roundtrip: {
                inputs: | |,
                outputs: |result: JsonString|,
                handler: handle_links_roundtrip
            }

            link_validation: {
                inputs: |stuff1: String, stuff2: String|,
                outputs: |result: JsonString|,
                handler: handle_link_validation
            }

            check_call: {
                inputs: | |,
                outputs: |result: JsonString|,
                handler: handle_check_call
            }

            check_call_with_args: {
                inputs: | |,
                outputs: |result: JsonString|,
                handler: handle_check_call_with_args
            }

            check_app_entry_address: {
                inputs: | |,
                outputs: |result: JsonString|,
                handler: handle_check_app_entry_address
            }

            check_query: {
                inputs: | |,
                outputs: |result: JsonString|,
                handler: handle_check_query
            }

            check_sys_entry_address: {
                inputs: | |,
                outputs: |result: JsonString|,
                handler: handle_check_sys_entry_address
            }

            update_entry_ok: {
                inputs: | |,
                outputs: |result: JsonString|,
                handler: handle_update_entry_ok
            }

            remove_entry_ok: {
                inputs: | |,
                outputs: |result: JsonString|,
                handler: handle_remove_entry_ok
            }

            remove_modified_entry_ok: {
                inputs: | |,
                outputs: |result: JsonString|,
                handler: handle_remove_modified_entry_ok
            }

            send_tweet: {
                inputs: |author: String, content: String|,
                outputs: |response: JsonString|,
                handler: handle_send_tweet
            }
        }
    }
}<|MERGE_RESOLUTION|>--- conflicted
+++ resolved
@@ -31,13 +31,9 @@
     memory_serialization::*,
 };
 use std::convert::TryFrom;
-<<<<<<< HEAD
 use handle_crud::{
     handle_update_entry_ok, handle_remove_entry_ok, handle_remove_modified_entry_ok,
 };
-use std::{thread, time};
-=======
->>>>>>> 91ce83f1
 
 #[no_mangle]
 pub extern "C" fn handle_check_global() -> JsonString {
