--- conflicted
+++ resolved
@@ -139,14 +139,6 @@
 }
 
 fn handle_links_roundtrip() -> JsonString {
-<<<<<<< HEAD
-    let entry1_address_result = hdk::commit_entry(&Entry::new("testEntryType".into(), EntryStruct{
-        stuff: "entry1".into(),
-    }));
-    let entry1_address = match entry1_address_result {
-        Ok(address) => address,
-        Err(_) => return entry1_address_result.into(),
-=======
     let entry1_hash_result = hdk::commit_entry(&Entry::new(
         "testEntryType".into(),
         EntryStruct {
@@ -156,18 +148,9 @@
     let entry1_hash = match entry1_hash_result {
         Ok(hash) => hash,
         Err(_) => return entry1_hash_result.into(),
->>>>>>> 0cefe8d3
     };
     hdk::debug(format!("entry1_address: {:?}", entry1_address)).unwrap();
 
-<<<<<<< HEAD
-    let entry2_address_result = hdk::commit_entry(&Entry::new("testEntryType".into(), EntryStruct{
-        stuff: "entry2".into(),
-    }));
-    let entry2_address = match entry2_address_result {
-        Ok(address) => address,
-        Err(_) => return entry2_address_result.into(),
-=======
     let entry2_hash_result = hdk::commit_entry(&Entry::new(
         "testEntryType".into(),
         EntryStruct {
@@ -177,18 +160,9 @@
     let entry2_hash = match entry2_hash_result {
         Ok(hash) => hash,
         Err(_) => return entry2_hash_result.into(),
->>>>>>> 0cefe8d3
     };
     hdk::debug(format!("entry2_address: {:?}", entry2_address)).unwrap();
 
-<<<<<<< HEAD
-    let entry3_address_result = hdk::commit_entry(&Entry::new("testEntryType".into(), EntryStruct{
-        stuff: "entry3".into(),
-    }));
-    let entry3_address = match entry3_address_result {
-        Ok(address) => address,
-        Err(_) => return entry3_address_result.into(),
-=======
     let entry3_hash_result = hdk::commit_entry(&Entry::new(
         "testEntryType".into(),
         EntryStruct {
@@ -198,7 +172,6 @@
     let entry3_hash = match entry3_hash_result {
         Ok(hash) => hash,
         Err(_) => return entry3_hash_result.into(),
->>>>>>> 0cefe8d3
     };
     hdk::debug(format!("entry3_address: {:?}", entry3_address)).unwrap();
 
@@ -309,18 +282,10 @@
     if commit_result == entry_address_result {
         JsonString::from(entry_address_result.unwrap())
     } else {
-<<<<<<< HEAD
-        JsonString::from(
-            ZomeApiError::from(
-                format!("commit result: {:?} hash result: {:?}", commit_result, entry_address_result)
-            )
-        )
-=======
         JsonString::from(ZomeApiError::from(format!(
             "commit result: {:?} hash result: {:?}",
             commit_result, hash_result
         )))
->>>>>>> 0cefe8d3
     }
 }
 
@@ -332,12 +297,6 @@
 fn handle_check_call() -> JsonString {
     let empty_dumpty = json!({});
     hdk::debug(format!("empty_dumpty = {:?}", empty_dumpty)).ok();
-<<<<<<< HEAD
-    let maybe_address = hdk::call("test_zome", "test_cap", "check_app_entry_address", empty_dumpty.into());
-    hdk::debug(format!("maybe_address = {:?}", maybe_address)).ok();
-    match maybe_address {
-        Ok(address) => address.into(),
-=======
     let maybe_hash = hdk::call(
         "test_zome",
         "test_cap",
@@ -347,7 +306,6 @@
     hdk::debug(format!("maybe_hash = {:?}", maybe_hash)).ok();
     match maybe_hash {
         Ok(hash) => hash.into(),
->>>>>>> 0cefe8d3
         Err(e) => e.into(),
     }
 }
@@ -356,10 +314,6 @@
     let args = hdk_test_entry().serialize();
     hdk::debug(format!("args = {:?}", args)).ok();
 
-<<<<<<< HEAD
-    let maybe_address = hdk::call("test_zome", "test_cap", "check_commit_entry_macro", args.into());
-    hdk::debug(format!("maybe_address = {:?}", maybe_address)).ok();
-=======
     let maybe_hash = hdk::call(
         "test_zome",
         "test_cap",
@@ -367,7 +321,6 @@
         args.into(),
     );
     hdk::debug(format!("maybe_hash = {:?}", maybe_hash)).ok();
->>>>>>> 0cefe8d3
 
     match maybe_address {
         Ok(address) => address.into(),
