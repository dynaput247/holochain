--- conflicted
+++ resolved
@@ -8,14 +8,9 @@
 lazy_static = "~1.2.0"
 base64 = "0.10.0"
 holochain_core_types = { path = "../core_types" }
-<<<<<<< HEAD
+holochain_sodium = { path = "../sodium" }
+holochain_core_types = { path = "../core_types" }
 serde = "1.0.87"
 serde_derive = "1.0"
 serde_json = { version = "1.0", features = ["preserve_order"] }
-=======
-holochain_sodium = { path = "../sodium" }
-serde = "1.0"
-serde_derive = "1.0"
-serde_json = { version = "1.0", features = ["preserve_order"] }
-hcid = "0.0.3-alpha"
->>>>>>> 905de533
+hcid = "0.0.3-alpha"