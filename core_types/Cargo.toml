[package]
name = "holochain_core_types"
version = "0.0.32-alpha2"
authors = ["Holochain Core Dev Team <devcore@holochain.org>"]
build = "build.rs"

[dependencies]
arrayref = "=0.3.5"
base64 = "=0.10.1"
backtrace = "=0.3.27"
chrono = "=0.4.6"
serde = "=1.0.89"
serde_derive = "=1.0.89"
serde_json = { version = "=1.0.39", features = ["preserve_order"] }
lazy_static = "=1.2.0"
multihash = "=0.8.0"
futures-preview = "=0.3.0-alpha.17"
futures-core-preview = "=0.3.0-alpha.17"
futures-channel-preview = "=0.3.0-alpha.17"
futures-executor-preview = "=0.3.0-alpha.17"
futures-io-preview = "=0.3.0-alpha.17"
futures-sink-preview = "=0.3.0-alpha.17"
futures-util-preview = "=0.3.0-alpha.17"
mashup = "0.1.9"
wasmi = "=0.4.4"
hcid = "=0.0.6"
rust-base58 = "=0.0.4"
snowflake = "=1.3.0"
objekt= "=0.1.2"
holochain_persistence_api = "=0.0.8"
holochain_json_derive = "=0.0.17"
holochain_json_api = "=0.0.17"
uuid = { version = "=0.7.1", features = ["v4"] }
regex = "=1.1.2"
shrinkwraprs = "=0.2.1"
crossbeam-channel = "=0.3.8"
<<<<<<< HEAD
lib3h_crypto_api = { git = "https://github.com/holochain/lib3h", branch = "transport-disconnect" }
lib3h_protocol = { git = "https://github.com/holochain/lib3h", branch = "transport-disconnect" }
parking_lot_core = { version = "=0.6.2", features = ["deadlock_detection"] }
=======
lib3h_crypto_api = "=0.0.16"
lib3h_protocol = "=0.0.16"
>>>>>>> 437f870d
parking_lot ="=0.9.0"
log = "=0.4.8"
logging = { path = "../logging" }

[dev-dependencies]
test_utils = { path = "../test_utils"}
holochain_core = { path = "../core"}
maplit = "=1.0.1"

[features]
deadlock_detection = []<|MERGE_RESOLUTION|>--- conflicted
+++ resolved
@@ -34,14 +34,9 @@
 regex = "=1.1.2"
 shrinkwraprs = "=0.2.1"
 crossbeam-channel = "=0.3.8"
-<<<<<<< HEAD
-lib3h_crypto_api = { git = "https://github.com/holochain/lib3h", branch = "transport-disconnect" }
-lib3h_protocol = { git = "https://github.com/holochain/lib3h", branch = "transport-disconnect" }
-parking_lot_core = { version = "=0.6.2", features = ["deadlock_detection"] }
-=======
 lib3h_crypto_api = "=0.0.16"
 lib3h_protocol = "=0.0.16"
->>>>>>> 437f870d
+parking_lot_core = { version = "=0.6.2", features = ["deadlock_detection"] }
 parking_lot ="=0.9.0"
 log = "=0.4.8"
 logging = { path = "../logging" }
