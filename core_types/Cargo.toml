[package]
name = "holochain_core_types"
version = "0.0.30-alpha6"
authors = ["Holochain Core Dev Team <devcore@holochain.org>"]
build = "build.rs"

[dependencies]
arrayref = "=0.3.5"
base64 = "=0.10.1"
chrono = "=0.4.6"
serde = "=1.0.89"
serde_derive = "=1.0.89"
serde_json = { version = "=1.0.39", features = ["preserve_order"] }
lazy_static = "=1.2.0"
multihash = "=0.8.0"
futures-preview = "=0.3.0-alpha.17"
futures-core-preview = "=0.3.0-alpha.17"
futures-channel-preview = "=0.3.0-alpha.17"
futures-executor-preview = "=0.3.0-alpha.17"
futures-io-preview = "=0.3.0-alpha.17"
futures-sink-preview = "=0.3.0-alpha.17"
futures-util-preview = "=0.3.0-alpha.17"
wasmi = "=0.4.4"
hcid = "=0.0.6"
rust-base58 = "=0.0.4"
snowflake = "=1.3.0"
objekt= "=0.1.2"
<<<<<<< HEAD
lib3h_crypto_api = { git = "https://github.com/holochain/lib3h", branch = "simchat-integration" }
=======
lib3h_crypto_api = { git = "https://github.com/holochain/lib3h", branch = "develop" }
>>>>>>> c1819a9c
holochain_persistence_api = "=0.0.8"
holochain_json_derive = "=0.0.17"
holochain_json_api = "=0.0.17"
uuid = { version = "=0.7.1", features = ["v4"] }
regex = "=1.1.2"
shrinkwraprs = "=0.2.1"
crossbeam-channel = "=0.3.8"
<<<<<<< HEAD
lib3h_protocol = { git = "https://github.com/holochain/lib3h", branch = "simchat-integration" }
=======
lib3h_protocol = { git = "https://github.com/holochain/lib3h", branch = "develop" }
>>>>>>> c1819a9c

[dev-dependencies]
test_utils = { path = "../test_utils"}
holochain_core = { path = "../core"}
maplit = "=1.0.1"<|MERGE_RESOLUTION|>--- conflicted
+++ resolved
@@ -25,11 +25,7 @@
 rust-base58 = "=0.0.4"
 snowflake = "=1.3.0"
 objekt= "=0.1.2"
-<<<<<<< HEAD
-lib3h_crypto_api = { git = "https://github.com/holochain/lib3h", branch = "simchat-integration" }
-=======
 lib3h_crypto_api = { git = "https://github.com/holochain/lib3h", branch = "develop" }
->>>>>>> c1819a9c
 holochain_persistence_api = "=0.0.8"
 holochain_json_derive = "=0.0.17"
 holochain_json_api = "=0.0.17"
@@ -37,11 +33,7 @@
 regex = "=1.1.2"
 shrinkwraprs = "=0.2.1"
 crossbeam-channel = "=0.3.8"
-<<<<<<< HEAD
-lib3h_protocol = { git = "https://github.com/holochain/lib3h", branch = "simchat-integration" }
-=======
 lib3h_protocol = { git = "https://github.com/holochain/lib3h", branch = "develop" }
->>>>>>> c1819a9c
 
 [dev-dependencies]
 test_utils = { path = "../test_utils"}
