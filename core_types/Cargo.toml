--- conflicted
+++ resolved
@@ -25,17 +25,10 @@
 rust-base58 = "=0.0.4"
 snowflake = "=1.3.0"
 objekt= "=0.1.2"
-<<<<<<< HEAD
-holochain_persistence_api = "=0.0.6"
-holochain_json_derive = "=0.0.15"
-holochain_json_api = "=0.0.15"
 lib3h_crypto_api = { git = "https://github.com/holochain/lib3h", branch = "bootstrap-connect" }
-=======
 holochain_persistence_api = "=0.0.7"
 holochain_json_derive = "=0.0.17"
 holochain_json_api = "=0.0.17"
-lib3h_crypto_api = "=0.0.10"
->>>>>>> 51870211
 uuid = { version = "=0.7.1", features = ["v4"] }
 regex = "=1.1.2"
 shrinkwraprs = "=0.2.1"
