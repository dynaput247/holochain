//! ContentAddressableStorage (CAS) is defined here as a trait, such that there could be various implementations,
//! such as the memory based, and file storage based implementations already in this code base.
//! ContentAddressableStorage is a way of reading and writing AddressableContent in a persistent data store.
//! A test suite for CAS is also implemented here.

use crate::{
    cas::content::{Address, AddressableContent, Content},
    eav::{
        Attribute, EavFilter, EaviQuery, EntityAttributeValueIndex, EntityAttributeValueStorage,
        IndexFilter,
    },
    entry::{test_entry_unique, Entry},
    error::HolochainError,
    json::RawString,
};
use objekt;
use std::{
    collections::{BTreeSet, HashMap},
    convert::TryFrom,
    fmt::Debug,
    sync::{mpsc::channel, Arc, RwLock},
    thread,
};
use uuid::Uuid;

/// content addressable store (CAS)
/// implements storage in memory or persistently
/// anything implementing AddressableContent can be added and fetched by address
/// CAS is append only
pub trait ContentAddressableStorage: objekt::Clone + Send + Sync + Debug {
    /// adds AddressableContent to the ContentAddressableStorage by its Address as Content
    fn add(&mut self, content: &AddressableContent) -> Result<(), HolochainError>;
    /// true if the Address is in the Store, false otherwise.
    /// may be more efficient than retrieve depending on the implementation.
    fn contains(&self, address: &Address) -> Result<bool, HolochainError>;
    /// returns Some AddressableContent if it is in the Store, else None
    /// AddressableContent::from_content() can be used to allow the compiler to infer the type
    /// @see the fetch implementation for ExampleCas in the cas module tests
    fn fetch(&self, address: &Address) -> Result<Option<Content>, HolochainError>;
    //needed to find a way to compare two different CAS for partialord derives.
    //easiest solution was to just compare two ids which are based on uuids
    fn get_id(&self) -> Uuid;
}

clone_trait_object!(ContentAddressableStorage);

impl PartialEq for ContentAddressableStorage {
    fn eq(&self, other: &ContentAddressableStorage) -> bool {
        self.get_id() == other.get_id()
    }
}

#[derive(Clone, Debug)]
/// some struct to show an example ContentAddressableStorage implementation
/// this is a thread-safe wrapper around the non-thread-safe implementation below
/// @see ExampleContentAddressableStorageActor
pub struct ExampleContentAddressableStorage {
    content: Arc<RwLock<ExampleContentAddressableStorageContent>>,
}

impl ExampleContentAddressableStorage {
    pub fn new() -> Result<ExampleContentAddressableStorage, HolochainError> {
        Ok(ExampleContentAddressableStorage {
            content: Arc::new(RwLock::new(ExampleContentAddressableStorageContent::new())),
        })
    }
}

pub fn test_content_addressable_storage() -> ExampleContentAddressableStorage {
    ExampleContentAddressableStorage::new().expect("could not build example cas")
}

impl ContentAddressableStorage for ExampleContentAddressableStorage {
    fn add(&mut self, content: &AddressableContent) -> Result<(), HolochainError> {
        self.content
            .write()
            .unwrap()
            .unthreadable_add(&content.address(), &content.content())
    }

    fn contains(&self, address: &Address) -> Result<bool, HolochainError> {
        self.content.read().unwrap().unthreadable_contains(address)
    }

    fn fetch(&self, address: &Address) -> Result<Option<Content>, HolochainError> {
        Ok(self.content.read()?.unthreadable_fetch(address)?)
    }

    fn get_id(&self) -> Uuid {
        Uuid::new_v4()
    }
}

#[derive(Debug, Default)]
/// Not thread-safe CAS implementation with a HashMap
pub struct ExampleContentAddressableStorageContent {
    storage: HashMap<Address, Content>,
}

impl ExampleContentAddressableStorageContent {
    pub fn new() -> ExampleContentAddressableStorageContent {
        Default::default()
    }

    fn unthreadable_add(
        &mut self,
        address: &Address,
        content: &Content,
    ) -> Result<(), HolochainError> {
        self.storage.insert(address.clone(), content.clone());
        Ok(())
    }

    fn unthreadable_contains(&self, address: &Address) -> Result<bool, HolochainError> {
        Ok(self.storage.contains_key(address))
    }

    fn unthreadable_fetch(&self, address: &Address) -> Result<Option<Content>, HolochainError> {
        Ok(self.storage.get(address).cloned())
    }
}

// A struct for our test suite that infers a type of ContentAddressableStorage
pub struct StorageTestSuite<T>
where
    T: ContentAddressableStorage,
{
    pub cas: T,
    // it is important that every cloned copy of any CAS has a consistent view to data
    pub cas_clone: T,
}

impl<T> StorageTestSuite<T>
where
    T: ContentAddressableStorage + 'static + Clone,
{
    pub fn new(cas: T) -> StorageTestSuite<T> {
        StorageTestSuite {
            cas_clone: cas.clone(),
            cas,
        }
    }

    // does round trip test that can infer two Addressable Content Types
    pub fn round_trip_test<Addressable, OtherAddressable>(
        mut self,
        content: Content,
        other_content: Content,
    ) where
        Addressable: AddressableContent + Clone + PartialEq + Debug,
        OtherAddressable: AddressableContent + Clone + PartialEq + Debug,
    {
        // based on associate type we call the right from_content function
        let addressable_content = Addressable::try_from_content(&content)
            .expect("could not create AddressableContent from Content");
        let other_addressable_content = OtherAddressable::try_from_content(&other_content)
            .expect("could not create AddressableContent from Content");

        // do things that would definitely break if cloning would show inconsistent data
        let both_cas = vec![self.cas.clone(), self.cas_clone.clone()];

        for cas in both_cas.iter() {
            assert_eq!(Ok(false), cas.contains(&addressable_content.address()));
            assert_eq!(Ok(None), cas.fetch(&addressable_content.address()));
            assert_eq!(
                Ok(false),
                cas.contains(&other_addressable_content.address())
            );
            assert_eq!(Ok(None), cas.fetch(&other_addressable_content.address()));
        }

        // round trip some AddressableContent through the ContentAddressableStorage
        assert_eq!(Ok(()), self.cas.add(&content));

        for cas in both_cas.iter() {
            assert_eq!(Ok(true), cas.contains(&content.address()));
            assert_eq!(Ok(false), cas.contains(&other_content.address()));
            assert_eq!(Ok(Some(content.clone())), cas.fetch(&content.address()));
        }

        // multiple types of AddressableContent can sit in a single ContentAddressableStorage
        // the safety of this is only as good as the hashing algorithm(s) used
        assert_eq!(Ok(()), self.cas_clone.add(&other_content));

        for cas in both_cas.iter() {
            assert_eq!(Ok(true), cas.contains(&content.address()));
            assert_eq!(Ok(true), cas.contains(&other_content.address()));
            assert_eq!(Ok(Some(content.clone())), cas.fetch(&content.address()));
            assert_eq!(
                Ok(Some(other_content.clone())),
                cas.fetch(&other_content.address())
            );
        }

        // show consistent view on data across threads

        let entry = test_entry_unique();

        // initially should not find entry
        let thread_cas = self.cas.clone();
        let thread_entry = entry.clone();
        let (tx1, rx1) = channel();
        thread::spawn(move || {
            assert_eq!(
                None,
                thread_cas
                    .fetch(&thread_entry.address())
                    .expect("could not fetch from cas")
            );
            tx1.send(true).unwrap();
        });

        // should be able to add an entry found in the next channel
        let mut thread_cas = self.cas.clone();
        let thread_entry = entry.clone();
        let (tx2, rx2) = channel();
        thread::spawn(move || {
            rx1.recv().unwrap();
            thread_cas
                .add(&thread_entry)
                .expect("could not add entry to cas");
            tx2.send(true).expect("could not kick off next thread");
        });

        let thread_cas = self.cas.clone();
        let thread_entry = entry.clone();
        let handle = thread::spawn(move || {
            rx2.recv().unwrap();
            assert_eq!(
                Some(thread_entry.clone()),
                thread_cas
                    .fetch(&thread_entry.address())
                    .expect("could not fetch from cas")
                    .map(|content| Entry::try_from(content).unwrap())
            )
        });

        handle.join().unwrap();
    }
}

pub struct EavTestSuite;

impl EavTestSuite {
    pub fn test_round_trip(
        mut eav_storage: impl EntityAttributeValueStorage + Clone,
        entity_content: impl AddressableContent,
        attribute_name: String,
        value_content: impl AddressableContent,
    ) {
        let eav = EntityAttributeValueIndex::new(
            &entity_content.address(),
            &Attribute::LinkTag("favourite-color".into(), "".into()),
            &value_content.address(),
        )
        .expect("Could create entityAttributeValue");
        let attribute = Attribute::LinkTag(attribute_name, "".into());

        let two_stores = vec![eav_storage.clone(), eav_storage.clone()];

        for store in two_stores.iter() {
            let query = EaviQuery::new(
                Some(entity_content.address()).into(),
                Some(attribute.clone()).into(),
                Some(value_content.address()).into(),
                IndexFilter::LatestByAttribute,
                None,
            );
            assert_eq!(
                BTreeSet::new(),
                store.fetch_eavi(&query).expect("could not fetch eav"),
            );
        }

        eav_storage.add_eavi(&eav).expect("could not add eav");
        let two_stores = vec![eav_storage.clone(), eav_storage.clone()];
        let mut expected = BTreeSet::new();
        expected.insert(eav.clone());
        for eav_storage in two_stores.iter() {
            // some examples of constraints that should all return the eav
            for (e, a, v) in vec![
                // constrain all
                (
                    Some(entity_content.address()),
                    Some(attribute.clone()),
                    Some(value_content.address()),
                ),
                // open entity
                (None, Some(attribute.clone()), Some(value_content.address())),
                // open attribute
                (
                    Some(entity_content.address()),
                    None,
                    Some(value_content.address()),
                ),
                // open value
                (
                    Some(entity_content.address()),
                    Some(attribute.clone()),
                    None,
                ),
                // open
                (None, None, None),
            ] {
                assert_eq!(
                    expected,
                    eav_storage
                        .fetch_eavi(&EaviQuery::new(
                            e.into(),
                            a.into(),
                            v.into(),
                            IndexFilter::LatestByAttribute,
                            None
                        ))
                        .expect("could not fetch eav")
                );
            }
        }
    }
    pub fn test_one_to_many<A, S>(mut eav_storage: S)
    where
        A: AddressableContent + Clone,
        S: EntityAttributeValueStorage,
    {
        let foo_content = Content::from(RawString::from("foo"));
        let bar_content = Content::from(RawString::from("bar"));
        let baz_content = Content::from(RawString::from("baz"));

        let one = A::try_from_content(&foo_content)
            .expect("could not create AddressableContent from Content");
        // it can reference itself, why not?
        let many_one = A::try_from_content(&foo_content)
            .expect("could not create AddressableContent from Content");
        let many_two = A::try_from_content(&bar_content)
            .expect("could not create AddressableContent from Content");
        let many_three = A::try_from_content(&baz_content)
            .expect("could not create AddressableContent from Content");
        let attribute = Attribute::LinkTag("one_to_many".to_string(), "".into());

        let mut expected = BTreeSet::new();
        for many in vec![many_one.clone(), many_two.clone(), many_three.clone()] {
            let eav = EntityAttributeValueIndex::new(&one.address(), &attribute, &many.address())
                .expect("could not create EAV");
            eav_storage
                .add_eavi(&eav)
                .expect("could not add eav")
                .expect("could not add eav");
        }

        // throw an extra thing referencing many to show fetch ignores it
        let two = A::try_from_content(&foo_content)
            .expect("could not create AddressableContent from Content");
        for many in vec![many_one.clone(), many_two.clone(), many_three.clone()] {
            let eavi = eav_storage
                .add_eavi(
                    &EntityAttributeValueIndex::new(&two.address(), &attribute, &many.address())
                        .expect("Could not create eav"),
                )
                .expect("could not add eav")
                .expect("could not add eav");
            expected.insert(eavi);
        }

        // show the many results for one
        assert_eq!(
            expected,
            eav_storage
                .fetch_eavi(&EaviQuery::new(
                    Some(one.address()).into(),
                    Some(attribute.clone()).into(),
                    None.into(),
                    IndexFilter::LatestByAttribute,
                    None
                ))
                .expect("could not fetch eav")
        );

        // show one for the many results
        for many in vec![many_one.clone(), many_two.clone(), many_three.clone()] {
            let mut expected_one = BTreeSet::new();
            let eav =
                EntityAttributeValueIndex::new(&one.address(), &attribute.clone(), &many.address())
                    .expect("Could not create eav");
            expected_one.insert(eav);
            let fetch_set = eav_storage
                .fetch_eavi(&EaviQuery::new(
                    None.into(),
                    Some(attribute.clone()).into(),
                    Some(many.address()).into(),
                    IndexFilter::LatestByAttribute,
                    None,
                ))
                .expect("could not fetch eav");
            assert_eq!(fetch_set.clone().len(), expected_one.clone().len());
            fetch_set.iter().zip(&expected_one).for_each(|(a, b)| {
                assert_eq!(a.entity(), b.entity());
                assert_eq!(a.attribute(), b.attribute());
                assert_eq!(a.value(), a.value());
            });
        }
    }

    pub fn test_range<A, S>(mut eav_storage: S)
    where
        A: AddressableContent + Clone,
        S: EntityAttributeValueStorage,
    {
        let foo_content = Content::from(RawString::from("foo"));
        let bar_content = Content::from(RawString::from("bar"));

        let one = A::try_from_content(&foo_content)
            .expect("could not create AddressableContent from Content");
        // it can reference itself, why not?
        let many_one = A::try_from_content(&foo_content)
            .expect("could not create AddressableContent from Content");
        let many_two = A::try_from_content(&bar_content)
            .expect("could not create AddressableContent from Content");
        let attribute = Attribute::LinkTag("one_to_many".into(), "".into());
        let mut expected_many_one = BTreeSet::new();
        let mut expected_many_two = BTreeSet::new();
        let mut expected_all_range = BTreeSet::new();
        let addresses = vec![many_one.address(), many_two.address()];

        //iterate 5 times
        (0..5).for_each(|s| {
            let alter_index = s % 2;
            let eav =
                EntityAttributeValueIndex::new(&addresses[alter_index], &attribute, &one.address())
                    .expect("could not create EAV");
            let eavi = eav_storage
                .add_eavi(&eav)
                .expect("could not add eav")
                .expect("Could not get eavi option");
            if s % 2 == 0 {
                //insert many ones
                expected_many_one.insert(eavi.clone());
            } else {
                //insert many twos
                expected_many_two.insert(eavi.clone());
            }
            //insert every range
            if s > 1 {
                expected_all_range.insert(eavi.clone());
            }
        });

        // get only many one values per specified range
        let index_query_many_one = IndexFilter::Range(
            Some(expected_many_one.iter().next().unwrap().index()),
            Some(expected_many_one.iter().last().unwrap().index()),
        );
        assert_eq!(
            expected_many_one,
            eav_storage
                .fetch_eavi(&EaviQuery::new(
                    Some(many_one.address()).into(),
                    Some(attribute.clone()).into(),
                    Some(one.address()).into(),
                    index_query_many_one,
                    None
                ))
                .unwrap()
        );

        // get only many two values per specified range
        let index_query_many_two = IndexFilter::Range(
            Some(expected_many_two.iter().next().unwrap().index()),
            Some(expected_many_two.iter().last().unwrap().index()),
        );
        assert_eq!(
            expected_many_two,
            eav_storage
                .fetch_eavi(&EaviQuery::new(
                    Some(many_two.address()).into(),
                    Some(attribute.clone()).into(),
                    Some(one.address()).into(),
                    index_query_many_two,
                    None
                ))
                .unwrap()
        );

        // get all values per specified range
        let index_query_all = IndexFilter::Range(
            Some(expected_all_range.iter().next().unwrap().index()),
            Some(expected_all_range.iter().last().unwrap().index()),
        );
        assert_eq!(
            expected_all_range,
            eav_storage
                .fetch_eavi(&EaviQuery::new(
                    None.into(),
                    Some(attribute.clone()).into(),
                    Some(one.address()).into(),
                    index_query_all,
                    None
                ))
                .unwrap()
        );
    }

    pub fn test_multiple_attributes<A, S>(mut eav_storage: S, attributes: Vec<Attribute>)
    where
        A: AddressableContent + Clone,
        S: EntityAttributeValueStorage,
    {
        let foo_content = Content::from(RawString::from("foo"));

        let one = A::try_from_content(&foo_content)
            .expect("could not create AddressableContent from Content");
        // it can reference itself, why not?
        let many_one = A::try_from_content(&foo_content)
            .expect("could not create AddressableContent from Content");
        let mut expected = BTreeSet::new();

        attributes.iter().for_each(|attribute| {
            let eav =
                EntityAttributeValueIndex::new(&many_one.address(), &attribute, &one.address())
                    .expect("could not create EAV");
            let eavi = eav_storage
                .add_eavi(&eav.clone())
                .expect("could not add eav")
                .expect("Could not get eavi option");
            expected.insert(eavi.clone());
        });

        let query = EaviQuery::new(
            Some(many_one.address()).into(),
            attributes.into(),
            EavFilter::default(),
            IndexFilter::LatestByAttribute,
            None,
        );

        // get only last value in set of prefix query
        let results = eav_storage.fetch_eavi(&query).unwrap();
        assert_eq!(1, results.len());

        assert_eq!(
            expected.iter().last().unwrap(),
            results.iter().last().unwrap()
        );

        //add another value just to prove we get last of prefix
        let first_eav = expected.iter().next().unwrap();
        //timestamp in constructor generates new time
        let new_eav = EntityAttributeValueIndex::new(
            &first_eav.entity(),
            &first_eav.attribute(),
            &first_eav.value(),
        )
        .expect("could not create EAV");
        let new_eavi = eav_storage.add_eavi(&new_eav);
        // get only last value in set of prefix
        let results = eav_storage.fetch_eavi(&query).unwrap();
        assert_eq!(&new_eavi.unwrap().unwrap(), results.iter().last().unwrap())
    }

    pub fn test_many_to_one<A, S>(mut eav_storage: S)
    where
        A: AddressableContent + Clone,
        S: EntityAttributeValueStorage,
    {
        let foo_content = Content::from(RawString::from("foo"));
        let bar_content = Content::from(RawString::from("bar"));
        let baz_content = Content::from(RawString::from("baz"));

        let one = A::try_from_content(&foo_content)
            .expect("could not create AddressableContent from Content");

        // it can reference itself, why not?
        let many_one = A::try_from_content(&foo_content)
            .expect("could not create AddressableContent from Content");
        let many_two = A::try_from_content(&bar_content)
            .expect("could not create AddressableContent from Content");
        let many_three = A::try_from_content(&baz_content)
            .expect("could not create AddressableContent from Content");
        let attribute = Attribute::LinkTag("many_to_one".into(), "".into());

        let mut expected = BTreeSet::new();
        for many in vec![many_one.clone(), many_two.clone(), many_three.clone()] {
            let eav = EntityAttributeValueIndex::new(&many.address(), &attribute, &one.address())
                .expect("could not create EAV");
            eav_storage
                .add_eavi(&eav)
                .expect("could not add eav")
                .expect("Could not get eavi option");
        }

        // throw an extra thing referenced by many to show fetch ignores it
        let two = A::try_from_content(&foo_content)
            .expect("could not create AddressableContent from Content");
        for many in vec![many_one.clone(), many_two.clone(), many_three.clone()] {
            let eavi = eav_storage
                .add_eavi(
                    &EntityAttributeValueIndex::new(&many.address(), &attribute, &two.address())
                        .expect("Could not create eav"),
                )
                .expect("could not add eav")
                .expect("could not add eav");
            expected.insert(eavi);
        }

        let query = EaviQuery::new(
            EavFilter::default(),
            EavFilter::single(attribute.clone()),
            EavFilter::single(one.address()),
            IndexFilter::LatestByAttribute,
            None,
        );
        // show the many referencing one
        assert_eq!(
            expected,
            eav_storage.fetch_eavi(&query).expect("could not fetch eav"),
        );

        // show one for the many results
        for many in vec![many_one.clone(), many_two.clone(), many_three.clone()] {
            let mut expected_one = BTreeSet::new();
            let eav =
                EntityAttributeValueIndex::new(&many.address(), &attribute.clone(), &one.address())
                    .expect("Could not create eav");
            expected_one.insert(eav);
            let fetch_set = eav_storage
                .fetch_eavi(&EaviQuery::new(
                    Some(many.address()).into(),
                    Some(attribute.clone()).into(),
                    None.into(),
                    IndexFilter::LatestByAttribute,
                    None,
                ))
                .expect("could not fetch eav");
            assert_eq!(fetch_set.clone().len(), expected_one.clone().len());
            fetch_set.iter().zip(&expected_one).for_each(|(a, b)| {
                assert_eq!(a.entity(), b.entity());
                assert_eq!(a.attribute(), b.attribute());
                assert_eq!(a.value(), a.value());
            });
        }
    }

    pub fn test_tombstone<A, S>(mut eav_storage: S)
    where
        A: AddressableContent + Clone,
        S: EntityAttributeValueStorage,
    {
        let foo_content = Content::from(RawString::from("foo"));
        let bar_content = Content::from(RawString::from("bar"));

        let one = A::try_from_content(&foo_content)
            .expect("could not create AddressableContent from Content");
        let two = A::try_from_content(&bar_content)
            .expect("could not create AddressableContent from Content");
<<<<<<< HEAD
        let attribute = Attribute::LinkTag("c".into(), "c".into());
=======
        //this will be our tombstone set
        let tombstone_attribute = Attribute::RemovedLink("c".into(), "c".into());
>>>>>>> 07c6900c
        let mut expected_tombstone = BTreeSet::new();
        let mut expected_tombstone_not_found = BTreeSet::new();

        vec!["a", "b", "c", "d", "e"].iter().for_each(|s| {
            let eav = EntityAttributeValueIndex::new(
                &one.address(),
                &Attribute::LinkTag(String::from(s.clone()), String::from(s.clone())),
                &two.address(),
            )
            .expect("could not create EAV");
            let expected_eav = eav_storage
                .add_eavi(&eav)
                .expect("could not add eav")
                .expect("Could not get eavi option");
            if *s == "c" {
<<<<<<< HEAD
                expected_tombstone.insert(expected_eav);
=======
                //when we reach C we are going to add a remove_link and another link_tag
                let eav_remove = EntityAttributeValueIndex::new(
                    &one.address(),
                    &Attribute::RemovedLink(String::from(s.clone()), String::from(s.clone())),
                    &two.address(),
                )
                .expect("could not create EAV");
                let new_remove_eav = eav_storage
                    .add_eavi(&eav_remove)
                    .expect("could not add eav")
                    .expect("Could not get eavi option");
                expected_tombstone.insert(new_remove_eav);
                eav_storage
                    .add_eavi(&eav)
                    .expect("could not add eav")
                    .expect("Could not get eavi option");
>>>>>>> 07c6900c
            } else if *s == "e" {
                expected_tombstone_not_found.insert(expected_eav);
            } else {
                ()
            }
        });

<<<<<<< HEAD
        let expected_attribute = Some(attribute.clone());
=======
        //get from the eavi, if tombstone is found return that as priority
        let expected_attribute = Some(tombstone_attribute.clone());
>>>>>>> 07c6900c
        assert_eq!(
            expected_tombstone,
            eav_storage
                .fetch_eavi(&EaviQuery::new(
                    Some(one.address()).into(),
                    None.into(),
                    Some(two.address()).into(),
                    IndexFilter::LatestByAttribute,
                    Some(expected_attribute.into())
<<<<<<< HEAD
                ))
                .unwrap()
        );

        let expected_last_attribute = Some(Attribute::LinkTag("e".into(), "e".into()));
=======
                )) // this fetch eavi sets a tombstone on remove_link(c,c) which means It will catch the tombstone on remove_link
                .unwrap()
        );

        //if no tombstone is found, get the latest
        let expected_last_attribute = Some(Attribute::RemovedLink("e".into(), "e".into()));
>>>>>>> 07c6900c
        assert_eq!(
            expected_tombstone_not_found,
            eav_storage
                .fetch_eavi(&EaviQuery::new(
                    Some(one.address()).into(),
                    None.into(),
                    Some(two.address()).into(),
                    IndexFilter::LatestByAttribute,
                    Some(expected_last_attribute.into())
                ))
                .unwrap()
        );
    }
}

#[cfg(test)]
pub mod tests {
    use crate::{
        cas::{
            content::{ExampleAddressableContent, OtherExampleAddressableContent},
            storage::{test_content_addressable_storage, StorageTestSuite},
        },
        json::{JsonString, RawString},
    };

    /// show that content of different types can round trip through the same storage
    #[test]
    fn example_content_round_trip_test() {
        let test_suite = StorageTestSuite::new(test_content_addressable_storage());
        test_suite.round_trip_test::<ExampleAddressableContent, OtherExampleAddressableContent>(
            JsonString::from(RawString::from("foo")),
            JsonString::from(RawString::from("bar")),
        );
    }
}<|MERGE_RESOLUTION|>--- conflicted
+++ resolved
@@ -651,12 +651,8 @@
             .expect("could not create AddressableContent from Content");
         let two = A::try_from_content(&bar_content)
             .expect("could not create AddressableContent from Content");
-<<<<<<< HEAD
-        let attribute = Attribute::LinkTag("c".into(), "c".into());
-=======
         //this will be our tombstone set
         let tombstone_attribute = Attribute::RemovedLink("c".into(), "c".into());
->>>>>>> 07c6900c
         let mut expected_tombstone = BTreeSet::new();
         let mut expected_tombstone_not_found = BTreeSet::new();
 
@@ -672,9 +668,6 @@
                 .expect("could not add eav")
                 .expect("Could not get eavi option");
             if *s == "c" {
-<<<<<<< HEAD
-                expected_tombstone.insert(expected_eav);
-=======
                 //when we reach C we are going to add a remove_link and another link_tag
                 let eav_remove = EntityAttributeValueIndex::new(
                     &one.address(),
@@ -691,7 +684,6 @@
                     .add_eavi(&eav)
                     .expect("could not add eav")
                     .expect("Could not get eavi option");
->>>>>>> 07c6900c
             } else if *s == "e" {
                 expected_tombstone_not_found.insert(expected_eav);
             } else {
@@ -699,12 +691,8 @@
             }
         });
 
-<<<<<<< HEAD
-        let expected_attribute = Some(attribute.clone());
-=======
         //get from the eavi, if tombstone is found return that as priority
         let expected_attribute = Some(tombstone_attribute.clone());
->>>>>>> 07c6900c
         assert_eq!(
             expected_tombstone,
             eav_storage
@@ -714,20 +702,12 @@
                     Some(two.address()).into(),
                     IndexFilter::LatestByAttribute,
                     Some(expected_attribute.into())
-<<<<<<< HEAD
-                ))
-                .unwrap()
-        );
-
-        let expected_last_attribute = Some(Attribute::LinkTag("e".into(), "e".into()));
-=======
                 )) // this fetch eavi sets a tombstone on remove_link(c,c) which means It will catch the tombstone on remove_link
                 .unwrap()
         );
 
         //if no tombstone is found, get the latest
         let expected_last_attribute = Some(Attribute::RemovedLink("e".into(), "e".into()));
->>>>>>> 07c6900c
         assert_eq!(
             expected_tombstone_not_found,
             eav_storage
