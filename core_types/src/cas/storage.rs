<<<<<<< HEAD
use cas::content::{Address, AddressableContent, Content};
use eav::{EntityAttributeValue, EntityAttributeValueStorage};
use entry::{test_entry_unique, Entry};
use error::HolochainError;
use json::RawString;
=======
use crate::{
    cas::content::{Address, AddressableContent, Content},
    eav::{EntityAttributeValue, EntityAttributeValueStorage},
    entry::{test_entry_unique, SerializedEntry},
    error::HolochainError,
    json::RawString,
};
>>>>>>> 85225844
use objekt;
use std::{
    collections::{HashMap, HashSet},
    fmt::Debug,
    sync::{mpsc::channel, Arc, RwLock},
    thread,
};

use std::convert::TryFrom;
use uuid::Uuid;

/// content addressable store (CAS)
/// implements storage in memory or persistently
/// anything implementing AddressableContent can be added and fetched by address
/// CAS is append only
pub trait ContentAddressableStorage: objekt::Clone + Send + Sync + Debug {
    /// adds AddressableContent to the ContentAddressableStorage by its Address as Content
    fn add(&mut self, content: &AddressableContent) -> Result<(), HolochainError>;
    /// true if the Address is in the Store, false otherwise.
    /// may be more efficient than retrieve depending on the implementation.
    fn contains(&self, address: &Address) -> Result<bool, HolochainError>;
    /// returns Some AddressableContent if it is in the Store, else None
    /// AddressableContent::from_content() can be used to allow the compiler to infer the type
    /// @see the fetch implementation for ExampleCas in the cas module tests
    fn fetch(&self, address: &Address) -> Result<Option<Content>, HolochainError>;
    //needed to find a way to compare two different CAS for partialord derives.
    //easiest solution was to just compare two ids which are based on uuids
    fn get_id(&self) -> Uuid;
}

clone_trait_object!(ContentAddressableStorage);

impl PartialEq for ContentAddressableStorage {
    fn eq(&self, other: &ContentAddressableStorage) -> bool {
        self.get_id() == other.get_id()
    }
}

#[derive(Clone, Debug)]
/// some struct to show an example ContentAddressableStorage implementation
/// this is a thread-safe wrapper around the non-thread-safe implementation below
/// @see ExampleContentAddressableStorageActor
pub struct ExampleContentAddressableStorage {
    content: Arc<RwLock<ExampleContentAddressableStorageContent>>,
}

impl ExampleContentAddressableStorage {
    pub fn new() -> Result<ExampleContentAddressableStorage, HolochainError> {
        Ok(ExampleContentAddressableStorage {
            content: Arc::new(RwLock::new(ExampleContentAddressableStorageContent::new())),
        })
    }
}

pub fn test_content_addressable_storage() -> ExampleContentAddressableStorage {
    ExampleContentAddressableStorage::new().expect("could not build example cas")
}

impl ContentAddressableStorage for ExampleContentAddressableStorage {
    fn add(&mut self, content: &AddressableContent) -> Result<(), HolochainError> {
        self.content
            .write()
            .unwrap()
            .unthreadable_add(&content.address(), &content.content())
    }

    fn contains(&self, address: &Address) -> Result<bool, HolochainError> {
        self.content.read().unwrap().unthreadable_contains(address)
    }

    fn fetch(&self, address: &Address) -> Result<Option<Content>, HolochainError> {
        Ok(self.content.read()?.unthreadable_fetch(address)?)
    }

    fn get_id(&self) -> Uuid {
        Uuid::new_v4()
    }
}

#[derive(Debug)]
/// Not thread-safe CAS implementation with a HashMap
pub struct ExampleContentAddressableStorageContent {
    storage: HashMap<Address, Content>,
}

impl ExampleContentAddressableStorageContent {
    pub fn new() -> ExampleContentAddressableStorageContent {
        ExampleContentAddressableStorageContent {
            storage: HashMap::new(),
        }
    }

    fn unthreadable_add(
        &mut self,
        address: &Address,
        content: &Content,
    ) -> Result<(), HolochainError> {
        self.storage.insert(address.clone(), content.clone());
        Ok(())
    }

    fn unthreadable_contains(&self, address: &Address) -> Result<bool, HolochainError> {
        Ok(self.storage.contains_key(address))
    }

    fn unthreadable_fetch(&self, address: &Address) -> Result<Option<Content>, HolochainError> {
        Ok(self.storage.get(address).cloned())
    }
}

//A struct for our test suite that infers a type of ContentAddressableStorage
pub struct StorageTestSuite<T>
where
    T: ContentAddressableStorage,
{
    pub cas: T,
    /// it is important that every cloned copy of any CAS has a consistent view to data
    pub cas_clone: T,
}

impl<T> StorageTestSuite<T>
where
    T: ContentAddressableStorage + 'static + Clone,
{
    pub fn new(cas: T) -> StorageTestSuite<T> {
        StorageTestSuite {
            cas_clone: cas.clone(),
            cas,
        }
    }

    //does round trip test that can infer two Addressable Content Types
    pub fn round_trip_test<Addressable, OtherAddressable>(
        mut self,
        content: Content,
        other_content: Content,
    ) where
        Addressable: AddressableContent + Clone + PartialEq + Debug,
        OtherAddressable: AddressableContent + Clone + PartialEq + Debug,
    {
        // based on associate type we call the right from_content function
        let addressable_content = Addressable::try_from_content(&content)
            .expect("could not create AddressableContent from Content");
        let other_addressable_content = OtherAddressable::try_from_content(&other_content)
            .expect("could not create AddressableContent from Content");

        // do things that would definitely break if cloning would show inconsistent data
        let both_cas = vec![self.cas.clone(), self.cas_clone.clone()];

        for cas in both_cas.iter() {
            assert_eq!(Ok(false), cas.contains(&addressable_content.address()));
            assert_eq!(Ok(None), cas.fetch(&addressable_content.address()));
            assert_eq!(
                Ok(false),
                cas.contains(&other_addressable_content.address())
            );
            assert_eq!(Ok(None), cas.fetch(&other_addressable_content.address()));
        }

        // round trip some AddressableContent through the ContentAddressableStorage
        assert_eq!(Ok(()), self.cas.add(&content));

        for cas in both_cas.iter() {
            assert_eq!(Ok(true), cas.contains(&content.address()));
            assert_eq!(Ok(false), cas.contains(&other_content.address()));
            assert_eq!(Ok(Some(content.clone())), cas.fetch(&content.address()));
        }

        // multiple types of AddressableContent can sit in a single ContentAddressableStorage
        // the safety of this is only as good as the hashing algorithm(s) used
        assert_eq!(Ok(()), self.cas_clone.add(&other_content));

        for cas in both_cas.iter() {
            assert_eq!(Ok(true), cas.contains(&content.address()));
            assert_eq!(Ok(true), cas.contains(&other_content.address()));
            assert_eq!(Ok(Some(content.clone())), cas.fetch(&content.address()));
            assert_eq!(
                Ok(Some(other_content.clone())),
                cas.fetch(&other_content.address())
            );
        }

        // show consistent view on data across threads

        let entry = test_entry_unique();

        // initially should not find entry
        let thread_cas = self.cas.clone();
        let thread_entry = entry.clone();
        let (tx1, rx1) = channel();
        thread::spawn(move || {
            assert_eq!(
                None,
                thread_cas
                    .fetch(&thread_entry.address())
                    .expect("could not fetch from cas")
            );
            tx1.send(true).unwrap();
        });

        // should be able to add an entry found in the next channel
        let mut thread_cas = self.cas.clone();
        let thread_entry = entry.clone();
        let (tx2, rx2) = channel();
        thread::spawn(move || {
            rx1.recv().unwrap();
            thread_cas
                .add(&thread_entry)
                .expect("could not add entry to cas");
            tx2.send(true).expect("could not kick off next thread");
        });

        let thread_cas = self.cas.clone();
        let thread_entry = entry.clone();
        let handle = thread::spawn(move || {
            rx2.recv().unwrap();
            assert_eq!(
                Some(thread_entry.clone()),
                thread_cas
                    .fetch(&thread_entry.address())
                    .expect("could not fetch from cas")
                    .map(|content| Entry::try_from(content).unwrap())
            )
        });

        handle.join().unwrap();
    }
}

pub struct EavTestSuite;

impl EavTestSuite {
    pub fn test_round_trip(
        mut eav_storage: impl EntityAttributeValueStorage + Clone,
        entity_content: impl AddressableContent,
        attribute: String,
        value_content: impl AddressableContent,
    ) {
        let eav = EntityAttributeValue::new(
            &entity_content.address(),
            &"favourite-color".to_string(),
            &value_content.address(),
        );

        let two_stores = vec![eav_storage.clone(), eav_storage.clone()];

        for eav_storage in two_stores.iter() {
            assert_eq!(
                HashSet::new(),
                eav_storage
                    .fetch_eav(
                        Some(entity_content.address()),
                        Some(attribute.clone()),
                        Some(value_content.address())
                    )
                    .expect("could not fetch eav"),
            );
        }

        eav_storage.add_eav(&eav).expect("could not add eav");

        let mut expected = HashSet::new();
        expected.insert(eav.clone());

        for eav_storage in two_stores.iter() {
            // some examples of constraints that should all return the eav
            for (e, a, v) in vec![
                // constrain all
                (
                    Some(entity_content.address()),
                    Some(attribute.clone()),
                    Some(value_content.address()),
                ),
                // open entity
                (None, Some(attribute.clone()), Some(value_content.address())),
                // open attribute
                (
                    Some(entity_content.address()),
                    None,
                    Some(value_content.address()),
                ),
                // open value
                (
                    Some(entity_content.address()),
                    Some(attribute.clone()),
                    None,
                ),
                // open
                (None, None, None),
            ] {
                assert_eq!(
                    expected,
                    eav_storage.fetch_eav(e, a, v).expect("could not fetch eav"),
                );
            }
        }
    }
    pub fn test_one_to_many<A, S>(mut eav_storage: S)
    where
        A: AddressableContent + Clone,
        S: EntityAttributeValueStorage,
    {
        let foo_content = Content::from(RawString::from("foo"));
        let bar_content = Content::from(RawString::from("bar"));
        let baz_content = Content::from(RawString::from("baz"));

        let one = A::try_from_content(&foo_content)
            .expect("could not create AddressableContent from Content");
        // it can reference itself, why not?
        let many_one = A::try_from_content(&foo_content)
            .expect("could not create AddressableContent from Content");
        let many_two = A::try_from_content(&bar_content)
            .expect("could not create AddressableContent from Content");
        let many_three = A::try_from_content(&baz_content)
            .expect("could not create AddressableContent from Content");
        let attribute = "one_to_many".to_string();

        let mut expected = HashSet::new();
        for many in vec![many_one.clone(), many_two.clone(), many_three.clone()] {
            let eav = EntityAttributeValue::new(&one.address(), &attribute, &many.address());
            eav_storage.add_eav(&eav).expect("could not add eav");
            expected.insert(eav);
        }

        // throw an extra thing referencing many to show fetch ignores it
        let two = A::try_from_content(&foo_content)
            .expect("could not create AddressableContent from Content");
        for many in vec![many_one.clone(), many_three.clone()] {
            eav_storage
                .add_eav(&EntityAttributeValue::new(
                    &two.address(),
                    &attribute,
                    &many.address(),
                ))
                .expect("could not add eav");
        }

        // show the many results for one
        assert_eq!(
            expected,
            eav_storage
                .fetch_eav(Some(one.address()), Some(attribute.clone()), None)
                .expect("could not fetch eav"),
        );

        // show one for the many results
        for many in vec![many_one.clone(), many_two.clone(), many_three.clone()] {
            let mut expected_one = HashSet::new();
            expected_one.insert(EntityAttributeValue::new(
                &one.address(),
                &attribute.clone(),
                &many.address(),
            ));
            assert_eq!(
                expected_one,
                eav_storage
                    .fetch_eav(None, Some(attribute.clone()), Some(many.address()))
                    .expect("could not fetch eav"),
            );
        }
    }

    pub fn test_many_to_one<A, S>(mut eav_storage: S)
    where
        A: AddressableContent + Clone,
        S: EntityAttributeValueStorage,
    {
        let foo_content = Content::from(RawString::from("foo"));
        let bar_content = Content::from(RawString::from("bar"));
        let baz_content = Content::from(RawString::from("baz"));

        let one = A::try_from_content(&foo_content)
            .expect("could not create AddressableContent from Content");

        // it can reference itself, why not?
        let many_one = A::try_from_content(&foo_content)
            .expect("could not create AddressableContent from Content");
        let many_two = A::try_from_content(&bar_content)
            .expect("could not create AddressableContent from Content");
        let many_three = A::try_from_content(&baz_content)
            .expect("could not create AddressableContent from Content");
        let attribute = "many_to_one".to_string();

        let mut expected = HashSet::new();
        for many in vec![many_one.clone(), many_two.clone(), many_three.clone()] {
            let eav = EntityAttributeValue::new(&many.address(), &attribute, &one.address());
            eav_storage.add_eav(&eav).expect("could not add eav");
            expected.insert(eav);
        }

        // throw an extra thing referenced by many to show fetch ignores it
        let two = A::try_from_content(&foo_content)
            .expect("could not create AddressableContent from Content");
        for many in vec![many_one.clone(), many_three.clone()] {
            eav_storage
                .add_eav(&EntityAttributeValue::new(
                    &many.address(),
                    &attribute,
                    &two.address(),
                ))
                .expect("could not add eav");
        }

        // show the many referencing one
        assert_eq!(
            expected,
            eav_storage
                .fetch_eav(None, Some(attribute.clone()), Some(one.address()))
                .expect("could not fetch eav"),
        );

        // show one for the many results
        for many in vec![many_one.clone(), many_two.clone(), many_three.clone()] {
            let mut expected_one = HashSet::new();
            expected_one.insert(EntityAttributeValue::new(
                &many.address(),
                &attribute.clone(),
                &one.address(),
            ));
            assert_eq!(
                expected_one,
                eav_storage
                    .fetch_eav(Some(many.address()), Some(attribute.clone()), None)
                    .expect("could not fetch eav"),
            );
        }
    }
}

#[cfg(test)]
pub mod tests {
    use crate::{
        cas::{
            content::{ExampleAddressableContent, OtherExampleAddressableContent},
            storage::{test_content_addressable_storage, StorageTestSuite},
        },
        json::{JsonString, RawString},
    };

    /// show that content of different types can round trip through the same storage
    #[test]
    fn example_content_round_trip_test() {
        let test_suite = StorageTestSuite::new(test_content_addressable_storage());
        test_suite.round_trip_test::<ExampleAddressableContent, OtherExampleAddressableContent>(
            JsonString::from(RawString::from("foo")),
            JsonString::from(RawString::from("bar")),
        );
    }
}<|MERGE_RESOLUTION|>--- conflicted
+++ resolved
@@ -1,10 +1,3 @@
-<<<<<<< HEAD
-use cas::content::{Address, AddressableContent, Content};
-use eav::{EntityAttributeValue, EntityAttributeValueStorage};
-use entry::{test_entry_unique, Entry};
-use error::HolochainError;
-use json::RawString;
-=======
 use crate::{
     cas::content::{Address, AddressableContent, Content},
     eav::{EntityAttributeValue, EntityAttributeValueStorage},
@@ -12,7 +5,6 @@
     error::HolochainError,
     json::RawString,
 };
->>>>>>> 85225844
 use objekt;
 use std::{
     collections::{HashMap, HashSet},
