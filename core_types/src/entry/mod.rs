--- conflicted
+++ resolved
@@ -11,13 +11,10 @@
     ops::Deref,
 };
 pub mod agent;
-<<<<<<< HEAD
-pub mod entry_type;
-=======
 pub mod chain_migrate;
 pub mod delete;
+pub mod entry_type;
 pub mod link_remove;
->>>>>>> 9e484d70
 
 pub type EntryValue = JsonString;
 
