//! Represents an agent entry in the cas

use cas::content::{Address, AddressableContent, Content};
use entry::{Entry, ToEntry};
use entry_type::EntryType;
use error::error::HolochainError;
use json::JsonString;

use std::convert::TryFrom;

use super::super::error::HolochainError;
use reed_solomon::{Decoder, Encoder};

const PARITY_LEN: usize = 2;

/// A raw public key buffer
/// Can extract the signature and encryption portions
/// Can parse a base64url encoded user representation
/// Can render a base64url encoded user representation
#[derive(Clone)]
pub struct KeyBuffer([u8; 64]);

impl KeyBuffer {
    /// take a potentially user-entered base64url encoded user representation
    /// of an public key identity
    /// apply reed-solomon parity correction
    /// returns a raw byte buffer
    pub fn with_corrected(s: &str) -> Result<KeyBuffer, HolochainError> {
        let s = s.replace("-", "+").replace("_", "/");
        let s = base64::decode(&s)?;
        let dec = Decoder::new(PARITY_LEN);
        let dec = *dec.correct(s.as_slice(), None)?;
        Ok(KeyBuffer::with_raw(array_ref![dec, 0, 64]))
    }

    /// generate a key buffer from raw bytes (no correction)
    pub fn with_raw(b: &[u8; 64]) -> KeyBuffer {
        KeyBuffer(b.clone())
    }

    /// render a base64url encoded user identity with reed-solomon parity bytes
    pub fn render(&self) -> String {
        let enc = Encoder::new(PARITY_LEN);
        let enc = *enc.encode(&self.0);
        base64::encode(&enc[..]).replace("+", "-").replace("/", "_")
    }

    /// get the signature public key portion of this buffer
    pub fn get_sig(&self) -> &[u8; 32] {
        array_ref![self.0, 0, 32]
    }

    /// get the encryption public key portion of this buffer
    pub fn get_enc(&self) -> &[u8; 32] {
        array_ref![self.0, 32, 32]
    }
}

/// agent data that can be stored in the cas
/// note thate the "address" of an agent entry is the base64url encoded
/// public key identity string
#[derive(Serialize, Deserialize, Debug, Clone, PartialEq, DefaultJson)]
pub struct Agent {
    /// a nickname for referencing this agent
    pub nick: String,
    /// the base64url encoded public identity string for this agent
    pub key: String,
}

impl Agent {
    /// generate a fake testing agent
    /// `s` will be used for the `nick` and included in the key string as well
    /// this agent is not cryptographically generated...
    /// it will not be able to sign / encrypt anything
    pub fn generate_fake(s: &str) -> Self {
        let mut buf = s.to_string();
        while buf.len() < 84 {
            buf.push_str("+");
        }
        buf.push_str("AAAA");
        let buf = base64::decode(&buf)
            .expect("could not decode the generated fake base64 string - use the base64 alphabet");
        let buf = KeyBuffer::with_raw(array_ref![buf, 0, 64]);
        Agent::new(s, &buf)
    }

    /// initialize an Agent struct with `nick` and `key`
    pub fn new(nick: &str, key: &KeyBuffer) -> Self {
        Agent {
            nick: nick.to_string(),
            key: key.render(),
        }
    }

    /// get a key buffer based on this agent's key (no correction)
    pub fn to_buffer(&self) -> KeyBuffer {
        let key = base64::decode(&self.key).expect("corrupt identity key");
        KeyBuffer::with_raw(array_ref![key, 0, 64])
    }
}

impl ToEntry for Agent {
    /// convert Agent to an entry
    fn to_entry(&self) -> Entry {
        Entry::new(EntryType::AgentId, JsonString::from(self))
    }

    /// build an Agent from an entry
    fn from_entry(entry: &Entry) -> Self {
        assert_eq!(&EntryType::AgentId, entry.entry_type());
        match Agent::try_from(entry.value().to_owned()) {
            Ok(a) => a,
            Err(e) => panic!("failed to parse Agent entry: {:?}", e),
        }
    }
}

impl AddressableContent for Agent {
    /// for an Agent, the address is their public base64url encoded itentity string
    fn address(&self) -> Address {
        self.key.clone().into()
    }

    /// get the entry content
    fn content(&self) -> Content {
        self.to_entry().content()
    }

<<<<<<< HEAD
    fn try_from_content(content: &Content) -> Result<Self, HolochainError> {
        Ok(Agent::from_entry(&Entry::try_from_content(content)?))
=======
    /// build from entry content
    fn from_content(content: &Content) -> Self {
        Agent::from_entry(&Entry::from_content(content))
>>>>>>> 6dd036dd
    }
}

#[cfg(test)]
mod tests {
    use super::*;

    static GOOD_ID: &'static str =
        "MTIzNDU2Nzg5MDEyMzQ1Njc4OTAxMjM0NTY3ODkwMTIzNDU2Nzg5MDEyMzQ1Njc4OTAxMjM0NTY3ODkwMTIzNBkd";
    static BAD_ID: &'static str =
        "ATIzNDU2Nzg5MDEyMzQ1Njc4OTAxMjM0NTY3ODkwMTIzNDU2Nzg5MDEyMzQ1Njc4OTAxMjM0NTY3ODkwMTIzNBkd";

    pub fn test_identity_value() -> Content {
        format!("{{\"nick\":\"bob\",\"key\":\"{}\"}}", GOOD_ID).into()
    }

    pub fn test_agent() -> Agent {
        Agent::new("bob", &KeyBuffer::with_corrected(BAD_ID).unwrap())
    }

    #[test]
    fn it_should_allow_buffer_access() {
        let buf = test_agent().to_buffer();
        assert_eq!(
            &[
                49, 50, 51, 52, 53, 54, 55, 56, 57, 48, 49, 50, 51, 52, 53, 54, 55, 56, 57, 48, 49,
                50, 51, 52, 53, 54, 55, 56, 57, 48, 49, 50
            ],
            buf.get_sig()
        );
        assert_eq!(
            &[
                51, 52, 53, 54, 55, 56, 57, 48, 49, 50, 51, 52, 53, 54, 55, 56, 57, 48, 49, 50, 51,
                52, 53, 54, 55, 56, 57, 48, 49, 50, 51, 52
            ],
            buf.get_enc()
        );
    }

    #[test]
    fn it_can_generate_fake() {
        assert_eq!("sandwich----------------------------------------------------------------------------AA-k".to_string(), Agent::generate_fake("sandwich").address().to_string());
    }

    #[test]
    fn it_should_correct_errors() {
        assert_eq!(GOOD_ID.to_string(), test_agent().address().to_string());
    }

    #[test]
    /// show ToString implementation for Agent
    fn agent_to_string_test() {
        assert_eq!(test_identity_value(), test_agent().into());
    }

    #[test]
    /// show ToEntry implementation for Agent
    fn agent_to_entry_test() {
        // to_entry()
        assert_eq!(
            Entry::new(EntryType::AgentId, test_identity_value()),
            test_agent().to_entry(),
        );

        // from_entry()
        assert_eq!(
            test_agent(),
            Agent::from_entry(&Entry::new(EntryType::AgentId, test_identity_value())),
        );
    }

    #[test]
    /// show AddressableContent implementation for Agent
    fn agent_addressable_content_test() {
        let expected_content =
            Content::from("{\"value\":\"{\\\"nick\\\":\\\"bob\\\",\\\"key\\\":\\\"MTIzNDU2Nzg5MDEyMzQ1Njc4OTAxMjM0NTY3ODkwMTIzNDU2Nzg5MDEyMzQ1Njc4OTAxMjM0NTY3ODkwMTIzNBkd\\\"}\",\"entry_type\":\"%agent_id\"}");
        // content()
        assert_eq!(expected_content, test_agent().content(),);

        // from_content()
        assert_eq!(
            test_agent(),
            Agent::try_from_content(&expected_content).unwrap(),
        );
    }
}<|MERGE_RESOLUTION|>--- conflicted
+++ resolved
@@ -3,12 +3,11 @@
 use cas::content::{Address, AddressableContent, Content};
 use entry::{Entry, ToEntry};
 use entry_type::EntryType;
-use error::error::HolochainError;
+use error::HolochainError;
 use json::JsonString;
 
 use std::convert::TryFrom;
 
-use super::super::error::HolochainError;
 use reed_solomon::{Decoder, Encoder};
 
 const PARITY_LEN: usize = 2;
@@ -126,14 +125,9 @@
         self.to_entry().content()
     }
 
-<<<<<<< HEAD
+    // build from entry content
     fn try_from_content(content: &Content) -> Result<Self, HolochainError> {
         Ok(Agent::from_entry(&Entry::try_from_content(content)?))
-=======
-    /// build from entry content
-    fn from_content(content: &Content) -> Self {
-        Agent::from_entry(&Entry::from_content(content))
->>>>>>> 6dd036dd
     }
 }
 
