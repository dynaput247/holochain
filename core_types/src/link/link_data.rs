use crate::{
    agent::AgentId,
    cas::content::Address,
    error::HolochainError,
    json::JsonString,
    link::{Link, LinkActionKind},
};

//-------------------------------------------------------------------------------------------------
// LinkData
//-------------------------------------------------------------------------------------------------

#[derive(Serialize, Deserialize, Clone, Debug, PartialEq, DefaultJson)]
pub struct LinkData {
    pub action_kind: LinkActionKind,
    pub link: Link,
<<<<<<< HEAD
    timestamp: i64,
=======
    timestamp: String,
>>>>>>> 07c6900c
    agent_id: AgentId,
}

impl LinkData {
    pub fn new_add(
        base: &Address,
        target: &Address,
        tag: &str,
        link_type: &str,
<<<<<<< HEAD
        timestamp: i64,
=======
        timestamp: String,
>>>>>>> 07c6900c
        agent_id: AgentId,
    ) -> Self {
        LinkData {
            action_kind: LinkActionKind::ADD,
            link: Link::new(base, target, link_type, tag),
            timestamp,
            agent_id,
        }
    }

    pub fn new_delete(
        base: &Address,
        target: &Address,
        tag: &str,
        link_type: &str,
<<<<<<< HEAD
        timestamp: i64,
=======
        timestamp: String,
>>>>>>> 07c6900c
        agent_id: AgentId,
    ) -> Self {
        LinkData {
            action_kind: LinkActionKind::REMOVE,
            link: Link::new(base, target, link_type, tag),
            timestamp,
            agent_id,
        }
    }

    pub fn action_kind(&self) -> &LinkActionKind {
        &self.action_kind
    }

    pub fn link(&self) -> &Link {
        &self.link
    }

    pub fn from_link(
        link: &Link,
        action_kind: LinkActionKind,
<<<<<<< HEAD
        timestamp: i64,
=======
        timestamp: String,
>>>>>>> 07c6900c
        agent_id: AgentId,
    ) -> Self {
        LinkData {
            action_kind,
            link: link.clone(),
            timestamp,
            agent_id,
        }
    }

<<<<<<< HEAD
    pub fn add_from_link(link: &Link, timestamp: i64, agent_id: AgentId) -> Self {
        Self::from_link(link, LinkActionKind::ADD, timestamp, agent_id)
    }

    pub fn remove_from_link(link: &Link, timestamp: i64, agent_id: AgentId) -> Self {
=======
    pub fn add_from_link(link: &Link, timestamp: String, agent_id: AgentId) -> Self {
        Self::from_link(link, LinkActionKind::ADD, timestamp, agent_id)
    }

    pub fn remove_from_link(link: &Link, timestamp: String, agent_id: AgentId) -> Self {
>>>>>>> 07c6900c
        Self::from_link(link, LinkActionKind::REMOVE, timestamp, agent_id)
    }
}

#[cfg(test)]
pub mod tests {

    use crate::{
        agent::test_agent_id,
        cas::content::AddressableContent,
        entry::{test_entry_a, test_entry_b, Entry},
        iso_dispatch::{ISODispatch, ISODispatcherMock},
        json::JsonString,
        link::{
            link_data::LinkData,
            tests::{example_link, example_link_action_kind, example_link_type},
        },
    };
    use std::convert::TryFrom;

    pub fn example_link_add() -> LinkData {
        let link = example_link();
        LinkData::new_add(
            link.base(),
            link.target(),
            link.tag(),
            "foo-link-type",
<<<<<<< HEAD
            0,
=======
            ISODispatcherMock::default().now_dispatch(),
>>>>>>> 07c6900c
            test_agent_id(),
        )
    }

    pub fn test_link_entry() -> Entry {
        Entry::LinkAdd(example_link_add())
    }

    pub fn test_link_entry_json_string() -> JsonString {
        JsonString::from_json(&format!(
<<<<<<< HEAD
            "{{\"LinkAdd\":{{\"action_kind\":\"ADD\",\"link\":{{\"base\":\"{}\",\"target\":\"{}\",\"link_type\":\"foo-link-type\",\"tag\":\"foo-link-tag\"}},\"timestamp\":0,\"agent_id\":{{\"nick\":\"bob\",\"pub_sign_key\":\"HcScIkRaAaaaaaaaaaAaaaAAAAaaaaaaaaAaaaaAaaaaaaaaAaaAAAAatzu4aqa\"}}}}}}",
            test_entry_a().address(),
            test_entry_b().address()
=======
            "{{\"LinkAdd\":{{\"action_kind\":\"ADD\",\"link\":{{\"base\":\"{}\",\"target\":\"{}\",\"link_type\":\"foo-link-type\",\"tag\":\"foo-link-tag\"}},\"timestamp\":\"{}\",\"agent_id\":{{\"nick\":\"bob\",\"pub_sign_key\":\"HcScIkRaAaaaaaaaaaAaaaAAAAaaaaaaaaAaaaaAaaaaaaaaAaaAAAAatzu4aqa\"}}}}}}",
            test_entry_a().address(),
            test_entry_b().address(),
            ISODispatcherMock::default().now_dispatch()
>>>>>>> 07c6900c
        ))
    }

    #[test]
    fn link_smoke_test() {
        example_link();
    }

    #[test]
    fn link_base_test() {
        assert_eq!(&test_entry_a().address(), example_link().base(),);
    }

    #[test]
    fn link_target_test() {
        assert_eq!(&test_entry_b().address(), example_link().target(),);
    }

    #[test]
    fn link_type_test() {
        assert_eq!(&example_link_type(), example_link().link_type(),);
    }

    #[test]
    fn link_entry_smoke_test() {
        test_link_entry();
    }

    #[test]
    fn link_add_action_kind_test() {
        assert_eq!(
            &example_link_action_kind(),
            example_link_add().action_kind(),
        );
    }

    #[test]
    fn link_add_link_test() {
        assert_eq!(&example_link(), example_link_add().link(),);
    }

    #[test]
    /// show ToString for LinkAdd
    fn link_entry_to_string_test() {
        assert_eq!(
            test_link_entry_json_string(),
            JsonString::from(test_link_entry()),
        );
    }

    #[test]
    /// show From<String> for LinkAdd
    fn link_entry_from_string_test() {
        assert_eq!(
            Entry::try_from(test_link_entry_json_string()).unwrap(),
            test_link_entry(),
        );
    }
}<|MERGE_RESOLUTION|>--- conflicted
+++ resolved
@@ -14,11 +14,7 @@
 pub struct LinkData {
     pub action_kind: LinkActionKind,
     pub link: Link,
-<<<<<<< HEAD
-    timestamp: i64,
-=======
     timestamp: String,
->>>>>>> 07c6900c
     agent_id: AgentId,
 }
 
@@ -28,11 +24,7 @@
         target: &Address,
         tag: &str,
         link_type: &str,
-<<<<<<< HEAD
-        timestamp: i64,
-=======
         timestamp: String,
->>>>>>> 07c6900c
         agent_id: AgentId,
     ) -> Self {
         LinkData {
@@ -48,11 +40,7 @@
         target: &Address,
         tag: &str,
         link_type: &str,
-<<<<<<< HEAD
-        timestamp: i64,
-=======
         timestamp: String,
->>>>>>> 07c6900c
         agent_id: AgentId,
     ) -> Self {
         LinkData {
@@ -74,11 +62,7 @@
     pub fn from_link(
         link: &Link,
         action_kind: LinkActionKind,
-<<<<<<< HEAD
-        timestamp: i64,
-=======
         timestamp: String,
->>>>>>> 07c6900c
         agent_id: AgentId,
     ) -> Self {
         LinkData {
@@ -89,19 +73,11 @@
         }
     }
 
-<<<<<<< HEAD
-    pub fn add_from_link(link: &Link, timestamp: i64, agent_id: AgentId) -> Self {
-        Self::from_link(link, LinkActionKind::ADD, timestamp, agent_id)
-    }
-
-    pub fn remove_from_link(link: &Link, timestamp: i64, agent_id: AgentId) -> Self {
-=======
     pub fn add_from_link(link: &Link, timestamp: String, agent_id: AgentId) -> Self {
         Self::from_link(link, LinkActionKind::ADD, timestamp, agent_id)
     }
 
     pub fn remove_from_link(link: &Link, timestamp: String, agent_id: AgentId) -> Self {
->>>>>>> 07c6900c
         Self::from_link(link, LinkActionKind::REMOVE, timestamp, agent_id)
     }
 }
@@ -129,11 +105,7 @@
             link.target(),
             link.tag(),
             "foo-link-type",
-<<<<<<< HEAD
-            0,
-=======
             ISODispatcherMock::default().now_dispatch(),
->>>>>>> 07c6900c
             test_agent_id(),
         )
     }
@@ -144,16 +116,10 @@
 
     pub fn test_link_entry_json_string() -> JsonString {
         JsonString::from_json(&format!(
-<<<<<<< HEAD
-            "{{\"LinkAdd\":{{\"action_kind\":\"ADD\",\"link\":{{\"base\":\"{}\",\"target\":\"{}\",\"link_type\":\"foo-link-type\",\"tag\":\"foo-link-tag\"}},\"timestamp\":0,\"agent_id\":{{\"nick\":\"bob\",\"pub_sign_key\":\"HcScIkRaAaaaaaaaaaAaaaAAAAaaaaaaaaAaaaaAaaaaaaaaAaaAAAAatzu4aqa\"}}}}}}",
-            test_entry_a().address(),
-            test_entry_b().address()
-=======
             "{{\"LinkAdd\":{{\"action_kind\":\"ADD\",\"link\":{{\"base\":\"{}\",\"target\":\"{}\",\"link_type\":\"foo-link-type\",\"tag\":\"foo-link-tag\"}},\"timestamp\":\"{}\",\"agent_id\":{{\"nick\":\"bob\",\"pub_sign_key\":\"HcScIkRaAaaaaaaaaaAaaaAAAAaaaaaaaaAaaaaAaaaaaaaaAaaAAAAatzu4aqa\"}}}}}}",
             test_entry_a().address(),
             test_entry_b().address(),
             ISODispatcherMock::default().now_dispatch()
->>>>>>> 07c6900c
         ))
     }
 
