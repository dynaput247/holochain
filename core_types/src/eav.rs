//! EAV stands for entity-attribute-value. It is a pattern implemented here
//! for adding metadata about entries in the DHT, additionally
//! being used to define relationships between AddressableContent values.
//! See [wikipedia](https://en.wikipedia.org/wiki/Entity%E2%80%93attribute%E2%80%93value_model) to learn more about this pattern.

use crate::{
    cas::content::{Address, AddressableContent, Content},
    entry::{test_entry_a, test_entry_b, Entry},
    error::{HcResult, HolochainError},
    json::JsonString,
};
use chrono::offset::Utc;
use objekt;
use regex::Regex;
use std::{
    cmp::Ordering,
    collections::BTreeSet,
    convert::TryInto,
    sync::{Arc, RwLock},
};

use regex::RegexBuilder;
use std::{
    convert::TryFrom,
    fmt::{self, Debug},
};

/// Address of AddressableContent representing the EAV entity
pub type Entity = Address;

/// All Attribute values are pre-defined here. If ever a user-defined Attribute is needed,
/// just add a new Custom variant for it with a String parameter
#[derive(PartialEq, Eq, PartialOrd, Hash, Clone, Debug, Serialize, Deserialize, DefaultJson)]
#[serde(rename_all = "snake_case")]
pub enum Attribute {
    CrudStatus,
    CrudLink,
    EntryHeader,
    Link,
    LinkTag(String),
    PendingEntry,
}

impl fmt::Display for Attribute {
    fn fmt(&self, f: &mut fmt::Formatter) -> fmt::Result {
        match self {
            Attribute::CrudStatus => write!(f, "crud-status"),
            Attribute::CrudLink => write!(f, "crud-link"),
            Attribute::EntryHeader => write!(f, "entry-header"),
            Attribute::Link => write!(f, "link"),
            Attribute::LinkTag(name) => write!(f, "link__{}", name),
            Attribute::PendingEntry => write!(f, "pending-entry"),
        }
    }
}

lazy_static! {
    static ref LINK_REGEX: Regex =
        Regex::new(r"^link__(.*)$").expect("This string literal is a valid regex");
}

impl TryFrom<&str> for Attribute {
    type Error = HolochainError;
    fn try_from(s: &str) -> Result<Self, Self::Error> {
        use self::Attribute::*;
        if LINK_REGEX.is_match(s) {
            let tag = LINK_REGEX.captures(s)?.get(1)?.as_str().to_string();
            Ok(LinkTag(tag))
        } else {
            match s {
                "crud-status" => Ok(CrudStatus),
                "crud-link" => Ok(CrudLink),
                "entry-header" => Ok(EntryHeader),
                "link" => Ok(Link),
                "pending-entry" => Ok(PendingEntry),
                a => Err(HolochainError::ErrorGeneric(format!(
                    "Unknown attribute: {}",
                    a
                ))),
            }
        }
    }
}

impl TryFrom<String> for Attribute {
    type Error = HolochainError;
    fn try_from(s: String) -> Result<Self, Self::Error> {
        s.as_str().try_into()
    }
}

/// Address of AddressableContent representing the EAV value
pub type Value = Address;

// @TODO do we need this?
// unique (local to the source) monotonically increasing number that can be used for crdt/ordering
// @see https://papers.radixdlt.com/tempo/#logical-clocks
pub type Index = i64;

// @TODO do we need this?
// source agent asserting the meta
// type Source ...
/// The basic struct for EntityAttributeValue triple, implemented as AddressableContent
/// including the necessary serialization inherited.
#[derive(PartialEq, Eq, Hash, Clone, Debug, Serialize, Deserialize, DefaultJson)]
pub struct EntityAttributeValueIndex {
    entity: Entity,
    attribute: Attribute,
    value: Value,
    index: Index,
    // source: Source,
}

impl PartialOrd for EntityAttributeValueIndex {
    fn partial_cmp(&self, other: &EntityAttributeValueIndex) -> Option<Ordering> {
        Some(self.cmp(other))
    }
}

impl Ord for EntityAttributeValueIndex {
    fn cmp(&self, other: &EntityAttributeValueIndex) -> Ordering {
        self.index.cmp(&other.index())
    }
}

/// Represents a set of filtering operations on the EAVI store.
pub struct EaviQuery<'a> {
    entity: EntityFilter<'a>,
    attribute: AttributeFilter<'a>,
    value: ValueFilter<'a>,
    index: IndexFilter,
}

type EntityFilter<'a> = EavFilter<'a, Entity>;
type AttributeFilter<'a> = EavFilter<'a, Attribute>;
type ValueFilter<'a> = EavFilter<'a, Value>;

impl<'a> Default for EaviQuery<'a> {
    fn default() -> EaviQuery<'a> {
        EaviQuery::new(
            Default::default(),
            Default::default(),
            Default::default(),
            Default::default(),
        )
    }
}

impl<'a> EaviQuery<'a> {
    pub fn new(
        entity: EntityFilter<'a>,
        attribute: AttributeFilter<'a>,
        value: ValueFilter<'a>,
        index: IndexFilter,
    ) -> Self {
        Self {
            entity,
            attribute,
            value,
            index,
        }
    }

    pub fn run<I>(&self, iter: I) -> BTreeSet<EntityAttributeValueIndex>
    where
        I: Clone + Iterator<Item = EntityAttributeValueIndex> + 'a,
    {
        let iter2 = iter.clone();
        iter.clone()
            .filter(|eavi| {
                self.entity.check(eavi.entity())
                    && self.attribute.check(eavi.attribute())
                    && self.value.check(eavi.value())
            })
            .filter(|eavi| match self.index {
                IndexFilter::Latest => get_latest(eavi.clone(), iter2.clone())
                    .map(|latest| latest == *eavi)
                    .unwrap_or_default(),
                IndexFilter::Range(start, end) => {
                    start.map(|lo| lo <= eavi.index()).unwrap_or(true)
                        && end.map(|hi| eavi.index() <= hi).unwrap_or(true)
                }
            })
            .collect()
    }

    pub fn entity(&self) -> &EntityFilter<'a> {
        &self.entity
    }
    pub fn attribute(&self) -> &AttributeFilter<'a> {
        &self.attribute
    }
    pub fn value(&self) -> &ValueFilter<'a> {
        &self.value
    }
    pub fn index(&self) -> &IndexFilter {
        &self.index
    }
}

pub struct EavFilter<'a, T: 'a + Eq>(Box<dyn Fn(T) -> bool + 'a>);

impl<'a, T: 'a + Eq> EavFilter<'a, T> {
    pub fn single(val: T) -> Self {
        Self(Box::new(move |v| v == val))
    }

    pub fn attribute_prefixes(
        prefixes: Vec<&'a str>,
        base: Option<&'a str>,
    ) -> AttributeFilter<'a> {
        Self(Box::new(move |v: Attribute| match base {
            Some(base) => prefixes
                .iter()
                .map(|p| p.to_string() + base)
                .any(|attr| v.to_owned() == attr),
            None => prefixes.iter().any(|prefix| v.starts_with(prefix)),
        }))
    }

    pub fn predicate<F>(predicate: F) -> Self
    where
        F: Fn(T) -> bool + 'a,
    {
        Self(Box::new(predicate))
    }

    pub fn check(&self, val: T) -> bool {
        self.0(val)
    }
}

impl<'a, T: Eq> Default for EavFilter<'a, T> {
    fn default() -> EavFilter<'a, T> {
        Self(Box::new(|_| true))
    }
}

impl<'a, T: Eq> From<Option<T>> for EavFilter<'a, T> {
    fn from(val: Option<T>) -> EavFilter<'a, T> {
        val.map(|v| EavFilter::single(v)).unwrap_or_default()
    }
}

#[derive(Clone, Debug)]
pub enum IndexFilter {
    Latest,
    Range(Option<i64>, Option<i64>),
}

impl Default for IndexFilter {
    fn default() -> IndexFilter {
        IndexFilter::Latest
    }
}

impl AddressableContent for EntityAttributeValueIndex {
    fn content(&self) -> Content {
        self.to_owned().into()
    }

    fn try_from_content(content: &Content) -> Result<Self, HolochainError> {
        content.to_owned().try_into()
    }
}

fn validate_attribute(attribute: &Attribute) -> HcResult<()> {
    if let Attribute::LinkTag(name) = attribute {
        let regex = RegexBuilder::new(r#"[/:*?<>"'\\|+]"#)
            .build()
            .map_err(|_| HolochainError::ErrorGeneric("Could not create regex".to_string()))?;
        if !regex.is_match(name) {
            Ok(())
        } else {
            Err(HolochainError::ErrorGeneric(
                "Attribute name invalid".to_string(),
            ))
        }
    } else {
        Ok(())
    }
}

impl EntityAttributeValueIndex {
    pub fn new(
        entity: &Entity,
        attribute: &Attribute,
        value: &Value,
    ) -> HcResult<EntityAttributeValueIndex> {
        validate_attribute(attribute)?;
        Ok(EntityAttributeValueIndex {
            entity: entity.clone(),
            attribute: attribute.clone(),
            value: value.clone(),
            index: Utc::now().timestamp_nanos(),
        })
    }

    pub fn new_with_index(
        entity: &Entity,
        attribute: &Attribute,
        value: &Value,
        timestamp: i64,
    ) -> HcResult<EntityAttributeValueIndex> {
        validate_attribute(attribute)?;
        Ok(EntityAttributeValueIndex {
            entity: entity.clone(),
            attribute: attribute.clone(),
            value: value.clone(),
            index: timestamp,
        })
    }

    pub fn entity(&self) -> Entity {
        self.entity.clone()
    }

    pub fn attribute(&self) -> Attribute {
        self.attribute.clone()
    }

    pub fn value(&self) -> Value {
        self.value.clone()
    }

    pub fn index(&self) -> Index {
        self.index.clone()
    }

    pub fn set_index(&mut self, new_index: i64) {
        self.index = new_index
    }
}

/// This provides a simple and flexible interface to define relationships between AddressableContent.
/// It does NOT provide storage for AddressableContent.
/// Use cas::storage::ContentAddressableStorage to store AddressableContent.
pub trait EntityAttributeValueStorage: objekt::Clone + Send + Sync + Debug {
    /// Adds the given EntityAttributeValue to the EntityAttributeValueStorage
    /// append only storage.
    fn add_eavi(
        &mut self,
        eav: &EntityAttributeValueIndex,
    ) -> Result<Option<EntityAttributeValueIndex>, HolochainError>;

    /// Fetch the set of EntityAttributeValues that match constraints according to the latest hash version
    /// - None = no constraint
    /// - Some(Entity) = requires the given entity (e.g. all a/v pairs for the entity)
    /// - Some(Attribute) = requires the given attribute (e.g. all links)
    /// - Some(Value) = requires the given value (e.g. all entities referencing an Address)
    fn fetch_eavi(
        &self,
        query: &EaviQuery,
    ) -> Result<BTreeSet<EntityAttributeValueIndex>, HolochainError>;

    // @TODO: would like to do this, but can't because of the generic type param
    // fn iter<I>(&self) -> I
    // where
    //     I: Iterator<Item = EntityAttributeValueIndex>;
}

clone_trait_object!(EntityAttributeValueStorage);

#[derive(Clone, Debug)]
pub struct ExampleEntityAttributeValueStorage {
    storage: Arc<RwLock<BTreeSet<EntityAttributeValueIndex>>>,
}
impl ExampleEntityAttributeValueStorage {
    pub fn new() -> ExampleEntityAttributeValueStorage {
        ExampleEntityAttributeValueStorage {
            storage: Arc::new(RwLock::new(BTreeSet::new())),
        }
    }
}

pub fn increment_key_till_no_collision(
    mut eav: EntityAttributeValueIndex,
    map: BTreeSet<EntityAttributeValueIndex>,
) -> HcResult<EntityAttributeValueIndex> {
    if map
        .iter()
        .filter(|e| e.index == eav.index())
        .collect::<BTreeSet<&EntityAttributeValueIndex>>()
        .len()
        > 0
    {
        let timestamp = eav.clone().index + 1;
        eav.set_index(timestamp);
        increment_key_till_no_collision(eav, map)
    } else {
        Ok(eav)
    }
}
impl EntityAttributeValueStorage for ExampleEntityAttributeValueStorage {
    fn add_eavi(
        &mut self,
        eav: &EntityAttributeValueIndex,
    ) -> Result<Option<EntityAttributeValueIndex>, HolochainError> {
        let mut map = self.storage.write()?;
        let new_eav = increment_key_till_no_collision(eav.clone(), map.clone())?;
        map.insert(new_eav.clone());
        Ok(Some(new_eav.clone()))
    }

    fn fetch_eavi(
        &self,
        query: &EaviQuery,
    ) -> Result<BTreeSet<EntityAttributeValueIndex>, HolochainError> {
<<<<<<< HEAD
        let map = self.storage.read()?;
        let new_map = map.clone();
        let filtered = new_map
            .into_iter()
            .filter(|e| EntityAttributeValueIndex::filter_on_eav(&e.entity(), entity.as_ref()))
            .filter(|e| {
                EntityAttributeValueIndex::filter_on_eav(&e.attribute(), attribute.as_ref())
            })
            .filter(|e| EntityAttributeValueIndex::filter_on_eav(&e.value(), value.as_ref()))
            .filter(|e| {
                index_query
                    .start()
                    .map(|start| {
                        println!("start {:?}", e.index().clone());
                        println!("start condition {:?}", start.clone() <= e.index());
                        start <= e.index()
                    })
                    .unwrap_or_else(|| {
                        get_latest(e.clone(), map.clone())
                            .map(|latest| latest.index() == e.index())
                            .unwrap_or(false)
                    })
            })
            .filter(|e| {
                index_query
                    .end()
                    .map(|end| {
                        println!("end {:?}", e.index().clone());
                        println!("start condition {:?}", end.clone() >= e.index());
                        end >= e.index()
                    })
                    .unwrap_or_else(|| {
                        get_latest(e.clone(), map.clone())
                            .map(|latest| latest.index() == e.index())
                            .unwrap_or(false)
                    })
            })
            .collect::<BTreeSet<EntityAttributeValueIndex>>();

        Ok(filtered)
=======
        let lock = self.storage.read()?;
        let set = (*lock).clone();
        let iter = set.iter().cloned();
        Ok(query.run(iter))
>>>>>>> 656f70c3
    }
}

pub fn get_latest<I>(
    eavi: EntityAttributeValueIndex,
    iter: I,
) -> HcResult<EntityAttributeValueIndex>
where
    I: Clone + Iterator<Item = EntityAttributeValueIndex>,
{
    let query = EaviQuery::new(
        EavFilter::single(eavi.entity().clone()),
        EavFilter::single(eavi.attribute().clone()),
        EavFilter::single(eavi.value().clone()),
        IndexFilter::Range(None, None),
    );
    query
        .run(iter)
        .iter()
        .last()
        .ok_or(HolochainError::ErrorGeneric(
            "Could not get last value".to_string(),
        ))
        .map(|eavi| eavi.clone())
}

impl PartialEq for EntityAttributeValueStorage {
    fn eq(&self, other: &EntityAttributeValueStorage) -> bool {
        let query = EaviQuery::default();
        self.fetch_eavi(&query) == other.fetch_eavi(&query)
    }
}

pub fn test_eav_entity() -> Entry {
    test_entry_a()
}

pub fn test_eav_attribute() -> Attribute {
    Attribute::LinkTag("foo-attribute".into())
}

pub fn test_eav_value() -> Entry {
    test_entry_b()
}

pub fn test_eav() -> EntityAttributeValueIndex {
    EntityAttributeValueIndex::new_with_index(
        &test_eav_entity().address(),
        &test_eav_attribute(),
        &test_eav_value().address(),
        0,
    )
    .expect("Could not create eav")
}

pub fn test_eav_content() -> Content {
    test_eav().content()
}

pub fn test_eav_address() -> Address {
    test_eav().address()
}

pub fn eav_round_trip_test_runner(
    entity_content: impl AddressableContent + Clone,
    attribute: Attribute,
    value_content: impl AddressableContent + Clone,
) {
    let eav = EntityAttributeValueIndex::new(
        &entity_content.address(),
        &attribute,
        &value_content.address(),
    )
    .expect("Could not create EAV");
    let mut eav_storage = ExampleEntityAttributeValueStorage::new();

    assert_eq!(
        BTreeSet::new(),
        eav_storage
            .fetch_eavi(&EaviQuery::new(
                Some(entity_content.address()).into(),
                Some(attribute.clone()).into(),
                Some(value_content.address()).into(),
                IndexFilter::default()
            ))
            .expect("could not fetch eav"),
    );

    eav_storage.add_eavi(&eav).expect("could not add eav");

    let mut expected = BTreeSet::new();
    expected.insert(eav.clone());
    // some examples of constraints that should all return the eav
    for (e, a, v) in vec![
        // constrain all
        (
            Some(entity_content.address()),
            Some(attribute.clone()),
            Some(value_content.address()),
        ),
        // open entity
        (None, Some(attribute.clone()), Some(value_content.address())),
        // open attribute
        (
            Some(entity_content.address()),
            None,
            Some(value_content.address()),
        ),
        // open value
        (
            Some(entity_content.address()),
            Some(attribute.clone()),
            None,
        ),
        // open
        (None, None, None),
    ] {
        assert_eq!(
            expected,
            eav_storage
                .fetch_eavi(&EaviQuery::new(
                    e.into(),
                    a.into(),
                    v.into(),
                    IndexFilter::default()
                ))
                .expect("could not fetch eav")
        );
    }
}

#[cfg(test)]
pub mod tests {
    use super::*;
    use crate::{
        cas::{
            content::{AddressableContent, AddressableContentTestSuite, ExampleAddressableContent},
            storage::{
                test_content_addressable_storage, EavTestSuite, ExampleContentAddressableStorage,
            },
        },
        eav::EntityAttributeValueIndex,
        json::RawString,
    };

    pub fn test_eav_storage() -> ExampleEntityAttributeValueStorage {
        ExampleEntityAttributeValueStorage::new()
    }

    #[test]
    fn example_eav_round_trip() {
        let eav_storage = test_eav_storage();
        let entity =
            ExampleAddressableContent::try_from_content(&JsonString::from(RawString::from("foo")))
                .unwrap();
        let attribute = "favourite-color".to_string();
        let value =
            ExampleAddressableContent::try_from_content(&JsonString::from(RawString::from("blue")))
                .unwrap();

        EavTestSuite::test_round_trip(eav_storage, entity, attribute, value)
    }

    #[test]
    fn example_eav_one_to_many() {
        EavTestSuite::test_one_to_many::<
            ExampleAddressableContent,
            ExampleEntityAttributeValueStorage,
        >(test_eav_storage());
    }

    #[test]
    fn example_eav_many_to_one() {
        EavTestSuite::test_many_to_one::<
            ExampleAddressableContent,
            ExampleEntityAttributeValueStorage,
        >(test_eav_storage());
    }

    #[test]
    fn example_eav_range() {
        EavTestSuite::test_range::<ExampleAddressableContent, ExampleEntityAttributeValueStorage>(
            test_eav_storage(),
        );
    }

    #[test]
    fn example_eav_prefixes() {
        EavTestSuite::test_prefixes::<ExampleAddressableContent, ExampleEntityAttributeValueStorage>(
            test_eav_storage(),
            vec!["a_", "b_", "c_", "d_"],
        );
    }

    #[test]
    /// show AddressableContent implementation
    fn addressable_content_test() {
        // from_content()
        AddressableContentTestSuite::addressable_content_trait_test::<EntityAttributeValueIndex>(
            test_eav_content(),
            test_eav(),
            test_eav_address(),
        );
    }

    #[test]
    /// show CAS round trip
    fn cas_round_trip_test() {
        let addressable_contents = vec![test_eav()];
        AddressableContentTestSuite::addressable_content_round_trip::<
            EntityAttributeValueIndex,
            ExampleContentAddressableStorage,
        >(addressable_contents, test_content_addressable_storage());
    }

    #[test]
    fn attribute_try_from_string() {
        assert_eq!("crud-status".try_into(), Ok(Attribute::CrudStatus));
        assert_eq!(
            "link__tagalog".try_into(),
            Ok(Attribute::LinkTag("tagalog".into()))
        );
        assert!(
            (r"unknown \\and// invalid / attribute".try_into() as Result<Attribute, _>).is_err(),
        );
    }

    #[test]
    fn validate_attribute_paths() {
        assert!(EntityAttributeValueIndex::new(
            &test_eav_entity().address(),
            &Attribute::LinkTag("abc".into()),
            &test_eav_entity().address()
        )
        .is_ok());
        assert!(EntityAttributeValueIndex::new(
            &test_eav_entity().address(),
            &Attribute::LinkTag("abc123".into()),
            &test_eav_entity().address()
        )
        .is_ok());
        assert!(EntityAttributeValueIndex::new(
            &test_eav_entity().address(),
            &Attribute::LinkTag("123".into()),
            &test_eav_entity().address()
        )
        .is_ok());
        assert!(EntityAttributeValueIndex::new(
            &test_eav_entity().address(),
            &Attribute::LinkTag("link_:{}".into()),
            &test_eav_entity().address()
        )
        .is_err());
        assert!(EntityAttributeValueIndex::new(
            &test_eav_entity().address(),
            &Attribute::LinkTag("link_\"".into()),
            &test_eav_entity().address()
        )
        .is_err());
        assert!(EntityAttributeValueIndex::new(
            &test_eav_entity().address(),
            &Attribute::LinkTag("link_/".into()),
            &test_eav_entity().address()
        )
        .is_err());
        assert!(EntityAttributeValueIndex::new(
            &test_eav_entity().address(),
            &Attribute::LinkTag("link_\\".into()),
            &test_eav_entity().address()
        )
        .is_err());
        assert!(EntityAttributeValueIndex::new(
            &test_eav_entity().address(),
            &Attribute::LinkTag("link_?".into()),
            &test_eav_entity().address()
        )
        .is_err());
    }

}<|MERGE_RESOLUTION|>--- conflicted
+++ resolved
@@ -406,53 +406,10 @@
         &self,
         query: &EaviQuery,
     ) -> Result<BTreeSet<EntityAttributeValueIndex>, HolochainError> {
-<<<<<<< HEAD
-        let map = self.storage.read()?;
-        let new_map = map.clone();
-        let filtered = new_map
-            .into_iter()
-            .filter(|e| EntityAttributeValueIndex::filter_on_eav(&e.entity(), entity.as_ref()))
-            .filter(|e| {
-                EntityAttributeValueIndex::filter_on_eav(&e.attribute(), attribute.as_ref())
-            })
-            .filter(|e| EntityAttributeValueIndex::filter_on_eav(&e.value(), value.as_ref()))
-            .filter(|e| {
-                index_query
-                    .start()
-                    .map(|start| {
-                        println!("start {:?}", e.index().clone());
-                        println!("start condition {:?}", start.clone() <= e.index());
-                        start <= e.index()
-                    })
-                    .unwrap_or_else(|| {
-                        get_latest(e.clone(), map.clone())
-                            .map(|latest| latest.index() == e.index())
-                            .unwrap_or(false)
-                    })
-            })
-            .filter(|e| {
-                index_query
-                    .end()
-                    .map(|end| {
-                        println!("end {:?}", e.index().clone());
-                        println!("start condition {:?}", end.clone() >= e.index());
-                        end >= e.index()
-                    })
-                    .unwrap_or_else(|| {
-                        get_latest(e.clone(), map.clone())
-                            .map(|latest| latest.index() == e.index())
-                            .unwrap_or(false)
-                    })
-            })
-            .collect::<BTreeSet<EntityAttributeValueIndex>>();
-
-        Ok(filtered)
-=======
         let lock = self.storage.read()?;
         let set = (*lock).clone();
         let iter = set.iter().cloned();
         Ok(query.run(iter))
->>>>>>> 656f70c3
     }
 }
 
