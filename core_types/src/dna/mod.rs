--- conflicted
+++ resolved
@@ -26,15 +26,6 @@
 pub mod wasm;
 pub mod zome;
 
-<<<<<<< HEAD
-use dna::zome::{capabilities::Capability, entry_types::EntryTypeDef};
-use entry::entry_type::{AppEntryType, EntryType};
-use error::{DnaError, HolochainError};
-use json::JsonString;
-use serde_json::{self, Value};
-use std::{
-    collections::HashMap,
-=======
 use crate::{
     dna::zome::{capabilities::Capability, entry_types::EntryTypeDef},
     entry::{entry_type::EntryType, Entry, ToEntry},
@@ -46,7 +37,6 @@
 use std::{
     collections::BTreeMap,
     convert::TryInto,
->>>>>>> 85225844
     hash::{Hash, Hasher},
 };
 use uuid::Uuid;
