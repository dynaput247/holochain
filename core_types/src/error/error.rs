--- conflicted
+++ resolved
@@ -130,7 +130,6 @@
     }
 }
 
-<<<<<<< HEAD
 impl From<SodiumError> for HolochainError {
     fn from(error: SodiumError) -> Self {
         match error {
@@ -138,9 +137,9 @@
         }
     }
 }
-=======
+
 impl Error for HolochainError {}
->>>>>>> 528f4ba9
+
 
 impl From<HolochainError> for String {
     fn from(holochain_error: HolochainError) -> Self {
