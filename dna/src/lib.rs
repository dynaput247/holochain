//! holochain_dna is a library for working with holochain dna files.
//!
//! It includes utilities for representing dna structures in memory,
//! as well as serializing and deserializing dna, mainly to json format.
//!
//! # Examples
//!
//! ```
//! use holochain_dna::Dna;
//!
//! let name = String::from("My Holochain App");
//!
//! let mut dna = Dna::new();
//! dna.name = name.clone();
//!
//! let json = dna.to_json();
//!
//! let dna2 = Dna::from_json_str(&json).unwrap();
//! assert_eq!(name, dna2.name);
//! ```

extern crate holochain_core_types;
#[macro_use]
extern crate serde_derive;
extern crate serde;
#[macro_use]
extern crate serde_json;
extern crate base64;
extern crate uuid;

use serde_json::Value;
use std::hash::{Hash, Hasher};

pub mod wasm;
pub mod zome;

use holochain_core_types::{
    cas::content::AddressableContent, entry::Entry, entry_type::EntryType, error::DnaError,
    to_entry::ToEntry,
};
use std::collections::HashMap;
use uuid::Uuid;
use zome::{capabilities::Capability, entry_types::EntryTypeDef};

/// serde helper, provides a default empty object
fn empty_object() -> Value {
    json!({})
}

/// serde helper, provides a default newly generated v4 uuid
fn new_uuid() -> String {
    Uuid::new_v4().to_string()
}

<<<<<<< HEAD
#[derive(Clone, Debug, PartialEq, Hash, Eq)]
pub enum DnaError {
    ZomeNotFound(String),
    CapabilityNotFound(String),
    ZomeFunctionNotFound(String),
}

impl Error for DnaError {
    fn description(&self) -> &str {
        match self {
            DnaError::ZomeNotFound(err_msg) => &err_msg,
            DnaError::CapabilityNotFound(err_msg) => &err_msg,
            DnaError::ZomeFunctionNotFound(err_msg) => &err_msg,
        }
    }
}

impl fmt::Display for DnaError {
    fn fmt(&self, f: &mut fmt::Formatter) -> fmt::Result {
        // @TODO seems weird to use debug for display
        // replacing {:?} with {} gives a stack overflow on to_string() (there's a test for this)
        // what is the right way to do this?
        // @see https://github.com/holochain/holochain-rust/issues/223
        write!(f, "{:?}", self)
    }
}

=======
>>>>>>> 98c567ec
/// Represents the top-level holochain dna object.
#[derive(Serialize, Deserialize, Clone, Debug)]
pub struct Dna {
    /// The top-level "name" of a holochain application.
    #[serde(default)]
    pub name: String,

    /// The top-level "description" of a holochain application.
    #[serde(default)]
    pub description: String,

    /// The semantic version of your holochain application.
    #[serde(default)]
    pub version: String,

    /// A unique identifier to distinguish your holochain application.
    #[serde(default = "new_uuid")]
    pub uuid: String,

    /// Which version of the holochain dna spec does this represent?
    #[serde(default)]
    pub dna_spec_version: String,

    /// Any arbitrary application properties can be included in this object.
    #[serde(default = "empty_object")]
    pub properties: Value,

    /// An array of zomes associated with your holochain application.
    #[serde(default)]
    pub zomes: HashMap<String, zome::Zome>,
}

impl Default for Dna {
    /// Provide defaults for a dna object.
    fn default() -> Self {
        Dna {
            name: String::new(),
            description: String::new(),
            version: String::new(),
            uuid: new_uuid(),
            dna_spec_version: String::from("2.0"),
            properties: empty_object(),
            zomes: HashMap::new(),
        }
    }
}

impl Dna {
    /// Create a new in-memory dna structure with some default values.
    ///
    /// # Examples
    ///
    /// ```
    /// use holochain_dna::Dna;
    ///
    /// let dna = Dna::new();
    /// assert_eq!("", dna.name);
    ///
    /// ```
    pub fn new() -> Self {
        Default::default()
    }

    /// Create a new in-memory dna struct from a json string.
    ///
    /// # Examples
    ///
    /// ```
    /// use holochain_dna::Dna;
    ///
    /// let dna = Dna::from_json_str(r#"{
    ///     "name": "MyTestApp"
    /// }"#).expect("DNA should be valid");
    ///
    /// assert_eq!("MyTestApp", dna.name);
    /// ```
    pub fn from_json_str(dna: &str) -> serde_json::Result<Self> {
        serde_json::from_str(dna)
    }

    /// Generate a json string from an in-memory dna struct.
    ///
    /// # Examples
    ///
    /// ```
    /// use holochain_dna::Dna;
    ///
    /// let dna = Dna::new();
    /// println!("json: {}", dna.to_json());
    ///
    /// ```
    pub fn to_json(&self) -> String {
        serde_json::to_string(self).expect("DNA should serialize")
    }

    /// Generate a pretty-printed json string from an in-memory dna struct.
    ///
    /// # Examples
    ///
    /// ```
    /// use holochain_dna::Dna;
    ///
    /// let dna = Dna::new();
    /// println!("json: {}", dna.to_json_pretty().expect("DNA should serialize"));
    ///
    /// ```
    pub fn to_json_pretty(&self) -> serde_json::Result<String> {
        serde_json::to_string_pretty(self)
    }

    /// Return a Zome
    pub fn get_zome(&self, zome_name: &str) -> Option<&zome::Zome> {
        self.zomes.get(zome_name)
    }

    /// Return a Zome's Capability from a Zome and a Capability name.
    pub fn get_capability<'a>(
        &'a self,
        zome: &'a zome::Zome,
        capability_name: &str,
    ) -> Option<&'a Capability> {
        zome.capabilities.get(capability_name)
    }

    /// Find a Zome and return it's WASM bytecode for a specified Capability
    pub fn get_wasm_from_zome_name<T: Into<String>>(&self, zome_name: T) -> Option<&wasm::DnaWasm> {
        let zome_name = zome_name.into();
        let zome = self.get_zome(&zome_name)?;
        Some(&zome.code)
    }

    /// Return a Zome's Capability from a Zome name and Capability name.
    pub fn get_capability_with_zome_name(
        &self,
        zome_name: &str,
        cap_name: &str,
    ) -> Result<&Capability, DnaError> {
        // Zome must exist in DNA
        let zome = self.get_zome(zome_name);
        if zome.is_none() {
            return Err(DnaError::ZomeNotFound(format!(
                "Zome '{}' not found",
                &zome_name,
            )));
        }
        let zome = zome.unwrap();
        // Capability must exist in Zome
        let cap = self.get_capability(zome, &cap_name);
        if cap.is_none() {
            return Err(DnaError::CapabilityNotFound(format!(
                "Capability '{}' not found in Zome '{}'",
                &cap_name, &zome_name
            )));
        }
        // Everything OK
        Ok(cap.unwrap())
    }

    /// Return the name of the zome holding a specified app entry_type
    pub fn get_zome_name_for_entry_type(&self, entry_type_name: &str) -> Option<String> {
        // pre-condition: must be a valid app entry_type name
        assert!(EntryType::has_valid_app_name(entry_type_name));
        // Browse through the zomes
        for (zome_name, zome) in &self.zomes {
            for (zome_entry_type_name, _) in &zome.entry_types {
                if *zome_entry_type_name == entry_type_name {
                    return Some(zome_name.clone());
                }
            }
        }
        None
    }

    /// Return the entry_type definition of a specified app entry_type
    pub fn get_entry_type_def(&self, entry_type_name: &str) -> Option<&EntryTypeDef> {
        // pre-condition: must be a valid app entry_type name
        assert!(EntryType::has_valid_app_name(entry_type_name));
        // Browse through the zomes
        for (_zome_name, zome) in &self.zomes {
            for (zome_entry_type_name, entry_type_def) in &zome.entry_types {
                if *zome_entry_type_name == entry_type_name {
                    return Some(entry_type_def);
                }
            }
        }
        None
    }
}

impl Hash for Dna {
    fn hash<H: Hasher>(&self, state: &mut H) {
        let s = self.to_json();
        s.hash(state);
    }
}

impl PartialEq for Dna {
    fn eq(&self, other: &Dna) -> bool {
        // need to guarantee that PartialEq and Hash always agree
        self.to_json() == other.to_json()
    }
}

impl ToEntry for Dna {
    fn to_entry(&self) -> (EntryType, Entry) {
        // TODO #239 - Convert Dna to Entry by following DnaEntry schema and not the to_json() dump
        (EntryType::Dna, Entry::from(self.to_json()))
    }

    fn from_entry(entry: &Entry) -> Self {
        return Dna::from_json_str(&entry.content()).expect("entry is not a valid Dna Entry");
    }
}

#[cfg(test)]
pub mod tests {
    use super::*;
    extern crate base64;

    static UNIT_UUID: &'static str = "00000000-0000-0000-0000-000000000000";

    pub fn test_dna() -> Dna {
        Dna::new()
    }

    #[test]
    fn can_parse_and_output_json() {
        let dna = test_dna();

        let serialized = serde_json::to_string(&dna).unwrap();

        let deserialized: Dna = serde_json::from_str(&serialized).unwrap();

        assert_eq!(String::from("2.0"), deserialized.dna_spec_version);
    }

    #[test]
    fn can_parse_and_output_json_helpers() {
        let dna = test_dna();

        let serialized = dna.to_json();

        let deserialized = Dna::from_json_str(&serialized).unwrap();

        assert_eq!(String::from("2.0"), deserialized.dna_spec_version);
    }

    #[test]
    fn parse_and_serialize_compare() {
        let fixture = String::from(
            r#"{
                "name": "test",
                "description": "test",
                "version": "test",
                "uuid": "00000000-0000-0000-0000-000000000000",
                "dna_spec_version": "2.0",
                "properties": {
                    "test": "test"
                },
                "zomes": {
                    "test": {
                        "description": "test",
                        "config": {
                            "error_handling": "throw-errors"
                        },
                        "entry_types": {
                            "test": {
                                "description": "test",
                                "sharing": "public",
                                "links_to": [
                                    {
                                        "target_type": "test",
                                        "tag": "test"
                                    }
                                ],
                                "linked_from": []
                            }
                        },
                        "capabilities": {
                            "test": {
                                "capability": {
                                    "membrane": "public"
                                },
                                "functions": [
                                    {
                                        "name": "test",
                                        "inputs": [],
                                        "outputs": []
                                    }
                                ]
                            }
                        },
                        "code": {
                            "code": "AAECAw=="
                        }
                    }
                }
            }"#,
        ).replace(char::is_whitespace, "");

        let dna = Dna::from_json_str(&fixture).unwrap();

        println!("{}", dna.to_json_pretty().unwrap());

        let serialized = dna.to_json().replace(char::is_whitespace, "");

        assert_eq!(fixture, serialized);
    }

    #[test]
    fn default_value_test() {
        let mut dna = Dna {
            uuid: String::from(UNIT_UUID),
            ..Default::default()
        };
        let mut zome = zome::Zome::default();
        zome.entry_types
            .insert("".to_string(), zome::entry_types::EntryTypeDef::new());
        dna.zomes.insert("".to_string(), zome);

        let fixture = Dna::from_json_str(
            r#"{
                "name": "",
                "description": "",
                "version": "",
                "uuid": "00000000-0000-0000-0000-000000000000",
                "dna_spec_version": "2.0",
                "properties": {},
                "zomes": {
                    "": {
                        "description": "",
                        "config": {
                            "error_handling": "throw-errors"
                        },
                        "entry_types": {
                            "": {
                                "description": "",
                                "sharing": "public"
                            }
                        }
                    }
                }
            }"#,
        ).unwrap();

        assert_eq!(dna, fixture);
    }

    #[test]
    fn parse_with_defaults_dna() {
        let dna = Dna::from_json_str(
            r#"{
            }"#,
        ).unwrap();

        assert!(dna.uuid.len() > 0);
    }

    #[test]
    fn parse_with_defaults_zome() {
        let dna = Dna::from_json_str(
            r#"{
                "zomes": {
                    "zome1": {}
                }
            }"#,
        ).unwrap();

        assert_eq!(
            dna.zomes.get("zome1").unwrap().config.error_handling,
            zome::ErrorHandling::ThrowErrors
        )
    }

    #[test]
    fn parse_with_defaults_entry_type() {
        let dna = Dna::from_json_str(
            r#"{
                "zomes": {
                    "zome1": {
                        "entry_types": {
                            "type1": {}
                        }
                    }
                }
            }"#,
        ).unwrap();

        assert_eq!(
            dna.zomes
                .get("zome1")
                .unwrap()
                .entry_types
                .get("type1")
                .unwrap()
                .sharing,
            zome::entry_types::Sharing::Public
        );
    }

    #[test]
    fn parse_wasm() {
        let dna = Dna::from_json_str(
            r#"{
                "zomes": {
                    "zome1": {
                        "entry_types": {
                            "type1": {}
                        },
                        "code": {
                            "code": "AAECAw=="
                        }
                    }
                }
            }"#,
        ).unwrap();

        assert_eq!(vec![0, 1, 2, 3], dna.zomes.get("zome1").unwrap().code.code);
    }

    #[test]
    #[should_panic]
    fn parse_fail_if_bad_type_dna() {
        Dna::from_json_str(
            r#"{
                "name": 42
            }"#,
        ).unwrap();
    }

    #[test]
    #[should_panic]
    fn parse_fail_if_bad_type_zome() {
        Dna::from_json_str(
            r#"{
                "zomes": {
                    "zome1": {
                        "description": 42
                    }
                }
            }"#,
        ).unwrap();
    }

    #[test]
    #[should_panic]
    fn parse_fail_if_bad_type_entry_type() {
        Dna::from_json_str(
            r#"{
                "zomes": {
                    "zome1": {
                        "entry_types": {
                            "test": {
                                "description": 42
                            }
                        }
                    }
                }
            }"#,
        ).unwrap();
    }

    #[test]
    fn parse_accepts_arbitrary_dna_properties() {
        let dna = Dna::from_json_str(
            r#"{
                "properties": {
                    "str": "hello",
                    "num": 3.14159,
                    "bool": true,
                    "null": null,
                    "arr": [1, 2],
                    "obj": {"a": 1, "b": 2}
                }
            }"#,
        ).unwrap();

        let props = dna.properties.as_object().unwrap();

        assert_eq!("hello", props.get("str").unwrap().as_str().unwrap());
        assert_eq!(3.14159, props.get("num").unwrap().as_f64().unwrap());
        assert_eq!(true, props.get("bool").unwrap().as_bool().unwrap());
        assert!(props.get("null").unwrap().is_null());
        assert_eq!(
            1_i64,
            props.get("arr").unwrap().as_array().unwrap()[0]
                .as_i64()
                .unwrap()
        );
        assert_eq!(
            1_i64,
            props
                .get("obj")
                .unwrap()
                .as_object()
                .unwrap()
                .get("a")
                .unwrap()
                .as_i64()
                .unwrap()
        );
    }

    #[test]
    fn get_wasm_from_zome_name() {
        let dna = Dna::from_json_str(
            r#"{
                "name": "test",
                "description": "test",
                "version": "test",
                "uuid": "00000000-0000-0000-0000-000000000000",
                "dna_spec_version": "2.0",
                "properties": {
                    "test": "test"
                },
                "zomes": {
                    "test zome": {
                        "name": "test zome",
                        "description": "test",
                        "config": {},
                        "entry_types": {},
                        "capabilities": {
                            "test capability": {
                                "capability": {
                                    "membrane": "public"
                                },
                                "fn_declarations": [
                                    {
                                        "name": "test",
                                        "signature": {
                                            "inputs": [],
                                            "outputs": []
                                        }
                                    }
                                ]
                            }
                        },
                        "code": {
                            "code": "AAECAw=="
                        }
                    }
                }
            }"#,
        ).unwrap();

        let wasm = dna.get_wasm_from_zome_name("test zome");
        assert_eq!("AAECAw==", base64::encode(&wasm.unwrap().code));

        let fail = dna.get_wasm_from_zome_name("non existant zome");
        assert_eq!(None, fail);
    }

    #[test]
    fn test_get_zome_name_for_entry_type() {
        let dna = Dna::from_json_str(
            r#"{
                "name": "test",
                "description": "test",
                "version": "test",
                "uuid": "00000000-0000-0000-0000-000000000000",
                "dna_spec_version": "2.0",
                "properties": {
                    "test": "test"
                },
                "zomes": {
                    "test zome": {
                        "name": "test zome",
                        "description": "test",
                        "config": {},
                        "capabilities": {
                            "test capability": {
                                "capability": {
                                    "membrane": "public"
                                },
                                "fn_declarations": []
                            }
                        },
                        "entry_types": {
                            "test type": {
                                "description": "",
                                "sharing": "public"
                            }
                        },
                        "code": {
                            "code": ""
                        }
                    }
                }
            }"#,
        ).unwrap();

        assert_eq!(
            dna.get_zome_name_for_entry_type("test type").unwrap(),
            "test zome".to_string()
        );
        assert!(
            dna.get_zome_name_for_entry_type("non existant entry type")
                .is_none()
        );
    }
}<|MERGE_RESOLUTION|>--- conflicted
+++ resolved
@@ -52,36 +52,6 @@
     Uuid::new_v4().to_string()
 }
 
-<<<<<<< HEAD
-#[derive(Clone, Debug, PartialEq, Hash, Eq)]
-pub enum DnaError {
-    ZomeNotFound(String),
-    CapabilityNotFound(String),
-    ZomeFunctionNotFound(String),
-}
-
-impl Error for DnaError {
-    fn description(&self) -> &str {
-        match self {
-            DnaError::ZomeNotFound(err_msg) => &err_msg,
-            DnaError::CapabilityNotFound(err_msg) => &err_msg,
-            DnaError::ZomeFunctionNotFound(err_msg) => &err_msg,
-        }
-    }
-}
-
-impl fmt::Display for DnaError {
-    fn fmt(&self, f: &mut fmt::Formatter) -> fmt::Result {
-        // @TODO seems weird to use debug for display
-        // replacing {:?} with {} gives a stack overflow on to_string() (there's a test for this)
-        // what is the right way to do this?
-        // @see https://github.com/holochain/holochain-rust/issues/223
-        write!(f, "{:?}", self)
-    }
-}
-
-=======
->>>>>>> 98c567ec
 /// Represents the top-level holochain dna object.
 #[derive(Serialize, Deserialize, Clone, Debug)]
 pub struct Dna {
