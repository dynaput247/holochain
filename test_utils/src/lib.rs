--- conflicted
+++ resolved
@@ -8,17 +8,6 @@
 extern crate wabt;
 
 use holochain_cas_implementations::{cas::file::FilesystemStorage, eav::file::EavFileStorage};
-use holochain_container_api::{error::HolochainResult, Holochain};
-<<<<<<< HEAD
-use holochain_core::{context::{Context, mock_network_config}, logger::Logger, persister::SimplePersister};
-use holochain_core_types::json::JsonString;
-use holochain_core_types::dna::{
-    capabilities::{Capability, FnDeclaration, CapabilityType},
-    entry_types::{EntryTypeDef, LinksTo, LinkedFrom},
-    wasm::DnaWasm,
-    zome::{Config, Zome},
-    Dna,
-=======
 use holochain_core::{
     action::Action,
     context::{mock_network_config, Context},
@@ -29,7 +18,7 @@
 use holochain_core_types::{
     agent::AgentId,
     dna::{
-        capabilities::{Capability, FnDeclaration, Membrane},
+        capabilities::{Capability, FnDeclaration, CapabilityType},
         entry_types::{EntryTypeDef, LinkedFrom, LinksTo},
         wasm::DnaWasm,
         zome::{Config, Zome},
@@ -37,7 +26,6 @@
     },
     entry::entry_type::{AppEntryType, EntryType},
     json::JsonString,
->>>>>>> dad96975
 };
 
 use std::{
