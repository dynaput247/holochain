[package]
name = "test_utils"
version = "0.0.24-alpha2"
authors = ["Holochain Core Dev Team <devcore@holochain.org>"]
edition = "2018"

[dependencies]
holochain_net = { path = "../net" }
holochain_core = { path = "../core" }
holochain_conductor_api = { path = "../conductor_api" }
holochain_core_types = { path = "../core_types" }
holochain_dpki = { path = "../dpki" }
<<<<<<< HEAD
holochain_persistence_api = "=0.0.4-alpha1"
holochain_json_api = "=0.0.1-alpha2"
lib3h_sodium = "=0.0.4-alpha1"
=======
holochain_persistence_api = "=0.0.6"
holochain_json_api = "=0.0.15"
lib3h_sodium = "=0.0.7"
>>>>>>> 50ce0fc2
wabt = "=0.7.4"
tempfile = "=3.0.7"
serde_json = { version = "=1.0.39", features = ["preserve_order"] }
crossbeam-channel = "=0.3.8"
lazy_static = "=1.2.0"
jsonrpc-ws-server = { git = "https://github.com/holochain/jsonrpc", branch = "broadcaster-getter" }
base64 = "=0.10.1"<|MERGE_RESOLUTION|>--- conflicted
+++ resolved
@@ -10,15 +10,9 @@
 holochain_conductor_api = { path = "../conductor_api" }
 holochain_core_types = { path = "../core_types" }
 holochain_dpki = { path = "../dpki" }
-<<<<<<< HEAD
-holochain_persistence_api = "=0.0.4-alpha1"
-holochain_json_api = "=0.0.1-alpha2"
-lib3h_sodium = "=0.0.4-alpha1"
-=======
 holochain_persistence_api = "=0.0.6"
 holochain_json_api = "=0.0.15"
 lib3h_sodium = "=0.0.7"
->>>>>>> 50ce0fc2
 wabt = "=0.7.4"
 tempfile = "=3.0.7"
 serde_json = { version = "=1.0.39", features = ["preserve_order"] }
