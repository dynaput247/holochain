--- conflicted
+++ resolved
@@ -19,7 +19,6 @@
 struct CommitOutputStruct {
   hash: String,
 }
-
 
 //-------------------------------------------------------------------------------------------------
 // HC Commit Function Call - Succesful
@@ -58,7 +57,6 @@
   Ok(output.hash.to_string())
 }
 
-
 /// Actual test function code
 fn test(mem_stack: &mut SinglePageStack) -> CommitOutputStruct
 {
@@ -80,22 +78,10 @@
       };
 }
 
-
 //-------------------------------------------------------------------------------------------------
 // HC COMMIT Function Call - Fail
 //-------------------------------------------------------------------------------------------------
 
-<<<<<<< HEAD
-/// Function called by Instance
-/// param_mem : pointer to memory buffer holding complex input parameters
-/// params_len : size of complex input parameters in memory buffer
-/// returns length of returned data (in number of bytes)
-#[no_mangle]
-pub extern "C" fn test_dispatch(ptr_data_param: *mut c_char, params_len: usize) -> i32 {
-    let ptr_data_commit = params_len as *mut c_char;
-    let output = test(ptr_data_commit);
-    return serialize(ptr_data_param, output)
-=======
 // Simulate error in commit function by inputing output struct as input
 fn hc_commit_fail(mem_stack: &mut SinglePageStack)
   -> Result<String, HcApiReturnCode>
@@ -124,7 +110,6 @@
 
   // Return hash
   Ok(output.hash.to_string())
->>>>>>> ccf6279e
 }
 
 
