/// Error for Sodium lib to use in your code.
use holochain_core_types::error::HolochainError;

#[derive(Debug)]
pub enum SodiumError {
    Generic(String),
    OutputLength(String),
}

impl SodiumError {
    pub fn new(msg: &str) -> SodiumError {
        SodiumError::Generic(msg.to_string())
    }
<<<<<<< HEAD

    pub fn with_output_length(msg: &str) -> SodiumError {
        SodiumError::OutputLength(msg.to_string())
=======
}

impl From<SodiumError> for HolochainError {
    fn from(error: SodiumError) -> Self {
        match error {
            SodiumError::Generic(s) => HolochainError::new(&s),
            SodiumError::OutputLength(s) => HolochainError::new(&s),
        }
>>>>>>> 478dc8ed
    }
}<|MERGE_RESOLUTION|>--- conflicted
+++ resolved
@@ -11,11 +11,6 @@
     pub fn new(msg: &str) -> SodiumError {
         SodiumError::Generic(msg.to_string())
     }
-<<<<<<< HEAD
-
-    pub fn with_output_length(msg: &str) -> SodiumError {
-        SodiumError::OutputLength(msg.to_string())
-=======
 }
 
 impl From<SodiumError> for HolochainError {
@@ -24,6 +19,5 @@
             SodiumError::Generic(s) => HolochainError::new(&s),
             SodiumError::OutputLength(s) => HolochainError::new(&s),
         }
->>>>>>> 478dc8ed
     }
 }