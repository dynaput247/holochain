--- conflicted
+++ resolved
@@ -9,17 +9,6 @@
 
 [dependencies]
 failure = "=0.1.5"
-<<<<<<< HEAD
-lib3h = "=0.0.4-alpha1"
-lib3h_protocol = "=0.0.4-alpha1"
-lib3h_crypto_api = "=0.0.4-alpha1"
-lib3h_sodium = "=0.0.4-alpha1"
-holochain_common = { path = "../common" }
-holochain_core_types = { path = "../core_types" }
-holochain_json_derive = "=0.0.1-alpha2"
-holochain_json_api = "=0.0.1-alpha2"
-holochain_persistence_api = "=0.0.4-alpha1"
-=======
 lib3h = "=0.0.7"
 lib3h_protocol = "=0.0.7"
 lib3h_crypto_api = "=0.0.7"
@@ -29,7 +18,6 @@
 holochain_json_derive = "=0.0.15"
 holochain_json_api = "=0.0.15"
 holochain_persistence_api = "=0.0.6"
->>>>>>> 50ce0fc2
 lazy_static = "=1.2.0"
 libc = "=0.2.58"
 reqwest = "=0.9.11"
