--- conflicted
+++ resolved
@@ -288,16 +288,12 @@
             io::stdout().flush()?;
         }
         let mut did_something = false;
-<<<<<<< HEAD
-        for request in self.state.process_pending_requests_to_client() {
-=======
         for request in self
             .state
             .process_pending_requests_to_client(&self.dynamo_db_client)
             // .map_err(|err| err.to_string().into())
             .expect("TODO, map Sim1hError")
         {
->>>>>>> ad994fc7
             debug!("NET>?>CORE {:?}", request);
             let request = Lib3hServerProtocol::from(request);
             if let Err(error) = self.handler.handle(Ok(request)) {
