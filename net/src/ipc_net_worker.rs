--- conflicted
+++ resolved
@@ -30,11 +30,8 @@
     is_ready: bool,
     state: String,
     last_state_millis: f64,
-<<<<<<< HEAD
+    bootstrap_nodes: Vec<String>,
     endpoint: String,
-=======
-    bootstrap_nodes: Vec<String>,
->>>>>>> 7d438382
 }
 
 impl NetWorker for IpcNetWorker {
@@ -107,11 +104,8 @@
                 Ok(out)
             }),
             None,
-<<<<<<< HEAD
+vec![],
             default_local_endpoint.to_string(),
-=======
-            vec![],
->>>>>>> 7d438382
         )
     }
 
@@ -132,70 +126,39 @@
             .map(|s| s.as_str().unwrap().to_string())
             .collect();
         if config["ipcUri"].as_str().is_none() {
-<<<<<<< HEAD
             // No 'ipcUri' config so use 'spawn' config
             if config["spawn"].as_object().is_none() {
                 bail!("config.spawn or ipcUri is required");
-=======
-            if let Some(s) = config["spawn"].as_object() {
-                if s["cmd"].is_string()
-                    && s["args"].is_array()
-                    && s["workDir"].is_string()
-                    && s["env"].is_object()
-                {
-                    let env: HashMap<String, String> = s["env"]
-                        .as_object()
-                        .unwrap()
-                        .iter()
-                        .map(|(k, v)| (k.to_string(), v.as_str().unwrap().to_string()))
-                        .collect();
-                    return IpcNetWorker::priv_spawn(
-                        handler,
-                        s["cmd"].as_str().unwrap().to_string(),
-                        s["args"]
-                            .as_array()
-                            .unwrap()
-                            .iter()
-                            .map(|i| i.as_str().unwrap_or_default().to_string())
-                            .collect(),
-                        s["workDir"].as_str().unwrap().to_string(),
-                        env,
-                        block_connect,
-                        bootstrap_nodes,
-                    );
-                } else {
-                    bail!("config.spawn requires 'cmd', 'args', 'workDir', and 'env'");
-                }
->>>>>>> 7d438382
             }
             let spawn_config = config["spawn"].as_object().unwrap();
             if !(spawn_config["cmd"].is_string()
                 && spawn_config["args"].is_array()
                 && spawn_config["workDir"].is_string()
                 && spawn_config["env"].is_object())
-            {
+                {
                 bail!("config.spawn requires 'cmd', 'args', 'workDir', and 'env'");
             }
             let env: HashMap<String, String> = spawn_config["env"]
-                .as_object()
-                .unwrap()
-                .iter()
-                .map(|(k, v)| (k.to_string(), v.as_str().unwrap().to_string()))
-                .collect();
+                        .as_object()
+                        .unwrap()
+                        .iter()
+                        .map(|(k, v)| (k.to_string(), v.as_str().unwrap().to_string()))
+                        .collect();
             // create a new IpcNetWorker witch spawns the n3h process
             return IpcNetWorker::priv_new_with_spawn(
-                handler,
+                        handler,
                 spawn_config["cmd"].as_str().unwrap().to_string(),
                 spawn_config["args"]
-                    .as_array()
-                    .unwrap()
-                    .iter()
-                    .map(|i| i.as_str().unwrap_or_default().to_string())
-                    .collect(),
+                            .as_array()
+                            .unwrap()
+                            .iter()
+                            .map(|i| i.as_str().unwrap_or_default().to_string())
+                            .collect(),
                 spawn_config["workDir"].as_str().unwrap().to_string(),
-                env,
-                block_connect,
-            );
+                        env,
+                        block_connect,
+                        bootstrap_nodes,
+                    );
         }
         // create a new IpcNetWorker that connects to the given 'ipcUri'
         let uri = config["ipcUri"].as_str().unwrap().to_string();
@@ -209,11 +172,8 @@
                 Ok(out)
             }),
             None,
-<<<<<<< HEAD
-            endpoint,
-=======
             bootstrap_nodes,
->>>>>>> 7d438382
+endpoint,
         )
     }
 
@@ -229,77 +189,11 @@
         block_connect: bool,
         bootstrap_nodes: Vec<String>,
     ) -> NetResult<Self> {
-<<<<<<< HEAD
-        // Create child process (i.e `node n3h`)
-        let mut child_process = std::process::Command::new(cmd);
-        child_process
-            .stdout(std::process::Stdio::piped())
-            .args(&args)
-            .envs(&env)
-            .current_dir(work_dir);
-        println!("SPAWN ({:?})", child_process);
-        let mut child_process = child_process.spawn()?;
-
-        // Get its stdout
-        if child_process.stdout.is_none() {
-            bail!("pipe fail");
-        }
-        let mut stdout = child_process.stdout.unwrap();
-
-        // transport info (zmq uri) for connecting to the ipc socket
-        let re_ipc = regex::Regex::new("(?m)^#IPC-BINDING#:(.+)$")?;
-        // transport info (multiaddr) for any p2p interface bindings
-        let re_p2p = regex::Regex::new("(?m)^#P2P-BINDING#:(.+)$")?;
-        // the child process is ready for connections
-        let re_ready = regex::Regex::new("#IPC-READY#")?;
-
-        let mut ipc_binding = String::new();
-        let mut p2p_bindings: Vec<String> = Vec::new();
-
-        // we need to know when our child process is ready for IPC connections
-        // it will run some startup algorithms, and then output some binding
-        // info on stdout and finally a `#IPC-READY#` message.
-        // collect the binding info, and proceed when `#IPC-READY#` is received
-        let mut data: Vec<u8> = Vec::new();
-        loop {
-            let mut buf: [u8; 4096] = [0; 4096];
-            let size = stdout.read(&mut buf)?;
-            if size > 0 {
-                data.extend_from_slice(&buf[..size]);
-
-                let tmp = String::from_utf8_lossy(&data);
-                if re_ready.is_match(&tmp) {
-                    for m in re_ipc.captures_iter(&tmp) {
-                        ipc_binding = m[1].to_string();
-                        break;
-                    }
-                    for m in re_p2p.captures_iter(&tmp) {
-                        p2p_bindings.push(m[1].to_string());
-                    }
-                    break;
-                }
-            } else {
-                std::thread::sleep(std::time::Duration::from_millis(10));
-            }
-
-            if !block_connect {
-                break;
-            }
-        }
-
-        // close the pipe since we can never read from it again...
-        child_process.stdout = None;
-
-        println!("READY! {} {:?}", ipc_binding, p2p_bindings);
-        let endpoint = ipc_binding.clone();
-        // create a new IpcNetWorker that connects to the spawned process
-=======
         let spawn_result = spawn::ipc_spawn(cmd, args, work_dir, env, block_connect)?;
 
         let ipc_binding = spawn_result.ipc_binding;
         let kill = spawn_result.kill;
-
->>>>>>> 7d438382
+let endpoint = ipc_binding.clone();
         IpcNetWorker::priv_new(
             handler,
             Box::new(move |h| {
@@ -308,15 +202,9 @@
                 let out: Box<NetWorker> = Box::new(IpcClient::new(h, socket, block_connect)?);
                 Ok(out)
             }),
-<<<<<<< HEAD
-            Some(Box::new(move || {
-                child_process.kill().unwrap();
-            })),
-            endpoint,
-=======
             kill,
             bootstrap_nodes,
->>>>>>> 7d438382
+endpoint,
         )
     }
 
@@ -325,11 +213,8 @@
         handler: NetHandler,
         factory: NetWorkerFactory,
         done: NetShutdown,
-<<<<<<< HEAD
-        endpoint: String,
-=======
         bootstrap_nodes: Vec<String>,
->>>>>>> 7d438382
+endpoint: String,
     ) -> NetResult<Self> {
         let (ipc_sender, ipc_relay_receiver) = mpsc::channel::<Protocol>();
 
@@ -349,12 +234,8 @@
             is_ready: false,
             state: "undefined".to_string(),
             last_state_millis: 0.0_f64,
-<<<<<<< HEAD
-            endpoint,
-=======
-
             bootstrap_nodes,
->>>>>>> 7d438382
+endpoint,
         })
     }
 
@@ -363,7 +244,7 @@
             self.ipc_relay.send(
                 ProtocolWrapper::Connect(ConnectData {
                     address: bs_node.clone().into(),
-                })
+        })
                 .into(),
             )?;
         }
