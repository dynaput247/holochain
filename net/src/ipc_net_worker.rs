//! provides a NetWorker implementation for backend IPC p2p connections

use holochain_core_types::json::JsonString;

use holochain_net_ipc::{
    ipc_client::IpcClient,
    socket::{IpcSocket, MockIpcSocket, TestStruct, ZmqIpcSocket},
    util::get_millis,
};

use holochain_net_connection::{
    net_connection::{
        NetConnection, NetConnectionRelay, NetHandler, NetShutdown, NetWorker, NetWorkerFactory,
    },
    protocol::Protocol,
    protocol_wrapper::{ConfigData, ProtocolWrapper, StateData},
    NetResult,
};

use std::{convert::TryFrom, sync::mpsc};

use std::{collections::HashMap, io::Read};

use serde_json;

/// a p2p net worker
pub struct IpcNetWorker {
    handler: NetHandler,
    ipc_relay: NetConnectionRelay,
    ipc_relay_receiver: mpsc::Receiver<Protocol>,

    is_ready: bool,

    state: String,

    last_state_millis: f64,
}

impl NetWorker for IpcNetWorker {
    /// stop the net worker
    fn stop(self: Box<Self>) -> NetResult<()> {
        self.ipc_relay.stop()?;
        Ok(())
    }

    /// we got a message from holochain core
    /// (just forwards to the internal worker relay)
    fn receive(&mut self, data: Protocol) -> NetResult<()> {
        self.ipc_relay.send(data)?;
        Ok(())
    }

    /// do some upkeep on the internal worker
    fn tick(&mut self) -> NetResult<bool> {
        let mut did_something = false;

        if &self.state != "ready" {
            self.priv_check_init()?;
        }

        if self.ipc_relay.tick()? {
            did_something = true;
        }

        if let Ok(data) = self.ipc_relay_receiver.try_recv() {
            did_something = true;

            if let Ok(wrap) = ProtocolWrapper::try_from(&data) {
                match wrap {
                    ProtocolWrapper::State(s) => {
                        self.priv_handle_state(s)?;
                    }
                    ProtocolWrapper::DefaultConfig(c) => {
                        self.priv_handle_default_config(c)?;
                    }
                    _ => (),
                };
            }

            (self.handler)(Ok(data))?;

            if !self.is_ready && &self.state == "ready" {
                self.is_ready = true;
                (self.handler)(Ok(Protocol::P2pReady))?;
            }
        }

        Ok(did_something)
    }
}

impl IpcNetWorker {
    pub fn new_test(handler: NetHandler, test_struct: TestStruct) -> NetResult<Self> {
        IpcNetWorker::priv_new(
            handler,
            Box::new(move |h| {
                let mut socket = MockIpcSocket::new_test(test_struct)?;
                socket.connect("tcp://127.0.0.1:0")?;
                let out: Box<NetWorker> = Box::new(IpcClient::new(h, socket, true)?);
                Ok(out)
            }),
            None,
        )
    }

    pub fn new(handler: NetHandler, config: &JsonString) -> NetResult<Self> {
        let config: serde_json::Value = serde_json::from_str(config.into())?;
        if config["socketType"] != "zmq" {
            bail!("unexpected socketType: {}", config["socketType"]);
        }
        let block_connect = config["blockConnect"].as_bool().unwrap_or(true);
        if let None = config["ipcUri"].as_str() {
            if let Some(s) = config["spawn"].as_object() {
                if s["cmd"].is_string()
                    && s["args"].is_array()
                    && s["workDir"].is_string()
                    && s["env"].is_object()
                {
                    let env: HashMap<String, String> = s["env"]
                        .as_object()
                        .unwrap()
                        .iter()
                        .map(|(k, v)| (k.to_string(), v.as_str().unwrap().to_string()))
                        .collect();
                    return IpcNetWorker::priv_spawn(
                        handler,
                        s["cmd"].as_str().unwrap().to_string(),
                        s["args"]
                            .as_array()
                            .unwrap()
                            .iter()
                            .map(|i| i.as_str().unwrap_or("").to_string())
                            .collect(),
                        s["workDir"].as_str().unwrap().to_string(),
                        env,
                        block_connect,
                    );
                } else {
                    bail!("config.spawn requires 'cmd', 'args', 'workDir', and 'env'");
                }
            }
            bail!("config.ipcUri is required");
        }
        let uri = config["ipcUri"].as_str().unwrap().to_string();
        IpcNetWorker::priv_new(
            handler,
            Box::new(move |h| {
                let mut socket = ZmqIpcSocket::new()?;
                socket.connect(&uri)?;
                let out: Box<NetWorker> = Box::new(IpcClient::new(h, socket, block_connect)?);
                Ok(out)
            }),
            None,
        )
    }

    // -- private -- //

    /// create a new IpcNetWorker instance pointing to a process that we spawn here
    fn priv_spawn(
        handler: NetHandler,
        cmd: String,
        args: Vec<String>,
        work_dir: String,
        env: HashMap<String, String>,
        block_connect: bool,
    ) -> NetResult<Self> {
<<<<<<< HEAD
        let mut proc = std::process::Command::new(cmd);
        proc.stdout(std::process::Stdio::piped());
        proc.args(&args);
        proc.envs(&env);
        proc.current_dir(work_dir);

        println!("SPAWN ({:?})", proc);

        let mut proc = proc.spawn()?;
=======
        let mut child = std::process::Command::new(cmd);
>>>>>>> dba42825

        child
            .stdout(std::process::Stdio::piped())
            .args(&args)
            .envs(&env)
            .current_dir(work_dir);

        println!("SPAWN ({:?})", child);

        let mut child = child.spawn()?;

        // transport info (zmq uri) for connecting to the ipc socket
        let re_ipc = regex::Regex::new("(?m)^#IPC-BINDING#:(.+)$")?;

        // transport info (multiaddr) for any p2p interface bindings
        let re_p2p = regex::Regex::new("(?m)^#P2P-BINDING#:(.+)$")?;

        // the child process is ready for connections
        let re_ready = regex::Regex::new("#IPC-READY#")?;

        let mut ipc_binding = String::new();
        let mut p2p_bindings: Vec<String> = Vec::new();

        // we need to know when our child process is ready for IPC connections
        // it will run some startup algorithms, and then output some binding
        // info on stdout and finally a `#IPC-READY#` message.
        // collect the binding info, and proceed when `#IPC-READY#`
        if let Some(ref mut stdout) = child.stdout {
            let mut data: Vec<u8> = Vec::new();
            loop {
                let mut buf: [u8; 4096] = [0; 4096];
                let size = stdout.read(&mut buf)?;
                if size > 0 {
                    data.extend_from_slice(&buf[..size]);

                    let tmp = String::from_utf8_lossy(&data);
                    if re_ready.is_match(&tmp) {
                        for m in re_ipc.captures_iter(&tmp) {
                            ipc_binding = m[1].to_string();
                            break;
                        }
                        for m in re_p2p.captures_iter(&tmp) {
                            p2p_bindings.push(m[1].to_string());
                        }
                        break;
                    }
                } else {
                    std::thread::sleep(std::time::Duration::from_millis(10));
                }

                if !block_connect {
                    break;
                }
            }
        } else {
            bail!("pipe fail");
        }

        // close the pipe since we can never read from it again...
        child.stdout = None;

        println!("READY! {} {:?}", ipc_binding, p2p_bindings);

        IpcNetWorker::priv_new(
            handler,
            Box::new(move |h| {
                let mut socket = ZmqIpcSocket::new()?;
                socket.connect(&ipc_binding)?;
                let out: Box<NetWorker> = Box::new(IpcClient::new(h, socket, block_connect)?);
                Ok(out)
            }),
            Some(Box::new(move || {
                child.kill().unwrap();
            })),
        )
    }

    /// create a new IpcNetWorker instance
    fn priv_new(
        handler: NetHandler,
        factory: NetWorkerFactory,
        done: NetShutdown,
    ) -> NetResult<Self> {
        let (ipc_sender, ipc_relay_receiver) = mpsc::channel::<Protocol>();

        let ipc_relay = NetConnectionRelay::new(
            Box::new(move |r| {
                ipc_sender.send(r?)?;
                Ok(())
            }),
            factory,
            done,
        )?;

        Ok(IpcNetWorker {
            handler,
            ipc_relay,
            ipc_relay_receiver,

            is_ready: false,

            state: "undefined".to_string(),

            last_state_millis: 0.0_f64,
        })
    }

    /// send a ping twice per second
    fn priv_check_init(&mut self) -> NetResult<()> {
        let now = get_millis();

        if now - self.last_state_millis > 500.0 {
            self.ipc_relay.send(ProtocolWrapper::RequestState.into())?;
            self.last_state_millis = now;
        }

        Ok(())
    }

    /// if the internal worker needs configuration, fetch the default config
    fn priv_handle_state(&mut self, state: StateData) -> NetResult<()> {
        self.state = state.state;

        if &self.state == "need_config" {
            self.ipc_relay
                .send(ProtocolWrapper::RequestDefaultConfig.into())?;
        }

        Ok(())
    }

    /// if the internal worker still needs configuration,
    /// pass it back the default config
    fn priv_handle_default_config(&mut self, config: ConfigData) -> NetResult<()> {
        if &self.state == "need_config" {
            self.ipc_relay.send(
                ProtocolWrapper::SetConfig(ConfigData {
                    config: config.config,
                })
                .into(),
            )?;
        }

        Ok(())
    }
}

#[cfg(test)]
mod tests {
    use super::*;

    use holochain_net_connection::protocol::{NamedBinaryData, PongData};

    use holochain_net_ipc::socket::make_test_channels;

    #[test]
    fn it_ipc_networker_zmq_create() {
        IpcNetWorker::new(
            Box::new(|_r| Ok(())),
            &json!({
                "socketType": "zmq",
                "ipcUri": "tcp://127.0.0.1:0",
                "blockConnect": false
            })
            .into(),
        )
        .unwrap();
    }

    #[test]
    fn it_ipc_networker_spawn() {
        if let Err(e) = IpcNetWorker::new(
            Box::new(|_r| Ok(())),
            &json!({
                "socketType": "zmq",
                "spawn": {
                    "cmd": "cargo",
                    "args": [],
                    "workDir": ".",
                    "env": {}
                },
                "blockConnect": false
            })
            .into(),
        ) {
            let e = format!("{:?}", e);
            assert!(e.contains("Invalid argument"), "res: {}", e);
        } else {
            panic!("expected error");
        }
    }

    #[test]
    fn it_ipc_networker_flow() {
        let (handler_send, handler_recv) = mpsc::channel::<Protocol>();
        let (test_struct, test_send, test_recv) = make_test_channels().unwrap();

        let pong = Protocol::Pong(PongData {
            orig: get_millis() - 4.0,
            recv: get_millis() - 2.0,
        });
        let data: NamedBinaryData = (&pong).into();
        test_send
            .send(vec![vec![], vec![], b"pong".to_vec(), data.data])
            .unwrap();

        let mut cli = Box::new(
            IpcNetWorker::new_test(
                Box::new(move |r| {
                    handler_send.send(r?)?;
                    Ok(())
                }),
                test_struct,
            )
            .unwrap(),
        );

        cli.tick().unwrap();

        let res = handler_recv.recv().unwrap();

        assert_eq!(pong, res);

        let json = Protocol::Json(
            json!({
                "method": "state",
                "state": "need_config"
            })
            .into(),
        );
        let data: NamedBinaryData = (&json).into();
        test_send
            .send(vec![vec![], vec![], b"json".to_vec(), data.data])
            .unwrap();

        cli.tick().unwrap();

        let res = handler_recv.recv().unwrap();

        assert_eq!(json, res);

        let res = test_recv.recv().unwrap();
        let res = String::from_utf8_lossy(&res[3]).to_string();
        assert!(res.contains("requestState"));

        let res = test_recv.recv().unwrap();
        let res = String::from_utf8_lossy(&res[3]).to_string();
        assert!(res.contains("requestDefaultConfig"));

        let json = Protocol::Json(
            json!({
                "method": "defaultConfig",
                "config": "test_config"
            })
            .into(),
        );
        let data: NamedBinaryData = (&json).into();
        test_send
            .send(vec![vec![], vec![], b"json".to_vec(), data.data])
            .unwrap();

        cli.tick().unwrap();

        handler_recv.recv().unwrap();

        let res = test_recv.recv().unwrap();
        let res = String::from_utf8_lossy(&res[3]).to_string();
        assert!(res.contains("setConfig"));

        let json = Protocol::Json(
            json!({
                "method": "state",
                "state": "ready",
                "id": "test_id",
                "bindings": ["test_binding_1"]
            })
            .into(),
        );
        let data: NamedBinaryData = (&json).into();
        test_send
            .send(vec![vec![], vec![], b"json".to_vec(), data.data])
            .unwrap();

        cli.tick().unwrap();

        handler_recv.recv().unwrap();

        let res = handler_recv.recv().unwrap();
        assert_eq!(Protocol::P2pReady, res);

        cli.stop().unwrap();
    }
}<|MERGE_RESOLUTION|>--- conflicted
+++ resolved
@@ -165,19 +165,7 @@
         env: HashMap<String, String>,
         block_connect: bool,
     ) -> NetResult<Self> {
-<<<<<<< HEAD
-        let mut proc = std::process::Command::new(cmd);
-        proc.stdout(std::process::Stdio::piped());
-        proc.args(&args);
-        proc.envs(&env);
-        proc.current_dir(work_dir);
-
-        println!("SPAWN ({:?})", proc);
-
-        let mut proc = proc.spawn()?;
-=======
         let mut child = std::process::Command::new(cmd);
->>>>>>> dba42825
 
         child
             .stdout(std::process::Stdio::piped())
