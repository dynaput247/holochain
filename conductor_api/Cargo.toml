[package]
name = "holochain_conductor_api"
version = "0.0.24-alpha2"
authors = ["Holochain Core Dev Team <devcore@holochain.org>"]

[dependencies]
holochain_core = { path = "../core" }
holochain_core_types = { path = "../core_types" }
<<<<<<< HEAD
holochain_json_derive = "=0.0.1-alpha2"
holochain_json_api = "=0.0.1-alpha2"
holochain_persistence_api = "=0.0.4-alpha1"
holochain_persistence_mem = "=0.0.4-alpha1"
holochain_persistence_file = "=0.0.4-alpha1"
holochain_persistence_pickle = "=0.0.4-alpha1"
holochain_dpki = { path = "../dpki" }
holochain_net = { path = "../net" }
lib3h = "=0.0.4-alpha1"
lib3h_sodium = "=0.0.4-alpha1"
=======
holochain_json_derive = "=0.0.15"
holochain_json_api = "=0.0.15"
holochain_persistence_api = "=0.0.6"
holochain_persistence_mem = "=0.0.6"
holochain_persistence_file = "=0.0.6"
holochain_persistence_pickle = "=0.0.6"
holochain_dpki = { path = "../dpki" }
holochain_net = { path = "../net" }
lib3h ="=0.0.7"
lib3h_sodium = "=0.0.7"
>>>>>>> 50ce0fc2
holochain_common = { path = "../common" }
chrono = "=0.4.6"
serde = "=1.0.89"
serde_json = { version = "=1.0.39", features = ["preserve_order"] }
serde_derive = "=1.0.89"
serde_regex = "=0.3.1"
toml = "=0.5.0"
boolinator = "=2.4.0"
tiny_http = "=0.6.2"
jsonrpc-core = { git = "https://github.com/holochain/jsonrpc", branch = "broadcaster-getter" }
jsonrpc-ws-server = { git = "https://github.com/holochain/jsonrpc", branch = "broadcaster-getter" }
jsonrpc-http-server = { git = "https://github.com/holochain/jsonrpc", branch = "broadcaster-getter" }
petgraph = "=0.4.13"
colored = "=1.7.0"
regex = "=1.1.2"
maplit = "=1.0.1"
lazy_static = "=1.2.0"
json-patch = "=0.2.2"
hyper = "=0.12.25"
hyper-staticfile = "=0.3.1"
tokio = "=0.1.17"
fs_extra = "=1.1.0"
rpassword = "=2.1.0"
base64 = "=0.10.1"
reqwest = "=0.9.11"
crossbeam-channel = "=0.3.8"

[dev-dependencies]
test_utils = { path = "../test_utils"}
tempfile = "=3.0.7"
holochain_wasm_utils = { path = "../wasm_utils" }
structopt = "=0.2.15"
pretty_assertions = "=0.6.1"
ws = "=0.8.0"
parking_lot = "=0.7.1"<|MERGE_RESOLUTION|>--- conflicted
+++ resolved
@@ -6,18 +6,6 @@
 [dependencies]
 holochain_core = { path = "../core" }
 holochain_core_types = { path = "../core_types" }
-<<<<<<< HEAD
-holochain_json_derive = "=0.0.1-alpha2"
-holochain_json_api = "=0.0.1-alpha2"
-holochain_persistence_api = "=0.0.4-alpha1"
-holochain_persistence_mem = "=0.0.4-alpha1"
-holochain_persistence_file = "=0.0.4-alpha1"
-holochain_persistence_pickle = "=0.0.4-alpha1"
-holochain_dpki = { path = "../dpki" }
-holochain_net = { path = "../net" }
-lib3h = "=0.0.4-alpha1"
-lib3h_sodium = "=0.0.4-alpha1"
-=======
 holochain_json_derive = "=0.0.15"
 holochain_json_api = "=0.0.15"
 holochain_persistence_api = "=0.0.6"
@@ -28,7 +16,6 @@
 holochain_net = { path = "../net" }
 lib3h ="=0.0.7"
 lib3h_sodium = "=0.0.7"
->>>>>>> 50ce0fc2
 holochain_common = { path = "../common" }
 chrono = "=0.4.6"
 serde = "=1.0.89"
