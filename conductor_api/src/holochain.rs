//! `holochain_conductor_api` is a library for instantiating and using holochain instances that
//! each run a holochain DNA, DHT and source chain.
//!
//! The struct Holochain wraps everything needed to run such an instance.
//!
//! # Examples
//!
//! ``` rust
//! extern crate holochain_conductor_api;
//! extern crate holochain_core_types;
//! extern crate holochain_core;
//! extern crate holochain_net;
//! extern crate holochain_cas_implementations;
//! extern crate holochain_dpki;
//! extern crate holochain_sodium;
//! extern crate tempfile;
//! use holochain_conductor_api::{*, context_builder::ContextBuilder};
//! use holochain_core::nucleus::ribosome::capabilities::CapabilityRequest;
//! use holochain_core_types::{
//!     cas::content::Address,
//!     agent::AgentId,
<<<<<<< HEAD
//!     dna::Dna,
//!     json::JsonString,
//!     signature::Signature,
//! };
//! use holochain_dpki::{key_bundle::{KeyBundle, SeedType}, SEED_SIZE};
=======
//!     dna::{Dna, capabilities::CapabilityCall},
//!     json::JsonString};
//! use holochain_dpki::{key_bundle::KeyBundle, seed::SeedType, SEED_SIZE};
>>>>>>> 329f60d1
//! use holochain_sodium::secbuf::SecBuf;
//!
//! use std::sync::{Arc, Mutex};
//! use tempfile::tempdir;
//!
//! // Instantiate a new holochain instance
//!
//! // Need to get to something like this:
//! // let dna = holochain_core_types::dna::from_package_file("mydna.dna.json");
//!
//! // But for now:
//! let dna = Dna::new();
//! let dir = tempdir().unwrap();
//! let storage_directory_path = dir.path().to_str().unwrap();
//!
//! // We need to provide a cryptographic key that represents the agent.
//! // Creating a new random one on the fly:
//! let mut seed = SecBuf::with_insecure(SEED_SIZE);
//! seed.randomize();
//!
//! let keybundle = KeyBundle::new_from_seed_buf(&mut seed, SeedType::Mock).unwrap();
//!
//! // The keybundle's public part is the agent's address
//! let agent = AgentId::new("bob", keybundle.get_id());
//!
//! // The instance needs a conductor API with at least the signing callback:
//! let conductor_api = interface::ConductorApiBuilder::new()
//!     .with_agent_signature_callback(Arc::new(Mutex::new(keybundle)))
//!     .spawn();
//!
//! // The conductor API, together with the storage and the agent ID
//! // constitute the instance's context:
//! let context = ContextBuilder::new()
//!     .with_agent(agent)
//!     .with_conductor_api(conductor_api)
//!     .with_file_storage(storage_directory_path)
//!     .expect("Tempdir should be accessible")
//!     .spawn();
//!
//! let mut hc = Holochain::new(dna,Arc::new(context)).unwrap();
//!
//! // start up the holochain instance
//! hc.start().expect("couldn't start the holochain instance");
//!
//! // call a function in the zome code
//! hc.call("test_zome", CapabilityRequest::new(Address::from("some_token"), Address::from("caller"), Signature::fake()), "some_fn", "{}");
//!
//! // get the state
//! {
//!     let state = hc.state();
//!
//!     // do some other stuff with the state here
//!     // ...
//! }
//!
//! // stop the holochain instance
//! hc.stop().expect("couldn't stop the holochain instance");
//!
//!```

use crate::error::{HolochainInstanceError, HolochainResult};
use holochain_core::{
    context::Context,
    instance::Instance,
    nucleus::{
        call_zome_function,
        ribosome::{capabilities::CapabilityRequest, run_dna, WasmCallData},
        ZomeFnCall,
    },
    persister::{Persister, SimplePersister},
    state::State,
};
use holochain_core_types::{dna::Dna, error::HolochainError, json::JsonString};
use std::sync::Arc;

/// contains a Holochain application instance
pub struct Holochain {
    instance: Instance,
    #[allow(dead_code)]
    context: Arc<Context>,
    active: bool,
}

impl Holochain {
    /// create a new Holochain instance
    pub fn new(dna: Dna, context: Arc<Context>) -> HolochainResult<Self> {
        let instance = Instance::new(context.clone());

        for zome in dna.zomes.values() {
            let maybe_json_string = run_dna(
                zome.code.code.clone(),
                Some("{}".as_bytes().to_vec()),
                WasmCallData::DirectCall("__hdk_git_hash".to_string()),
            );

            if let Ok(json_string) = maybe_json_string {
                if json_string != holochain_core_types::GIT_HASH.into() {
                    eprintln!("WARNING! The git-hash of the runtime and the zome don't match.");
                    eprintln!("Runtime hash: {}", holochain_core_types::GIT_HASH);
                    eprintln!("Zome hash: {}", json_string);
                }
            }
        }

        Self::from_dna_and_context_and_instance(dna, context, instance)
    }

    fn from_dna_and_context_and_instance(
        dna: Dna,
        context: Arc<Context>,
        mut instance: Instance,
    ) -> HolochainResult<Self> {
        let name = dna.name.clone();
        let result = instance.initialize(Some(dna), context.clone());

        match result {
            Ok(new_context) => {
                context.log(format!("debug/conductor: {} instantiated", name));
                let hc = Holochain {
                    instance,
                    context: new_context.clone(),
                    active: false,
                };
                Ok(hc)
            }
            Err(err) => Err(HolochainInstanceError::InternalFailure(err)),
        }
    }

    pub fn load(_path: String, context: Arc<Context>) -> Result<Self, HolochainError> {
        let persister = SimplePersister::new(context.dht_storage.clone());
        let loaded_state = persister
            .load(context.clone())?
            .unwrap_or(State::new(context.clone()));
        let mut instance = Instance::from_state(loaded_state.clone());
        let new_context = instance.initialize(None, context.clone())?;
        Ok(Holochain {
            instance,
            context: new_context.clone(),
            active: false,
        })
    }

    /// activate the Holochain instance
    pub fn start(&mut self) -> Result<(), HolochainInstanceError> {
        if self.active {
            return Err(HolochainInstanceError::InstanceAlreadyActive);
        }
        self.active = true;
        Ok(())
    }

    /// deactivate the Holochain instance
    pub fn stop(&mut self) -> Result<(), HolochainInstanceError> {
        if !self.active {
            return Err(HolochainInstanceError::InstanceNotActiveYet);
        }
        self.active = false;
        Ok(())
    }

    /// call a function in a zome
    pub fn call(
        &mut self,
        zome: &str,
        cap: CapabilityRequest,
        fn_name: &str,
        params: &str,
    ) -> HolochainResult<JsonString> {
        if !self.active {
            return Err(HolochainInstanceError::InstanceNotActiveYet);
        }

        let zome_call = ZomeFnCall::new(&zome, cap, &fn_name, String::from(params));
        let context = self.context();
        Ok(context.block_on(call_zome_function(zome_call, context))?)
    }

    /// checks to see if an instance is active
    pub fn active(&self) -> bool {
        self.active
    }

    /// return
    pub fn state(&self) -> Result<State, HolochainInstanceError> {
        Ok(self.instance.state().clone())
    }

    pub fn context(&self) -> &Arc<Context> {
        &self.context
    }
}

#[cfg(test)]
mod tests {
    use super::*;
    extern crate tempfile;
    use self::tempfile::tempdir;
    use context_builder::ContextBuilder;
    use holochain_core::{
        action::Action,
        context::Context,
        logger::{test_logger, TestLogger},
        nucleus::{
            actions::call_zome_function::make_cap_request_for_call,
            ribosome::capabilities::CapabilityRequest,
        },
        signal::{signal_channel, SignalReceiver},
    };
    use holochain_core_types::{cas::content::Address, dna::Dna, json::RawString};
    use holochain_wasm_utils::wasm_target_dir;
    use std::sync::{Arc, Mutex};
    use test_utils::{
        create_test_defs_with_fn_name, create_test_dna_with_defs, create_test_dna_with_wat,
        create_wasm_from_file, expect_action, hc_setup_and_call_zome_fn,
        mock_signing::{mock_conductor_api, registered_test_agent},
    };

    fn test_context(agent_name: &str) -> (Arc<Context>, Arc<Mutex<TestLogger>>, SignalReceiver) {
        let agent = registered_test_agent(agent_name);
        let (signal_tx, signal_rx) = signal_channel();
        let logger = test_logger();
        (
            Arc::new(
                ContextBuilder::new()
                    .with_agent(agent.clone())
                    .with_logger(logger.clone())
                    .with_signals(signal_tx)
                    .with_conductor_api(mock_conductor_api(agent))
                    .with_file_storage(tempdir().unwrap().path().to_str().unwrap())
                    .unwrap()
                    .spawn(),
            ),
            logger,
            signal_rx,
        )
    }

    use std::{fs::File, io::prelude::*};

    fn example_api_wasm_path() -> String {
        format!(
            "{}/wasm32-unknown-unknown/release/example_api_wasm.wasm",
            wasm_target_dir("conductor_api/", "wasm-test/"),
        )
    }

    fn example_api_wasm() -> Vec<u8> {
        create_wasm_from_file(&example_api_wasm_path())
    }

    // for these tests we use the agent capability call
    fn cap_call(context: Arc<Context>, fn_name: &str, params: &str) -> CapabilityRequest {
        make_cap_request_for_call(
            context.clone(),
            Address::from(context.clone().agent_id.pub_sign_key.clone()),
            Address::from(context.clone().agent_id.pub_sign_key.clone()),
            fn_name,
            params.to_string(),
        )
    }

    #[test]
    fn can_instantiate() {
        let mut dna = Dna::new();
        dna.name = "TestApp".to_string();
        let (context, test_logger, _) = test_context("bob");
        let result = Holochain::new(dna.clone(), context.clone());
        assert!(result.is_ok());
        let hc = result.unwrap();
        assert_eq!(hc.instance.state().nucleus().dna(), Some(dna));
        assert!(!hc.active);
        assert_eq!(hc.context.agent_id.nick, "bob".to_string());
        let network_state = hc.context.state().unwrap().network().clone();
        assert_eq!(network_state.agent_id.is_some(), true);
        assert_eq!(network_state.dna_address.is_some(), true);
        assert!(hc.instance.state().nucleus().has_initialized());
        let test_logger = test_logger.lock().unwrap();
        assert!(format!("{:?}", *test_logger).contains("\"debug/conductor: TestApp instantiated\""));
    }

    #[test]
    fn can_load() {
        let tempdir = tempdir().unwrap();
        let tempfile = tempdir.path().join("Agentstate.txt");
        let mut file = File::create(&tempfile).unwrap();
        file.write_all(b"{\"top_chain_header\":{\"entry_type\":\"AgentId\",\"entry_address\":\"Qma6RfzvZRL127UCEVEktPhQ7YSS1inxEFw7SjEsfMJcrq\",\"sources\":[\"sandwich--------------------------------------------------------------------------AAAEqzh28L\"],\"entry_signatures\":[\"fake-signature\"],\"link\":null,\"link_same_type\":null,\"timestamp\":\"2018-10-11T03:23:38+00:00\"}}").unwrap();
        let path = tempdir.path().to_str().unwrap().to_string();

        let (context, _, _) = test_context("bob");
        let result = Holochain::load(path, context.clone());
        assert!(result.is_ok());
        let loaded_holo = result.unwrap();
        assert!(!loaded_holo.active);
        assert_eq!(loaded_holo.context.agent_id.nick, "bob".to_string());
        let network_state = loaded_holo.context.state().unwrap().network().clone();
        assert!(network_state.agent_id.is_some());
        assert!(network_state.dna_address.is_some());
        assert!(loaded_holo.instance.state().nucleus().has_initialized());
    }

    #[test]
    fn fails_instantiate_if_genesis_fails() {
        let dna = create_test_dna_with_wat(
            "test_zome",
            Some(
                r#"
            (module
                (memory (;0;) 1)
                (func (export "genesis") (param $p0 i64) (result i64)
                    i64.const 9
                )
                (data (i32.const 0)
                    "fail"
                )
                (export "memory" (memory 0))
            )
        "#,
            ),
        );

        let (context, _test_logger, _) = test_context("bob");
        let result = Holochain::new(dna.clone(), context.clone());
        assert!(result.is_err());
        assert_eq!(
            HolochainInstanceError::from(HolochainError::ErrorGeneric("\"Genesis\"".to_string())),
            result.err().unwrap(),
        );
    }

    #[test]
    #[cfg(feature = "broken-tests")]
    fn fails_instantiate_if_genesis_times_out() {
        let dna = create_test_dna_with_wat(
            "test_zome",
            Callback::Genesis.capability().as_str(),
            Some(
                r#"
            (module
                (memory (;0;) 1)
                (func (export "genesis") (param $p0 i64) (result i64)
                    (loop (br 0))
                    i64.const 0
                )
                (export "memory" (memory 0))
            )
        "#,
            ),
        );

        let (context, _test_logger, _) = test_context("bob");
        let result = Holochain::new(dna.clone(), context.clone());
        assert!(result.is_err());
        assert_eq!(
            HolochainInstanceError::from(HolochainError::ErrorGeneric(
                "Timeout while initializing".to_string()
            )),
            result.err().unwrap(),
        );
    }

    #[test]
    fn can_start_and_stop() {
        let dna = Dna::new();
        let (context, _, _) = test_context("bob");
        let mut hc = Holochain::new(dna.clone(), context).unwrap();
        assert!(!hc.active());

        // stop when not active returns error
        let result = hc.stop();
        assert_eq!(
            HolochainInstanceError::InstanceNotActiveYet,
            result.err().unwrap()
        );

        let result = hc.start();
        assert!(result.is_ok());
        assert!(hc.active());

        // start when active returns error
        let result = hc.start();
        assert!(result.is_err());
        assert_eq!(
            HolochainInstanceError::InstanceAlreadyActive,
            result.err().unwrap()
        );

        let result = hc.stop();
        assert!(result.is_ok());
        assert!(!hc.active());
    }

    #[test]
    fn can_call() {
        let wat = r#"
(module
 (memory 1)
 (export "memory" (memory 0))
 (export "public_test_fn" (func $func0))
 (func $func0 (param $p0 i64) (result i64)
       i64.const 16
       )
 (data (i32.const 0)
       "{\"holo\":\"world\"}"
       )
 )
"#;
        let dna = create_test_dna_with_wat("test_zome", Some(wat));
        let (context, _, _) = test_context("bob");
        let mut hc = Holochain::new(dna.clone(), context.clone()).unwrap();

        let cap_call = cap_call(context.clone(), "public_test_fn", "");

        let result = hc.call("test_zome", cap_call.clone(), "public_test_fn", "");
        assert!(result.is_err());
        assert_eq!(
            result.err().unwrap(),
            HolochainInstanceError::InstanceNotActiveYet
        );

        hc.start().expect("couldn't start");

        // always returns not implemented error for now!
        let result = hc.call("test_zome", cap_call, "public_test_fn", "");
        assert!(result.is_ok(), "result = {:?}", result);
        assert_eq!(
            result.ok().unwrap(),
            JsonString::from("{\"holo\":\"world\"}")
        );
    }

    #[test]
    fn can_get_state() {
        let dna = Dna::new();
        let (context, _, _) = test_context("bob");
        let hc = Holochain::new(dna.clone(), context).unwrap();

        let result = hc.state();
        assert!(result.is_ok());
        assert_eq!(result.unwrap().nucleus().dna(), Some(dna));
    }

    #[test]
    fn can_call_test() {
        let wasm = example_api_wasm();
        let defs = create_test_defs_with_fn_name("round_trip_test");
        let dna = create_test_dna_with_defs("test_zome", defs, &wasm);
        let (context, _, _) = test_context("bob");
        let mut hc = Holochain::new(dna.clone(), context.clone()).unwrap();

        hc.start().expect("couldn't start");

        let params = r#"{"input_int_val":2,"input_str_val":"fish"}"#;
        // always returns not implemented error for now!
        let result = hc.call(
            "test_zome",
            cap_call(context.clone(), "round_trip_test", params),
            "round_trip_test",
            params,
        );
        assert!(result.is_ok(), "result = {:?}", result);
        assert_eq!(
            result.ok().unwrap(),
            JsonString::from(r#"{"input_int_val_plus2":4,"input_str_val_plus_dog":"fish.puppy"}"#),
        );
    }

    #[test]
    // TODO #165 - Move test to core/nucleus and use instance directly
    fn can_call_commit() {
        // Setup the holochain instance
        let wasm = example_api_wasm();
        let defs = create_test_defs_with_fn_name("commit_test");
        let dna = create_test_dna_with_defs("test_zome", defs, &wasm);
        let (context, _, signal_rx) = test_context("alex");
        let mut hc = Holochain::new(dna.clone(), context.clone()).unwrap();

        // Run the holochain instance
        hc.start().expect("couldn't start");

        expect_action(&signal_rx, |action| {
            if let Action::InitNetwork(_) = action {
                true
            } else {
                false
            }
        })
        .unwrap();

        // Call the exposed wasm function that calls the Commit API function
        let result = hc.call(
            "test_zome",
            cap_call(context.clone(), "commit_test", r#"{}"#),
            "commit_test",
            r#"{}"#,
        );

        // Expect fail because no validation function in wasm
        assert!(result.is_ok(), "result = {:?}", result);
        // @TODO fragile test!
        assert_ne!(
            result.clone().ok().unwrap(),
            JsonString::from("{\"Err\":\"Argument deserialization failed\"}")
        );

        expect_action(&signal_rx, |action| {
            if let Action::Commit(_) = action {
                true
            } else {
                false
            }
        })
        .unwrap();
    }

    #[test]
    // TODO #165 - Move test to core/nucleus and use instance directly
    fn can_call_commit_err() {
        // Setup the holochain instance
        let wasm = example_api_wasm();
        let defs = create_test_defs_with_fn_name("commit_fail_test");
        let dna = create_test_dna_with_defs("test_zome", defs, &wasm);
        let (context, _, signal_rx) = test_context("alex");
        let mut hc = Holochain::new(dna.clone(), context.clone()).unwrap();

        // Run the holochain instance
        hc.start().expect("couldn't start");

        // Call the exposed wasm function that calls the Commit API function
        let result = hc.call(
            "test_zome",
            cap_call(context.clone(), "commit_fail_test", r#"{}"#),
            "commit_fail_test",
            r#"{}"#,
        );
        println!("can_call_commit_err result: {:?}", result);

        // Expect normal OK result with hash
        assert!(result.is_ok(), "result = {:?}", result);
        assert_eq!(
            result.ok().unwrap(),
            JsonString::from("{\"Err\":\"Argument deserialization failed\"}"),
        );

        expect_action(&signal_rx, |action| {
            if let Action::ReturnZomeFunctionResult(_) = action {
                true
            } else {
                false
            }
        })
        .unwrap();
    }

    #[test]
    // TODO #165 - Move test to core/nucleus and use instance directly
    fn can_call_debug() {
        // Setup the holochain instance
        let wasm = example_api_wasm();
        let defs = create_test_defs_with_fn_name("debug_hello");
        let dna = create_test_dna_with_defs("test_zome", defs, &wasm);

        let (context, _, signal_rx) = test_context("alex");
        let mut hc = Holochain::new(dna.clone(), context.clone()).unwrap();

        // Run the holochain instance
        hc.start().expect("couldn't start");

        // Call the exposed wasm function that calls the Commit API function
        let result = hc.call(
            "test_zome",
            cap_call(context.clone(), "debug_hello", r#"{}"#),
            "debug_hello",
            r#"{}"#,
        );

        assert_eq!(Ok(JsonString::null()), result,);
        // @TODO https://github.com/holochain/holochain-rust/issues/928
        // let test_logger = test_logger.lock().unwrap();
        // assert!(format!("{:?}", test_logger.log).contains(
        //     "\"debug/dna: \\\'\\\"Hello world!\\\"\\\'\", \"debug/zome: Zome Function \\\'debug_hello\\\' returned: Success\""));

        expect_action(&signal_rx, |action| {
            if let Action::ReturnZomeFunctionResult(_) = action {
                true
            } else {
                false
            }
        })
        .unwrap();
    }

    #[test]
    // TODO #165 - Move test to core/nucleus and use instance directly
    fn can_call_debug_multiple() {
        // Setup the holochain instance
        let wasm = example_api_wasm();
        let defs = create_test_defs_with_fn_name("debug_multiple");
        let dna = create_test_dna_with_defs("test_zome", defs, &wasm);

        let (context, _, signal_rx) = test_context("alex");
        let mut hc = Holochain::new(dna.clone(), context.clone()).unwrap();

        // Run the holochain instance
        hc.start().expect("couldn't start");

        // Call the exposed wasm function that calls the Commit API function
        let result = hc.call(
            "test_zome",
            cap_call(context.clone(), "debug_multiple", r#"{}"#),
            "debug_multiple",
            r#"{}"#,
        );

        // Expect Success as result
        println!("result = {:?}", result);
        assert_eq!(Ok(JsonString::null()), result,);

        // @TODO https://github.com/holochain/holochain-rust/issues/928
        // let test_logger = test_logger.lock().unwrap();
        // assert!(format!("{:?}", test_logger.log).contains(
        //     "\"debug/dna: \\\'\\\"Hello\\\"\\\'\", \"debug/dna: \\\'\\\"world\\\"\\\'\", \"debug/dna: \\\'\\\"!\\\"\\\'\", \"debug/zome: Zome Function \\\'debug_multiple\\\' returned: Success\""));

        expect_action(&signal_rx, |action| {
            if let Action::ReturnZomeFunctionResult(_) = action {
                true
            } else {
                false
            }
        })
        .unwrap();
    }

    #[test]
    // TODO #165 - Move test to core/nucleus and use instance directly
    fn call_debug_stacked() {
        let call_result = hc_setup_and_call_zome_fn(
            &example_api_wasm_path(),
            "debug_stacked_hello",
            RawString::from(""),
        );
        assert_eq!(
            JsonString::from("{\"value\":\"fish\"}"),
            call_result.unwrap()
        );
    }

    #[test]
    #[cfg(feature = "broken-tests")] // breaks on windows.
    fn can_receive_action_signals() {
        use holochain_core::action::Action;
        use std::time::Duration;
        let wasm = include_bytes!(format!(
            "{}/wasm32-unknown-unknown/release/example_api_wasm.wasm",
            wasm_target_dir("conductor_api/", "wasm-test/"),
        ));
        let defs = test_utils::create_test_defs_with_fn_name("commit_test");
        let mut dna = test_utils::create_test_dna_with_defs("test_zome", defs, wasm);

        dna.uuid = "can_receive_action_signals".into();
        let (context, _, signal_rx) = test_context("alex");
        let timeout = 1000;
        let mut hc = Holochain::new(dna.clone(), context).unwrap();
        hc.start().expect("couldn't start");
        hc.call(
            "test_zome",
            example_capability_request(),
            "commit_test",
            r#"{}"#,
        )
        .unwrap();

        'outer: loop {
            let msg_publish = signal_rx
                .recv_timeout(Duration::from_millis(timeout))
                .expect("no more signals to receive (outer)");
            if let Signal::Internal(Action::Publish(address)) = msg_publish {
                loop {
                    let msg_hold = signal_rx
                        .recv_timeout(Duration::from_millis(timeout))
                        .expect("no more signals to receive (inner)");
                    if let Signal::Internal(Action::Hold(entry)) = msg_hold {
                        assert_eq!(address, entry.address());
                        break 'outer;
                    }
                }
            }
        }
    }
}<|MERGE_RESOLUTION|>--- conflicted
+++ resolved
@@ -19,17 +19,11 @@
 //! use holochain_core_types::{
 //!     cas::content::Address,
 //!     agent::AgentId,
-<<<<<<< HEAD
 //!     dna::Dna,
 //!     json::JsonString,
 //!     signature::Signature,
 //! };
-//! use holochain_dpki::{key_bundle::{KeyBundle, SeedType}, SEED_SIZE};
-=======
-//!     dna::{Dna, capabilities::CapabilityCall},
-//!     json::JsonString};
 //! use holochain_dpki::{key_bundle::KeyBundle, seed::SeedType, SEED_SIZE};
->>>>>>> 329f60d1
 //! use holochain_sodium::secbuf::SecBuf;
 //!
 //! use std::sync::{Arc, Mutex};
