--- conflicted
+++ resolved
@@ -64,14 +64,7 @@
 use holochain_core::{
     context::Context,
     instance::Instance,
-<<<<<<< HEAD
-    nucleus::ribosome::{
-        capabilities::CapabilityRequest,
-        fn_call::{call_and_wait_for_result, ZomeFnCall},
-    },
-=======
-    nucleus::{call_zome_function, ZomeFnCall},
->>>>>>> 34a8c63e
+    nucleus::{call_zome_function, ribosome::capabilities::CapabilityRequest, ZomeFnCall},
     persister::{Persister, SimplePersister},
     state::State,
 };
@@ -188,10 +181,7 @@
         action::Action,
         context::Context,
         logger::{test_logger, TestLogger},
-<<<<<<< HEAD
-        nucleus::ribosome::{capabilities::CapabilityRequest, fn_call::make_cap_request_for_call},
-=======
->>>>>>> 34a8c63e
+        nucleus::{actions::call_zome_function, ribosome::capabilities::CapabilityRequest},
         signal::{signal_channel, SignalReceiver},
     };
     use holochain_core_types::{agent::AgentId, cas::content::Address, dna::Dna, json::RawString};
@@ -289,10 +279,6 @@
     fn fails_instantiate_if_genesis_fails() {
         let dna = create_test_dna_with_wat(
             "test_zome",
-<<<<<<< HEAD
-=======
-            "test_cap",
->>>>>>> 34a8c63e
             Some(
                 r#"
             (module
