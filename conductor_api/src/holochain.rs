--- conflicted
+++ resolved
@@ -354,15 +354,11 @@
         let network_state = context.state().unwrap().network().clone();
         assert_eq!(network_state.agent_id.is_some(), true);
         assert_eq!(network_state.dna_address.is_some(), true);
-<<<<<<< HEAD
         assert!(hc.instance.state().nucleus().has_initialized());
-        let _test_logger = test_logger.lock().unwrap();
+
+        // This test is not meaningful anymore since the idiomatic logging refactoring
+        // let _test_logger = test_logger.lock().unwrap();
         // assert!(format!("{:?}", *test_logger).contains("\"debug/conductor: TestApp instantiated\""));
-=======
-        assert!(instance.state().nucleus().has_initialized());
-        let test_logger = test_logger.lock().unwrap();
-        assert!(format!("{:?}", *test_logger).contains("\"debug/conductor: TestApp instantiated\""));
->>>>>>> c14e6650
     }
 
     #[test]
