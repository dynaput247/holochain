use crate::{
    conductor::{base::notify, Conductor},
    config::{
        AgentConfiguration, Bridge, DnaConfiguration, InstanceConfiguration,
        InstanceReferenceConfiguration, InterfaceConfiguration, StorageConfiguration,
    },
    dpki_instance::DpkiInstance,
    keystore::{Keystore, PRIMARY_KEYBUNDLE_ID},
};
use holochain_core_types::error::HolochainError;

use holochain_persistence_api::{cas::content::AddressableContent, hash::HashString};

use json_patch;
use std::{
    fs::{self, create_dir_all},
    path::PathBuf,
    sync::{Arc, RwLock},
    thread::sleep,
    time::Duration,
};

/// how many milliseconds sleep all bugs under rugs
const SWEET_SLEEP: u64 = 500;

pub trait ConductorAdmin {
    fn install_dna_from_file(
        &mut self,
        path: PathBuf,
        id: String,
        copy: bool,
        expected_hash: Option<HashString>,
        properties: Option<&serde_json::Value>,
        uuid: Option<String>,
    ) -> Result<HashString, HolochainError>;
    fn uninstall_dna(&mut self, id: &String) -> Result<(), HolochainError>;
    fn add_instance(
        &mut self,
        id: &String,
        dna_id: &String,
        agent_id: &String,
    ) -> Result<(), HolochainError>;
    fn remove_instance(&mut self, id: &String) -> Result<(), HolochainError>;
    fn add_interface(&mut self, new_instance: InterfaceConfiguration)
        -> Result<(), HolochainError>;
    fn remove_interface(&mut self, id: &String) -> Result<(), HolochainError>;
    fn add_instance_to_interface(
        &mut self,
        interface_id: &String,
        instance_id: &String,
    ) -> Result<(), HolochainError>;
    fn remove_instance_from_interface(
        &mut self,
        interface_id: &String,
        instance_id: &String,
    ) -> Result<(), HolochainError>;
    fn add_agent(
        &mut self,
        id: String,
        name: String,
        holo_remote_key: Option<&str>,
    ) -> Result<String, HolochainError>;
    fn remove_agent(&mut self, id: &String) -> Result<(), HolochainError>;
    fn add_bridge(&mut self, new_bridge: Bridge) -> Result<(), HolochainError>;
    fn remove_bridge(
        &mut self,
        caller_id: &String,
        callee_id: &String,
    ) -> Result<(), HolochainError>;
}

impl ConductorAdmin for Conductor {
    /// Installs a DNA package from the file system to the conductor
    /// If copy=true it will also copy the DNA package to the conductors default
    /// location for managing data.
    ///
    /// This function may also take an optional `properties` parameter. This can be any valid JSON
    /// and will be injected in the dna package prior to installation. Existing properties will also be kept and
    /// overriden by the passed properties in the case of collisions. This will change the dna hash!
    /// (Note injecting properties requires that copy=true)
    fn install_dna_from_file(
        &mut self,
        path: PathBuf,
        id: String,
        copy: bool,
        expected_hash: Option<HashString>,
        properties: Option<&serde_json::Value>,
        uuid: Option<String>,
    ) -> Result<HashString, HolochainError> {
        let path_string = path
            .to_str()
            .ok_or(HolochainError::ConfigError("invalid path".into()))?;
        let mut dna =
            Arc::get_mut(&mut self.dna_loader).unwrap()(&path_string.into()).map_err(|e| {
                HolochainError::ConfigError(format!(
                    "Could not load DNA file \"{}\", Error: {}",
                    path_string,
                    e.to_string()
                ))
            })?;

        if let Some(provided_hash) = expected_hash {
            let actual_hash = dna.address();
            if actual_hash != provided_hash {
                return Err(HolochainError::DnaHashMismatch(provided_hash, actual_hash));
            }
        }

        if let Some(props) = properties {
            if !copy {
                return Err(HolochainError::ConfigError(
                    "Cannot install DNA with properties unless copy flag is true".into(),
                ));
            }
            json_patch::merge(&mut dna.properties, &props);
        }

        if let Some(uuid) = uuid {
            dna.uuid = uuid;
        }

        let config_path = match copy {
            true => self.save_dna(&dna)?,
            false => PathBuf::from(path_string),
        };
        let config_path_str = config_path
            .to_str()
            .ok_or(HolochainError::ConfigError("invalid path".into()))?;

        let new_dna = DnaConfiguration {
            id: id.clone(),
            file: config_path_str.into(),
            hash: Some(dna.address().to_string()),
        };

        let mut new_config = self.config.clone();
        new_config.dnas.push(new_dna.clone());
        new_config.check_consistency(&mut self.dna_loader)?;
        self.config = new_config;
        self.save_config()?;
        notify(format!("Installed DNA from {} as \"{}\"", path_string, id));
        Ok(dna.address())
    }

    /// Removes the DNA given by id from the config.
    /// Also removes all instances and their mentions from all interfaces to not render the config
    /// invalid.
    /// Then saves the config.
    fn uninstall_dna(&mut self, id: &String) -> Result<(), HolochainError> {
        let mut new_config = self.config.clone();
        new_config.dnas = new_config
            .dnas
            .into_iter()
            .filter(|dna| dna.id != *id)
            .collect();

        let instance_ids: Vec<String> = new_config
            .instances
            .iter()
            .filter(|instance| instance.dna == *id)
            .map(|instance| instance.id.clone())
            .collect();

        for id in instance_ids.iter() {
            new_config = new_config.save_remove_instance(id);
        }

        new_config.check_consistency(&mut self.dna_loader)?;
        self.config = new_config;
        self.save_config()?;

        for id in instance_ids.iter() {
            let result = self.stop_instance(id);
            if result.is_err() {
                notify(format!(
                    "Error stopping instance {}: \"{}\".",
                    id,
                    result.err().unwrap()
                ));
            }
            notify(format!("Removed instance \"{}\".", id));
        }

        notify(format!("Uninstalled DNA \"{}\".", id));

        Ok(())
    }

    fn add_instance(
        &mut self,
        id: &String,
        dna_id: &String,
        agent_id: &String,
    ) -> Result<(), HolochainError> {
        let mut new_config = self.config.clone();
        let storage_path = self.instance_storage_dir_path().join(id.clone());
        fs::create_dir_all(&storage_path)?;
        let new_instance_config = InstanceConfiguration {
            id: id.to_string(),
            dna: dna_id.to_string(),
            agent: agent_id.to_string(),
            storage: StorageConfiguration::Pickle {
                path: storage_path
                    .to_str()
                    .ok_or(HolochainError::ConfigError(
                        format!("invalid path {:?}", storage_path).into(),
                    ))?
                    .into(),
            },
        };
        new_config.instances.push(new_instance_config);
        new_config.check_consistency(&mut self.dna_loader)?;
        let instance = self.instantiate_from_config(id, Some(&new_config))?;
        self.instances
            .insert(id.clone(), Arc::new(RwLock::new(instance)));
        self.config = new_config;
        self.save_config()?;
        let _ = self.start_signal_multiplexer();
        Ok(())
    }

    /// Removes the instance given by id from the config.
    /// Also removes all mentions of that instance from all interfaces to not render the config
    /// invalid.
    /// Then saves the config.
    fn remove_instance(&mut self, id: &String) -> Result<(), HolochainError> {
        let mut new_config = self.config.clone();

        new_config = new_config.save_remove_instance(id);

        new_config.check_consistency(&mut self.dna_loader)?;
        self.config = new_config;
        self.save_config()?;

        let result = self.stop_instance(id);
        if result.is_err() {
            notify(format!(
                "Error stopping instance {}: \"{}\".",
                id,
                result.err().unwrap()
            ));
        }
<<<<<<< HEAD
        self.instances.remove(id).map(|instance| {
            instance.write().unwrap().kill();
        });
=======
        self.instances.remove(id);
        let _ = self.start_signal_multiplexer();
>>>>>>> 9204ae5f

        notify(format!("Removed instance \"{}\".", id));
        Ok(())
    }

    fn add_interface(&mut self, interface: InterfaceConfiguration) -> Result<(), HolochainError> {
        let mut new_config = self.config.clone();
        if new_config.interfaces.iter().any(|i| i.id == interface.id) {
            return Err(HolochainError::ErrorGeneric(format!(
                "Interface with ID '{}' already exists",
                interface.id
            )));
        }
        new_config.interfaces.push(interface.clone());
        new_config.check_consistency(&mut self.dna_loader)?;
        self.config = new_config;
        self.save_config()?;
        self.start_interface_by_id(&interface.id)?;
        let _ = self.start_signal_multiplexer();
        Ok(())
    }

    fn remove_interface(&mut self, id: &String) -> Result<(), HolochainError> {
        let mut new_config = self.config.clone();

        if !new_config
            .interfaces
            .iter()
            .any(|interface| interface.id == *id)
        {
            return Err(HolochainError::ErrorGeneric(format!(
                "No such interface: '{}'",
                id
            )));
        }

        new_config.interfaces = new_config
            .interfaces
            .into_iter()
            .filter(|interface| interface.id != *id)
            .collect();

        new_config.check_consistency(&mut self.dna_loader)?;
        self.config = new_config;
        self.save_config()?;

        let _ = self.stop_interface_by_id(id);
        let _ = self.start_signal_multiplexer();

        notify(format!("Removed interface \"{}\".", id));
        Ok(())
    }

    fn add_instance_to_interface(
        &mut self,
        interface_id: &String,
        instance_id: &String,
    ) -> Result<(), HolochainError> {
        let mut new_config = self.config.clone();

        if new_config
            .interface_by_id(interface_id)
            .ok_or(HolochainError::ErrorGeneric(format!(
                "Interface with ID {} not found",
                interface_id
            )))?
            .instances
            .iter()
            .any(|i| i.id == *instance_id)
        {
            return Err(HolochainError::ErrorGeneric(format!(
                "Instance '{}' already in interface '{}'",
                instance_id, interface_id
            )));
        }

        new_config.interfaces = new_config
            .interfaces
            .into_iter()
            .map(|mut interface| {
                if interface.id == *interface_id {
                    interface.instances.push(InstanceReferenceConfiguration {
                        id: instance_id.clone(),
                    });
                }
                interface
            })
            .collect();

        new_config.check_consistency(&mut self.dna_loader)?;
        self.config = new_config;
        self.save_config()?;

        let _ = self.stop_interface_by_id(interface_id);
        sleep(Duration::from_millis(SWEET_SLEEP));
        self.start_interface_by_id(interface_id)?;
        let _ = self.start_signal_multiplexer();

        Ok(())
    }

    fn remove_instance_from_interface(
        &mut self,
        interface_id: &String,
        instance_id: &String,
    ) -> Result<(), HolochainError> {
        let mut new_config = self.config.clone();

        if !new_config
            .interface_by_id(interface_id)
            .ok_or(HolochainError::ErrorGeneric(format!(
                "Interface with ID {} not found",
                interface_id
            )))?
            .instances
            .iter()
            .any(|i| i.id == *instance_id)
        {
            return Err(HolochainError::ErrorGeneric(format!(
                "No Instance '{}' in interface '{}'",
                instance_id, interface_id
            )));
        }

        new_config.interfaces = new_config
            .interfaces
            .into_iter()
            .map(|mut interface| {
                if interface.id == *interface_id {
                    interface.instances = interface
                        .instances
                        .into_iter()
                        .filter(|instance| instance.id != *instance_id)
                        .collect();
                }
                interface
            })
            .collect();

        new_config.check_consistency(&mut self.dna_loader)?;
        self.config = new_config;
        self.save_config()?;

        let _ = self.stop_interface_by_id(interface_id);
        sleep(Duration::from_millis(SWEET_SLEEP));
        self.start_interface_by_id(interface_id)?;
        let _ = self.start_signal_multiplexer();

        Ok(())
    }

    fn add_agent(
        &mut self,
        id: String,
        name: String,
        holo_remote_key: Option<&str>,
    ) -> Result<String, HolochainError> {
        let mut new_config = self.config.clone();
        if new_config.agents.iter().any(|i| i.id == id) {
            return Err(HolochainError::ErrorGeneric(format!(
                "Agent with ID '{}' already exists",
                id
            )));
        }

        let (keystore_file, public_address) = if let Some(public_address) = holo_remote_key {
            ("::ignored::".to_string(), public_address.to_string())
        } else {
            let (keystore, public_address) = if self.using_dpki() {
                let dpki_instance_id = self.dpki_instance_id().unwrap();

                // try to create the keystore first so that if the passphrase fails we don't have
                // to clean-up any dkpi calls
                let mut keystore =
                    Keystore::new(self.passphrase_manager.clone(), self.hash_config.clone())?;
                {
                    let instance = self.instances.get(&dpki_instance_id)?;
                    let hc_lock = instance.clone();
                    let hc_lock_inner = hc_lock.clone();
                    let mut hc = hc_lock_inner.write().unwrap();
                    hc.dpki_create_agent_key(name.clone())?;
                }
                // TODO: how do we clean-up now if this fails? i.e. the dpki dna will have registered
                // the identity to its DHT, but we failed, for what ever reason, to set up
                // the agent in the conductor, so we should do something...
                let dpki_keystore = self.get_keystore_for_agent(&dpki_instance_id)?;
                let mut dpki_keystore = dpki_keystore.lock().unwrap();
                let mut keybundle = dpki_keystore.get_keybundle(&id)?;
                keystore.add_keybundle(PRIMARY_KEYBUNDLE_ID, &mut keybundle)?;
                (keystore, keybundle.get_id())
            } else {
                Keystore::new_standalone(self.passphrase_manager.clone(), self.hash_config.clone())?
            };
            let keystore_file = self
                .instance_storage_dir_path()
                .join(public_address.clone());
            create_dir_all(self.instance_storage_dir_path())?;
            keystore.save(keystore_file.clone())?;
            self.add_agent_keystore(id.clone(), keystore);
            (keystore_file.to_string_lossy().into_owned(), public_address)
        };

        let new_agent = AgentConfiguration {
            id: id.clone(),
            name,
            public_address: public_address.clone(),
            keystore_file: keystore_file,
            holo_remote_key: holo_remote_key.map(|_| true),
        };

        new_config.agents.push(new_agent);
        new_config.check_consistency(&mut self.dna_loader)?;
        self.config = new_config;
        self.save_config()?;

        notify(format!("Added agent \"{}\"", id));

        Ok(public_address)
    }

    fn remove_agent(&mut self, id: &String) -> Result<(), HolochainError> {
        let mut new_config = self.config.clone();
        if !new_config.agents.iter().any(|i| i.id == *id) {
            return Err(HolochainError::ErrorGeneric(format!(
                "Agent with ID '{}' does not exist",
                id
            )));
        }

        new_config.agents = new_config
            .agents
            .into_iter()
            .filter(|agent| agent.id != *id)
            .collect();

        let instance_ids: Vec<String> = new_config
            .instances
            .iter()
            .filter(|instance| instance.agent == *id)
            .map(|instance| instance.id.clone())
            .collect();

        for id in instance_ids.iter() {
            new_config = new_config.save_remove_instance(id);
        }

        new_config.check_consistency(&mut self.dna_loader)?;
        self.config = new_config;
        self.save_config()?;

        for id in instance_ids.iter() {
            let result = self.stop_instance(id);
            if result.is_err() {
                notify(format!(
                    "Error stopping instance {}: \"{}\".",
                    id,
                    result.err().unwrap()
                ));
            }
            notify(format!("Removed instance \"{}\".", id));
        }

        notify(format!("Removed agent \"{}\".", id));

        Ok(())
    }

    fn add_bridge(&mut self, new_bridge: Bridge) -> Result<(), HolochainError> {
        let mut new_config = self.config.clone();
        if new_config
            .bridges
            .iter()
            .any(|b| b.caller_id == new_bridge.caller_id && b.callee_id == new_bridge.callee_id)
        {
            return Err(HolochainError::ErrorGeneric(format!(
                "Bridge from instance '{}' to instance '{}' already exists",
                new_bridge.caller_id, new_bridge.callee_id,
            )));
        }
        new_config.bridges.push(new_bridge.clone());
        new_config.check_consistency(&mut self.dna_loader)?;
        self.config = new_config.clone();
        self.save_config()?;

        // Rebuild and reset caller's conductor api so it sees the bridge handle
        let id = &new_bridge.caller_id;
        let new_conductor_api = self.build_conductor_api(id.clone(), &new_config)?;
        let mut instance = self.instances.get(id)?.write()?;
        instance.set_conductor_api(new_conductor_api)?;

        notify(format!(
            "Added bridge from '{}' to '{}' as '{}'",
            new_bridge.caller_id, new_bridge.callee_id, new_bridge.handle
        ));

        Ok(())
    }

    fn remove_bridge(
        &mut self,
        caller_id: &String,
        callee_id: &String,
    ) -> Result<(), HolochainError> {
        let mut new_config = self.config.clone();
        if !new_config
            .bridges
            .iter()
            .any(|b| b.caller_id == *caller_id && b.callee_id == *callee_id)
        {
            return Err(HolochainError::ErrorGeneric(format!(
                "Bridge from instance '{}' to instance '{}' does not exist",
                caller_id, callee_id,
            )));
        }

        new_config.bridges = new_config
            .bridges
            .into_iter()
            .filter(|bridge| bridge.caller_id != *caller_id || bridge.callee_id != *callee_id)
            .collect();

        new_config.check_consistency(&mut self.dna_loader)?;
        self.config = new_config;
        self.save_config()?;

        notify(format!(
            "Bridge from '{}' to '{}' removed",
            caller_id, callee_id
        ));

        Ok(())
    }
}

#[cfg(test)]
pub mod tests {
    use super::*;
    use crate::{
        conductor::base::{
            tests::{example_dna_string, test_key_loader, test_keybundle},
            DnaLoader,
        },
        config::{load_configuration, Configuration, InterfaceConfiguration, InterfaceDriver},
        key_loaders::mock_passphrase_manager,
        keystore::test_hash_config,
    };
    use holochain_common::paths::DNA_EXTENSION;
    use holochain_core_types::dna::Dna;
    use holochain_json_api::json::JsonString;
    use std::{
        convert::TryFrom,
        env::current_dir,
        fs::{remove_dir_all, File},
        io::Read,
    };

    pub fn test_dna_loader() -> DnaLoader {
        let loader = Box::new(|_: &PathBuf| {
            Ok(Dna::try_from(JsonString::from_json(&example_dna_string())).unwrap())
        })
            as Box<FnMut(&PathBuf) -> Result<Dna, HolochainError> + Send + Sync>;
        Arc::new(loader)
    }

    pub fn empty_bridges() -> String {
        "bridges = []".to_string()
    }

    pub fn empty_ui_bundles() -> String {
        "ui_bundles = []".to_string()
    }

    pub fn empty_ui_interfaces() -> String {
        "ui_interfaces = []".to_string()
    }

    pub fn persistence_dir(test_name: &str) -> String {
        let persist_dir = current_dir()
            .expect("Could not get current dir")
            .join("tmp-test")
            .join(test_name);
        format!("persistence_dir = \'{}\'", persist_dir.to_str().unwrap()).to_string()
    }

    pub fn header_block(test_name: &str) -> String {
        let mut toml = empty_bridges();
        toml = add_line(toml, persistence_dir(test_name));
        toml = add_line(toml, empty_ui_bundles());
        toml = add_line(toml, empty_ui_interfaces());
        toml
    }

    pub fn agent1() -> String {
        format!(
            r#"[[agents]]
id = 'test-agent-1'
keystore_file = 'holo_tester1.key'
name = 'Holo Tester 1'
public_address = '{}'"#,
            test_keybundle(1).get_id()
        )
    }

    pub fn agent2() -> String {
        format!(
            r#"[[agents]]
id = 'test-agent-2'
keystore_file = 'holo_tester2.key'
name = 'Holo Tester 2'
public_address = '{}'"#,
            test_keybundle(2).get_id()
        )
    }

    pub fn dna() -> String {
        r#"[[dnas]]
file = 'app_spec.dna.json'
hash = 'Qm328wyq38924y'
id = 'test-dna'"#
            .to_string()
    }

    pub fn instance1() -> String {
        r#"[[instances]]
agent = 'test-agent-1'
dna = 'test-dna'
id = 'test-instance-1'

[instances.storage]
type = 'memory'"#
            .to_string()
    }

    pub fn instance2() -> String {
        r#"[[instances]]
agent = 'test-agent-2'
dna = 'test-dna'
id = 'test-instance-2'

[instances.storage]
type = 'memory'"#
            .to_string()
    }

    pub fn signals() -> String {
        r#"[signals]
consistency = false
trace = false"#
            .to_string()
    }

    pub fn interface(port: u32) -> String {
        format!(
            r#"[[interfaces]]
admin = true
id = 'websocket interface'

[[interfaces.instances]]
id = 'test-instance-1'

[[interfaces.instances]]
id = 'test-instance-2'

[interfaces.driver]
port = {}
type = 'websocket'"#,
            port
        )
    }

    pub fn logger() -> String {
        r#"[logger]
type = ''
[[logger.rules.rules]]
color = 'red'
exclude = false
pattern = '^err/'

[[logger.rules.rules]]
color = 'white'
exclude = false
pattern = '^debug/dna'

[[logger.rules.rules]]
exclude = false
pattern = '.*'"#
            .to_string()
    }

    pub fn add_block(base: String, new_block: String) -> String {
        format!("{}\n\n{}", base, new_block)
    }

    pub fn add_line(base: String, new_line: String) -> String {
        format!("{}\n{}", base, new_line)
    }

    pub fn test_toml(test_name: &str, port: u32) -> String {
        let mut toml = header_block(test_name);

        toml = add_block(toml, agent1());
        toml = add_block(toml, agent2());
        toml = add_block(toml, dna());
        toml = add_block(toml, instance1());
        toml = add_block(toml, instance2());
        toml = add_block(toml, interface(port));
        toml = add_block(toml, logger());
        toml
    }

    pub fn create_test_conductor(test_name: &str, port: u32) -> Conductor {
        let config = load_configuration::<Configuration>(&test_toml(test_name, port)).unwrap();
        let mut conductor = Conductor::from_config(config.clone());
        conductor.dna_loader = test_dna_loader();
        conductor.key_loader = test_key_loader();
        conductor.boot_from_config().unwrap();
        conductor.hash_config = test_hash_config();
        conductor.passphrase_manager = mock_passphrase_manager(test_name.to_string());
        conductor
    }

    #[test]
    fn test_install_dna_from_file() {
        let test_name = "test_install_dna_from_file";
        let mut conductor = create_test_conductor(test_name, 3000);

        let mut new_dna_path = PathBuf::new();
        new_dna_path.push("new-dna.dna.json");

        assert!(conductor
            .install_dna_from_file(
                new_dna_path.clone(),
                String::from("new-dna"),
                false,
                None,
                None,
                None,
            )
            .is_ok());

        let new_dna =
            Arc::get_mut(&mut test_dna_loader()).unwrap()(&PathBuf::from("new-dna.dna.json"))
                .unwrap();

        assert_eq!(conductor.config().dnas.len(), 2,);

        assert_eq!(
            conductor.config().dnas,
            vec![
                DnaConfiguration {
                    id: String::from("test-dna"),
                    file: String::from("app_spec.dna.json"),
                    hash: Some(String::from("Qm328wyq38924y")),
                },
                DnaConfiguration {
                    id: String::from("new-dna"),
                    file: String::from("new-dna.dna.json"),
                    hash: Some(String::from(new_dna.address())),
                },
            ]
        );

        let mut config_contents = String::new();
        let mut file =
            File::open(&conductor.config_path()).expect("Could not open temp config file");
        file.read_to_string(&mut config_contents)
            .expect("Could not read temp config file");

        let mut toml = header_block(test_name);
        toml = add_block(toml, agent1());
        toml = add_block(toml, agent2());
        toml = add_block(toml, dna());
        toml = add_block(
            toml,
            String::from(
                r#"[[dnas]]
file = 'new-dna.dna.json'
hash = 'QmVkG2fB8phQ2RYEX4meYKhHe9VQDFg14nkmawzdqyJK8J'
id = 'new-dna'"#,
            ),
        );
        toml = add_block(toml, instance1());
        toml = add_block(toml, instance2());
        toml = add_block(toml, interface(3000));
        toml = add_block(toml, logger());
        toml = add_block(toml, signals());
        toml = format!("{}\n", toml);

        assert_eq!(config_contents, toml,);
    }

    #[test]
    fn test_install_dna_from_file_and_copy() {
        let test_name = "test_install_dna_from_file_and_copy";
        let mut conductor = create_test_conductor(test_name, 3000);

        let mut new_dna_path = PathBuf::new();
        new_dna_path.push("new-dna.dna.json");

        assert!(conductor
            .install_dna_from_file(
                new_dna_path.clone(),
                String::from("new-dna"),
                true,
                None,
                None,
                None,
            )
            .is_ok());

        let new_dna =
            Arc::get_mut(&mut test_dna_loader()).unwrap()(&PathBuf::from("new-dna.dna.json"))
                .unwrap();

        assert_eq!(conductor.config().dnas.len(), 2,);

        let mut output_dna_file = current_dir()
            .expect("Could not get current dir")
            .join("tmp-test")
            .join(test_name)
            .join("dna");

        output_dna_file.push(new_dna.address().to_string());
        output_dna_file.set_extension(DNA_EXTENSION);

        assert_eq!(
            conductor.config().dnas,
            vec![
                DnaConfiguration {
                    id: String::from("test-dna"),
                    file: String::from("app_spec.dna.json"),
                    hash: Some(String::from("Qm328wyq38924y")),
                },
                DnaConfiguration {
                    id: String::from("new-dna"),
                    file: output_dna_file.to_str().unwrap().to_string(),
                    hash: Some(String::from(new_dna.address())),
                },
            ]
        );
        assert!(output_dna_file.is_file())
    }

    #[test]
    fn test_install_dna_with_expected_hash() {
        let test_name = "test_install_dna_with_expected_hash";
        let mut conductor = create_test_conductor(test_name, 3000);
        let mut new_dna_path = PathBuf::new();
        new_dna_path.push("new-dna.dna.json");
        let dna = Arc::get_mut(&mut conductor.dna_loader).unwrap()(&new_dna_path).unwrap();

        assert!(conductor
            .install_dna_from_file(
                new_dna_path.clone(),
                String::from("new-dna"),
                false,
                Some(dna.address()),
                None,
                None,
            )
            .is_ok());

        assert_eq!(
            conductor.install_dna_from_file(
                new_dna_path.clone(),
                String::from("new-dna"),
                false,
                Some("wrong-address".into()),
                None,
                None,
            ),
            Err(HolochainError::DnaHashMismatch(
                "wrong-address".into(),
                dna.address(),
            )),
        );
    }

    #[test]
    fn test_install_dna_from_file_with_properties() {
        let test_name = "test_install_dna_from_file_with_properties";
        let mut conductor = create_test_conductor(test_name, 3000);

        let mut new_dna_path = PathBuf::new();
        new_dna_path.push("new-dna.dna.json");
        let new_props = json!({"propertyKey": "value"});

        assert_eq!(
            conductor.install_dna_from_file(
                new_dna_path.clone(),
                String::from("new-dna-with-props"),
                false,
                None,
                Some(&new_props),
                None,
            ),
            Err(HolochainError::ConfigError(
                "Cannot install DNA with properties unless copy flag is true".into()
            )),
        );

        assert!(conductor
            .install_dna_from_file(
                new_dna_path.clone(),
                String::from("new-dna-with-props"),
                true,
                None,
                Some(&new_props),
                None,
            )
            .is_ok());

        let mut new_dna =
            Arc::get_mut(&mut test_dna_loader()).unwrap()(&PathBuf::from("new-dna.dna.json"))
                .unwrap();
        let original_hash = new_dna.address();
        new_dna.properties = new_props;
        let new_hash = new_dna.address();
        assert_ne!(original_hash, new_hash);
        assert_eq!(conductor.config().dnas.len(), 2,);

        let mut output_dna_file = current_dir()
            .expect("Could not get current dir")
            .join("tmp-test")
            .join(test_name)
            .join("dna");

        output_dna_file.push(new_hash.to_string());
        output_dna_file.set_extension(DNA_EXTENSION);

        assert_eq!(
            conductor.config().dnas,
            vec![
                DnaConfiguration {
                    id: String::from("test-dna"),
                    file: String::from("app_spec.dna.json"),
                    hash: Some(String::from("Qm328wyq38924y")),
                },
                DnaConfiguration {
                    id: String::from("new-dna-with-props"),
                    file: output_dna_file.to_str().unwrap().to_string(),
                    hash: Some(String::from(new_dna.address())),
                },
            ]
        );
        assert!(output_dna_file.is_file())
    }

    #[test]
    fn test_install_dna_from_file_with_uuid() {
        let test_name = "test_install_dna_from_file_with_uuid";
        let mut conductor = create_test_conductor(test_name, 3000);

        let mut new_dna_path = PathBuf::new();
        new_dna_path.push("new-dna.dna.json");
        let uuid = "uuid".to_string();

        assert!(conductor
            .install_dna_from_file(
                new_dna_path.clone(),
                String::from("new-dna-with-uuid-1"),
                false,
                None,
                None,
                Some(uuid.clone()),
            )
            .is_ok());

        assert!(conductor
            .install_dna_from_file(
                new_dna_path.clone(),
                String::from("new-dna-with-uuid-2"),
                true,
                None,
                None,
                Some(uuid.clone()),
            )
            .is_ok());

        let mut new_dna =
            Arc::get_mut(&mut test_dna_loader()).unwrap()(&PathBuf::from("new-dna.dna.json"))
                .unwrap();
        let original_hash = new_dna.address();
        new_dna.uuid = uuid;
        let new_hash = new_dna.address();
        assert_ne!(original_hash, new_hash);

        let mut output_dna_file = current_dir()
            .expect("Could not get current dir")
            .join("tmp-test")
            .join(test_name)
            .join("dna");

        output_dna_file.push(new_hash.to_string());
        output_dna_file.set_extension(DNA_EXTENSION);

        assert_eq!(
            conductor.config().dnas,
            vec![
                DnaConfiguration {
                    id: String::from("test-dna"),
                    file: String::from("app_spec.dna.json"),
                    hash: Some(String::from("Qm328wyq38924y")),
                },
                DnaConfiguration {
                    id: String::from("new-dna-with-uuid-1"),
                    file: new_dna_path.to_string_lossy().to_string(),
                    hash: Some(String::from(new_dna.address())),
                },
                DnaConfiguration {
                    id: String::from("new-dna-with-uuid-2"),
                    file: output_dna_file.to_str().unwrap().to_string(),
                    hash: Some(String::from(new_dna.address())),
                },
            ]
        );
        assert!(output_dna_file.is_file())
    }

    #[test]
    fn test_add_instance() {
        let test_name = "test_add_instance";
        let mut conductor = create_test_conductor(test_name, 3001);

        let storage_path = current_dir()
            .expect("Could not get current dir")
            .join("tmp-test")
            .join(test_name)
            .join("storage")
            .join("new-instance");

        // Make sure storage is clean
        let _ = remove_dir_all(storage_path.clone());

        let mut new_dna_path = PathBuf::new();
        new_dna_path.push("new-dna.dna.json");
        conductor
            .install_dna_from_file(
                new_dna_path.clone(),
                String::from("new-dna"),
                false,
                None,
                None,
                None,
            )
            .expect("Could not install DNA");

        let add_result = conductor.add_instance(
            &String::from("new-instance"),
            &String::from("new-dna"),
            &String::from("test-agent-1"),
        );

        assert_eq!(add_result, Ok(()));

        let mut config_contents = String::new();
        let mut file =
            File::open(&conductor.config_path()).expect("Could not open temp config file");
        file.read_to_string(&mut config_contents)
            .expect("Could not read temp config file");

        let mut toml = header_block(test_name);
        toml = add_block(toml, agent1());
        toml = add_block(toml, agent2());
        toml = add_block(toml, dna());
        toml = add_block(
            toml,
            String::from(
                r#"[[dnas]]
file = 'new-dna.dna.json'
hash = 'QmVkG2fB8phQ2RYEX4meYKhHe9VQDFg14nkmawzdqyJK8J'
id = 'new-dna'"#,
            ),
        );
        toml = add_block(toml, instance1());
        toml = add_block(toml, instance2());
        toml = add_block(
            toml,
            String::from(
                r#"[[instances]]
agent = 'test-agent-1'
dna = 'new-dna'
id = 'new-instance'"#,
            ),
        );

        let storage_path_string = storage_path.to_str().unwrap().to_owned();
        toml = add_block(
            toml,
            format!(
                "[instances.storage]\npath = '{}'\ntype = 'pickle'",
                storage_path_string
            ),
        );
        toml = add_block(toml, interface(3001));
        toml = add_block(toml, logger());
        toml = add_block(toml, signals());
        toml = format!("{}\n", toml);

        assert_eq!(config_contents, toml,);
    }

    #[test]
    /// Tests if the removed instance is gone from the config file
    /// as well as the mentions of the removed instance are gone from the interfaces
    /// (to not render the config invalid).
    fn test_remove_instance() {
        let test_name = "test_remove_instance";
        let mut conductor = create_test_conductor(test_name, 3002);

        assert_eq!(
            conductor.remove_instance(&String::from("test-instance-1")),
            Ok(()),
        );

        let mut config_contents = String::new();
        let mut file =
            File::open(&conductor.config_path()).expect("Could not open temp config file");
        file.read_to_string(&mut config_contents)
            .expect("Could not read temp config file");

        let mut toml = header_block(test_name);

        toml = add_block(toml, agent1());
        toml = add_block(toml, agent2());
        toml = add_block(toml, dna());
        //toml = add_block(toml, instance1());
        toml = add_block(toml, instance2());
        toml = add_block(
            toml,
            String::from(
                r#"[[interfaces]]
admin = true
id = 'websocket interface'

[[interfaces.instances]]
id = 'test-instance-2'

[interfaces.driver]
port = 3002
type = 'websocket'"#,
            ),
        );
        toml = add_block(toml, logger());
        toml = add_block(toml, signals());
        toml = format!("{}\n", toml);

        assert_eq!(config_contents, toml,);
    }

    #[test]
    /// Tests if the uninstalled DNA is gone from the config file
    /// as well as the instances that use the DNA and their mentions are gone from the interfaces
    /// (to not render the config invalid).
    fn test_uninstall_dna() {
        let test_name = "test_uninstall_dna";
        let mut conductor = create_test_conductor(test_name, 3003);

        assert_eq!(conductor.uninstall_dna(&String::from("test-dna")), Ok(()),);

        let mut config_contents = String::new();
        let mut file =
            File::open(&conductor.config_path()).expect("Could not open temp config file");
        file.read_to_string(&mut config_contents)
            .expect("Could not read temp config file");

        let mut toml = empty_bridges();
        toml = add_line(toml, "dnas = []".to_string());
        toml = add_line(toml, "instances = []".to_string());
        toml = add_line(toml, persistence_dir(test_name));
        toml = add_line(toml, empty_ui_bundles());
        toml = add_line(toml, empty_ui_interfaces());

        toml = add_block(toml, agent1());
        toml = add_block(toml, agent2());
        //toml = add_block(toml, dna());
        //toml = add_block(toml, instance1());
        //toml = add_block(toml, instance2());
        toml = add_block(
            toml,
            String::from(
                r#"[[interfaces]]
admin = true
id = 'websocket interface'
instances = []

[interfaces.driver]
port = 3003
type = 'websocket'"#,
            ),
        );
        toml = add_block(toml, logger());
        toml = add_block(toml, signals());
        toml = format!("{}\n", toml);

        assert_eq!(config_contents, toml,);
    }

    #[test]
    fn test_add_interface() {
        let test_name = "test_add_interface";
        let mut conductor = create_test_conductor(test_name, 3005);

        let interface_config = InterfaceConfiguration {
            id: String::from("new-interface"),
            driver: InterfaceDriver::Http { port: 8080 },
            admin: false,
            instances: Vec::new(),
        };

        assert_eq!(conductor.add_interface(interface_config), Ok(()),);

        let mut config_contents = String::new();
        let mut file =
            File::open(&conductor.config_path()).expect("Could not open temp config file");
        file.read_to_string(&mut config_contents)
            .expect("Could not read temp config file");

        let mut toml = header_block(test_name);
        toml = add_block(toml, agent1());
        toml = add_block(toml, agent2());
        toml = add_block(toml, dna());
        toml = add_block(toml, instance1());
        toml = add_block(toml, instance2());
        toml = add_block(toml, interface(3005));
        toml = add_block(
            toml,
            String::from(
                r#"[[interfaces]]
admin = false
id = 'new-interface'
instances = []

[interfaces.driver]
port = 8080
type = 'http'"#,
            ),
        );
        toml = add_block(toml, logger());
        toml = add_block(toml, signals());
        toml = format!("{}\n", toml);

        assert_eq!(config_contents, toml,);
    }

    #[test]
    fn test_remove_interface() {
        let test_name = "test_remove_interface";
        let mut conductor = create_test_conductor(test_name, 3006);

        conductor.start_all_interfaces();
        assert!(conductor
            .interface_threads
            .get("websocket interface")
            .is_some());

        assert_eq!(
            conductor.remove_interface(&String::from("websocket interface")),
            Ok(())
        );

        let mut config_contents = String::new();
        let mut file =
            File::open(&conductor.config_path()).expect("Could not open temp config file");
        file.read_to_string(&mut config_contents)
            .expect("Could not read temp config file");

        let mut toml = empty_bridges();
        toml = add_line(toml, "interfaces = []".to_string());
        toml = add_line(toml, persistence_dir(test_name));
        toml = add_line(toml, empty_ui_bundles());
        toml = add_line(toml, empty_ui_interfaces());

        toml = add_block(toml, agent1());
        toml = add_block(toml, agent2());
        toml = add_block(toml, dna());
        toml = add_block(toml, instance1());
        toml = add_block(toml, instance2());
        toml = add_block(toml, logger());
        toml = add_block(toml, signals());
        toml = format!("{}\n", toml);

        assert_eq!(config_contents, toml,);

        assert!(conductor
            .interface_threads
            .get("websocket interface")
            .is_none());
    }

    #[test]
    #[cfg(any(not(windows), feature = "broken-tests"))]
    fn test_add_instance_to_interface() {
        let test_name = "test_add_instance_to_interface";
        let mut conductor = create_test_conductor(test_name, 3007);

        let storage_path = current_dir()
            .expect("Could not get current dir")
            .join("tmp-test")
            .join(test_name)
            .join("storage")
            .join("new-instance-2");

        // Make sure storage is clean
        let _ = remove_dir_all(storage_path.clone());

        //conductor.start_all_interfaces();
        //assert!(conductor
        //    .interface_threads
        //    .get("websocket interface")
        //    .is_some());

        let mut new_dna_path = PathBuf::new();
        new_dna_path.push("new-dna.dna.json");
        conductor
            .install_dna_from_file(
                new_dna_path.clone(),
                String::from("new-dna"),
                false,
                None,
                None,
                None,
            )
            .expect("Could not install DNA");

        assert_eq!(
            conductor.add_instance(
                &String::from("new-instance-2"),
                &String::from("new-dna"),
                &String::from("test-agent-1")
            ),
            Ok(())
        );

        assert_eq!(
            conductor.add_instance_to_interface(
                &String::from("websocket interface"),
                &String::from("new-instance-2")
            ),
            Ok(())
        );

        let mut config_contents = String::new();
        let mut file =
            File::open(&conductor.config_path()).expect("Could not open temp config file");
        file.read_to_string(&mut config_contents)
            .expect("Could not read temp config file");

        let mut toml = header_block(test_name);
        toml = add_block(toml, agent1());
        toml = add_block(toml, agent2());
        toml = add_block(toml, dna());
        toml = add_block(
            toml,
            String::from(
                r#"[[dnas]]
file = 'new-dna.dna.json'
hash = 'QmVkG2fB8phQ2RYEX4meYKhHe9VQDFg14nkmawzdqyJK8J'
id = 'new-dna'"#,
            ),
        );
        toml = add_block(toml, instance1());
        toml = add_block(toml, instance2());
        toml = add_block(
            toml,
            String::from(
                r#"[[instances]]
agent = 'test-agent-1'
dna = 'new-dna'
id = 'new-instance-2'"#,
            ),
        );

        let storage_path_string = storage_path.to_str().unwrap().to_owned();
        toml = add_block(
            toml,
            format!(
                "[instances.storage]\npath = '{}'\ntype = 'pickle'",
                storage_path_string
            ),
        );
        toml = add_block(
            toml,
            String::from(
                r#"[[interfaces]]
admin = true
id = 'websocket interface'

[[interfaces.instances]]
id = 'test-instance-1'

[[interfaces.instances]]
id = 'test-instance-2'

[[interfaces.instances]]
id = 'new-instance-2'

[interfaces.driver]
port = 3007
type = 'websocket'"#,
            ),
        );
        toml = add_block(toml, logger());
        toml = add_block(toml, signals());
        toml = format!("{}\n", toml);

        assert_eq!(config_contents, toml,);
    }

    #[test]
    fn test_remove_instance_from_interface() {
        let test_name = "test_remove_instance_from_interface";
        let mut conductor = create_test_conductor(test_name, 3308);

        //conductor.start_all_interfaces();
        //assert!(conductor
        //    .interface_threads
        //    .get("websocket interface")
        //    .is_some());

        assert_eq!(
            conductor.remove_instance_from_interface(
                &String::from("websocket interface"),
                &String::from("test-instance-1")
            ),
            Ok(())
        );

        let mut config_contents = String::new();
        let mut file =
            File::open(&conductor.config_path()).expect("Could not open temp config file");
        file.read_to_string(&mut config_contents)
            .expect("Could not read temp config file");

        let mut toml = header_block(test_name);
        toml = add_block(toml, agent1());
        toml = add_block(toml, agent2());
        toml = add_block(toml, dna());
        toml = add_block(toml, instance1());
        toml = add_block(toml, instance2());
        toml = add_block(
            toml,
            String::from(
                r#"[[interfaces]]
admin = true
id = 'websocket interface'

[[interfaces.instances]]
id = 'test-instance-2'

[interfaces.driver]
port = 3308
type = 'websocket'"#,
            ),
        );
        toml = add_block(toml, logger());
        toml = add_block(toml, signals());
        toml = format!("{}\n", toml);

        assert_eq!(config_contents, toml,);

        assert!(conductor
            .interface_threads
            .get("websocket interface")
            .is_some());
    }

    #[test]
    fn test_add_agent() {
        let test_name = "test_add_agent";
        let mut conductor = create_test_conductor(test_name, 3009);

        let result = conductor.add_agent(String::from("new-agent"), String::from("Mr. New"), None);
        assert!(result.is_ok());
        let pub_key = result.unwrap();

        let mut config_contents = String::new();
        let mut file =
            File::open(&conductor.config_path()).expect("Could not open temp config file");
        file.read_to_string(&mut config_contents)
            .expect("Could not read temp config file");

        let keystore_file = conductor.instance_storage_dir_path().join(pub_key.clone());

        let mut toml = header_block(test_name);
        toml = add_block(toml, agent1());
        toml = add_block(toml, agent2());
        toml = add_block(
            toml,
            format!(
                r#"[[agents]]
id = 'new-agent'
keystore_file = '{}'
name = 'Mr. New'
public_address = '{}'"#,
                keystore_file.to_string_lossy(),
                pub_key
            ),
        );
        toml = add_block(toml, dna());
        toml = add_block(toml, instance1());
        toml = add_block(toml, instance2());
        toml = add_block(toml, interface(3009));
        toml = add_block(toml, logger());
        toml = add_block(toml, signals());
        toml = format!("{}\n", toml);

        assert_eq!(config_contents, toml,);
    }

    #[test]
    fn test_remove_agent() {
        let test_name = "test_remove_agent";
        let mut conductor = create_test_conductor(test_name, 3010);

        assert_eq!(
            conductor.remove_agent(&String::from("test-agent-2")),
            Ok(()),
        );

        let mut config_contents = String::new();
        let mut file =
            File::open(&conductor.config_path()).expect("Could not open temp config file");
        file.read_to_string(&mut config_contents)
            .expect("Could not read temp config file");

        let mut toml = header_block(test_name);
        toml = add_block(toml, agent1());
        //toml = add_block(toml, agent2());
        toml = add_block(toml, dna());
        toml = add_block(toml, instance1());
        //toml = add_block(toml, instance2());
        //toml = add_block(toml, interface());
        toml = add_block(
            toml,
            String::from(
                r#"[[interfaces]]
admin = true
id = 'websocket interface'

[[interfaces.instances]]
id = 'test-instance-1'

[interfaces.driver]
port = 3010
type = 'websocket'"#,
            ),
        );
        toml = add_block(toml, logger());
        toml = add_block(toml, signals());
        toml = format!("{}\n", toml);

        assert_eq!(config_contents, toml,);
    }

    #[test]
    fn test_add_and_remove_bridge() {
        let test_name = "test_add_and_remove_bridge";
        let mut conductor = create_test_conductor(test_name, 3011);

        let bridge = Bridge {
            caller_id: String::from("test-instance-1"),
            callee_id: String::from("test-instance-2"),
            handle: String::from("my favourite instance!"),
        };

        assert_eq!(conductor.add_bridge(bridge), Ok(()),);

        let mut config_contents = String::new();
        let mut file =
            File::open(&conductor.config_path()).expect("Could not open temp config file");
        file.read_to_string(&mut config_contents)
            .expect("Could not read temp config file");

        let mut toml = persistence_dir(test_name);
        toml = add_line(toml, empty_ui_bundles());
        toml = add_line(toml, empty_ui_interfaces());

        toml = add_block(toml, agent1());
        toml = add_block(toml, agent2());
        toml = add_block(
            toml,
            String::from(
                r#"[[bridges]]
callee_id = 'test-instance-2'
caller_id = 'test-instance-1'
handle = 'my favourite instance!'"#,
            ),
        );
        toml = add_block(toml, dna());
        toml = add_block(toml, instance1());
        toml = add_block(toml, instance2());
        toml = add_block(toml, interface(3011));
        toml = add_block(toml, logger());
        toml = add_block(toml, signals());
        toml = format!("{}\n", toml);

        assert_eq!(config_contents, toml,);

        assert_eq!(
            conductor.remove_bridge(
                &String::from("test-instance-1"),
                &String::from("test-instance-2")
            ),
            Ok(()),
        );

        let mut config_contents = String::new();
        let mut file =
            File::open(&conductor.config_path()).expect("Could not open temp config file");
        file.read_to_string(&mut config_contents)
            .expect("Could not read temp config file");

        let mut toml = header_block(test_name);
        toml = add_block(toml, agent1());
        toml = add_block(toml, agent2());
        toml = add_block(toml, dna());
        toml = add_block(toml, instance1());
        toml = add_block(toml, instance2());
        toml = add_block(toml, interface(3011));
        toml = add_block(toml, logger());
        toml = add_block(toml, signals());
        toml = format!("{}\n", toml);

        assert_eq!(config_contents, toml,);
    }
}<|MERGE_RESOLUTION|>--- conflicted
+++ resolved
@@ -240,14 +240,10 @@
                 result.err().unwrap()
             ));
         }
-<<<<<<< HEAD
         self.instances.remove(id).map(|instance| {
             instance.write().unwrap().kill();
         });
-=======
-        self.instances.remove(id);
         let _ = self.start_signal_multiplexer();
->>>>>>> 9204ae5f
 
         notify(format!("Removed instance \"{}\".", id));
         Ok(())
