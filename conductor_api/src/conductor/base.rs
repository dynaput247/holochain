use crate::{
    conductor::broadcaster::Broadcaster,
    config::{
        serialize_configuration, Configuration, InterfaceConfiguration, InterfaceDriver,
        StorageConfiguration,
    },
    context_builder::ContextBuilder,
    dpki_instance::DpkiInstance,
    error::HolochainInstanceError,
    keystore::{Keystore, PRIMARY_KEYBUNDLE_ID},
    logger::DebugLogger,
    Holochain,
};
use crossbeam_channel::{unbounded, Receiver, Sender};
use holochain_common::paths::DNA_EXTENSION;
use holochain_core::{
    logger::{ChannelLogger, Logger},
    signal::Signal,
};
use holochain_core_types::{
    agent::AgentId,
    dna::Dna,
    error::{HcResult, HolochainError},
};

use lib3h_persistence_api::{cas::content::AddressableContent, json::JsonString};

use holochain_dpki::{key_bundle::KeyBundle, password_encryption::PwHashConfig};
use jsonrpc_ws_server::jsonrpc_core::IoHandler;
use std::{
    clone::Clone,
    collections::HashMap,
    convert::TryFrom,
    fs::{self, File},
    io::prelude::*,
    option::NoneError,
    path::PathBuf,
    sync::{Arc, Mutex, RwLock},
    thread,
    time::Duration,
};

use boolinator::Boolinator;
use conductor::passphrase_manager::{PassphraseManager, PassphraseServiceCmd};
use config::AgentConfiguration;
use holochain_core_types::dna::bridges::BridgePresence;
use holochain_net::{
    ipc::spawn::{ipc_spawn, SpawnResult},
    p2p_config::P2pConfig,
};
use interface::{ConductorApiBuilder, InstanceMap, Interface};
use signal_wrapper::SignalWrapper;
use static_file_server::StaticServer;

lazy_static! {
    /// This is a global and mutable Conductor singleton.
    /// (Ok, not really. I've made Conductor::from_config public again so holochain_nodejs
    /// is not forced to use Conductor as a singleton so we don't run into problems with
    /// tests affecting each other. The consequence is that Rustc can't help us in enforcing
    /// the conductor to be singleton otherwise. The only point this is important anyway is in
    /// the interfaces. That code needs this static variable to be set in order to be able to
    /// call ConductorAdmin functions.)
    /// In order to call from interface threads Conductor admin functions that change
    /// the config and hence mutate the Conductor, we need something that owns the Conductor
    /// and is accessible from everywhere (esp. those conductor interface method closures
    /// in interface.rs).
    pub static ref CONDUCTOR: Arc<Mutex<Option<Conductor>>> = Arc::new(Mutex::new(None));
}

/// Conductor constructor that makes sure the Conductor instance object is mounted
/// in above static CONDUCTOR.
/// It replaces any Conductor instance that was mounted before to CONDUCTOR with a new one
/// create from the given configuration.
pub fn mount_conductor_from_config(config: Configuration) {
    let conductor = Conductor::from_config(config);
    CONDUCTOR.lock().unwrap().replace(conductor);
}

/// Main representation of the conductor.
/// Holds a `HashMap` of Holochain instances referenced by ID.
/// A primary point in this struct is
/// `load_config(&mut self, config: &Configuration) -> Result<(), String>`
/// which takes a `config::Configuration` struct and tries to instantiate all configured instances.
/// While doing so it has to load DNA files referenced in the configuration.
/// In order to not bind this code to the assumption that there is a filesystem
/// and also enable easier testing, a DnaLoader ()which is a closure that returns a
/// Dna object for a given path string) has to be injected on creation.
pub struct Conductor {
    pub(in crate::conductor) instances: InstanceMap,
    instance_signal_receivers: Arc<RwLock<HashMap<String, Receiver<Signal>>>>,
    agent_keys: HashMap<String, Arc<Mutex<Keystore>>>,
    pub(in crate::conductor) config: Configuration,
    pub(in crate::conductor) static_servers: HashMap<String, StaticServer>,
    pub(in crate::conductor) interface_threads: HashMap<String, Sender<()>>,
    pub(in crate::conductor) interface_broadcasters: Arc<RwLock<HashMap<String, Broadcaster>>>,
    signal_multiplexer_kill_switch: Option<Sender<()>>,
    pub key_loader: KeyLoader,
    pub(in crate::conductor) dna_loader: DnaLoader,
    pub(in crate::conductor) ui_dir_copier: UiDirCopier,
    signal_tx: Option<SignalSender>,
    logger: DebugLogger,
    p2p_config: Option<P2pConfig>,
    network_spawn: Option<SpawnResult>,
    pub passphrase_manager: Arc<PassphraseManager>,
    pub hash_config: Option<PwHashConfig>, // currently this has to be pub for testing.  would like to remove
}

impl Drop for Conductor {
    fn drop(&mut self) {
        if let Some(ref mut network_spawn) = self.network_spawn {
            if let Some(kill) = network_spawn.kill.take() {
                kill();
            }
        }
        self.shutdown();
    }
}

type SignalSender = Sender<Signal>;
pub type KeyLoader = Arc<
    Box<
        FnMut(
                &PathBuf,
                Arc<PassphraseManager>,
                Option<PwHashConfig>,
            ) -> Result<Keystore, HolochainError>
            + Send
            + Sync,
    >,
>;
pub type DnaLoader = Arc<Box<FnMut(&PathBuf) -> Result<Dna, HolochainError> + Send + Sync>>;
pub type UiDirCopier =
    Arc<Box<FnMut(&PathBuf, &PathBuf) -> Result<(), HolochainError> + Send + Sync>>;

// preparing for having conductor notifiers go to one of the log streams
pub fn notify(msg: String) {
    println!("{}", msg);
}

impl Conductor {
    pub fn from_config(config: Configuration) -> Self {
        let rules = config.logger.rules.clone();
        lib3h_sodium::check_init();

        Conductor {
            instances: HashMap::new(),
            instance_signal_receivers: Arc::new(RwLock::new(HashMap::new())),
            agent_keys: HashMap::new(),
            interface_threads: HashMap::new(),
            static_servers: HashMap::new(),
            interface_broadcasters: Arc::new(RwLock::new(HashMap::new())),
            signal_multiplexer_kill_switch: None,
            config,
            key_loader: Arc::new(Box::new(Self::load_key)),
            dna_loader: Arc::new(Box::new(Self::load_dna)),
            ui_dir_copier: Arc::new(Box::new(Self::copy_ui_dir)),
            signal_tx: None,
            logger: DebugLogger::new(rules),
            p2p_config: None,
            network_spawn: None,
            passphrase_manager: Arc::new(PassphraseManager::new(Arc::new(Mutex::new(
                PassphraseServiceCmd {},
            )))),
            hash_config: None,
        }
    }

    pub fn add_agent_keystore(&mut self, agent_id: String, keystore: Keystore) {
        self.agent_keys
            .insert(agent_id, Arc::new(Mutex::new(keystore)));
    }

    pub fn with_signal_channel(mut self, signal_tx: Sender<Signal>) -> Self {
        // TODO: clean up the conductor creation process to prevent loading config before proper setup,
        // especially regarding the signal handler.
        // (see https://github.com/holochain/holochain-rust/issues/739)
        if !self.instances.is_empty() {
            panic!("Cannot set a signal channel after having run from_config()");
        }
        self.signal_tx = Some(signal_tx);
        self
    }

    pub fn p2p_bindings(&self) -> Option<Vec<String>> {
        self.network_spawn
            .as_ref()
            .map(|spawn| spawn.p2p_bindings.clone())
    }

    pub fn config(&self) -> Configuration {
        self.config.clone()
    }

    /// Starts a new thread which monitors each instance's signal channel and pushes signals out
    /// all interfaces the according instance is part of.
    pub fn start_signal_multiplexer(&mut self) -> thread::JoinHandle<()> {
        let broadcasters = self.interface_broadcasters.clone();
        let instance_signal_receivers = self.instance_signal_receivers.clone();
        let signal_tx = self.signal_tx.clone();
        let config = self.config.clone();
        let (kill_switch_tx, kill_switch_rx) = unbounded();
        self.signal_multiplexer_kill_switch = Some(kill_switch_tx);

        self.log("starting signal loop".into());
        thread::spawn(move || loop {
            {
                for (instance_id, receiver) in instance_signal_receivers.read().unwrap().iter() {
                    if let Ok(signal) = receiver.try_recv() {
                        signal_tx.clone().map(|s| s.send(signal.clone()));
                        let broadcasters = broadcasters.read().unwrap();
                        let interfaces_with_instance: Vec<&InterfaceConfiguration> = match signal {
                            // Send internal signals only to admin interfaces, if signals.trace is set:
                            Signal::Trace(_) => {
                                if config.signals.trace {
                                    config
                                        .interfaces
                                        .iter()
                                        .filter(|interface_config| interface_config.admin)
                                        .collect()
                                } else {
                                    Vec::new()
                                }
                            }

                            // Send internal signals only to admin interfaces, if signals.consistency is set:
                            Signal::Consistency(_) => {
                                if config.signals.consistency {
                                    config
                                        .interfaces
                                        .iter()
                                        .filter(|interface_config| interface_config.admin)
                                        .collect()
                                } else {
                                    Vec::new()
                                }
                            }

                            // Pass through user-defined  signals to the according interfaces
                            // in which the source instance is exposed:
                            Signal::User(_) => config
                                .interfaces
                                .iter()
                                .filter(|interface_config| {
                                    interface_config
                                        .instances
                                        .iter()
                                        .find(|instance| instance.id == *instance_id)
                                        .is_some()
                                })
                                .collect(),
                        };

                        for interface in interfaces_with_instance {
                            broadcasters.get(&interface.id).map(|broadcaster| {
                                if let Err(error) = broadcaster.send(SignalWrapper {
                                    signal: signal.clone(),
                                    instance_id: instance_id.clone(),
                                }) {
                                    notify(error.to_string());
                                }
                            });
                        }
                    }
                }
            }
            if kill_switch_rx.try_recv().is_ok() {
                break;
            }
            thread::sleep(Duration::from_millis(1));
        })
    }

    pub fn start_all_interfaces(&mut self) {
        self.interface_threads = self
            .config
            .interfaces
            .iter()
            .map(|ic| (ic.id.clone(), self.spawn_interface_thread(ic.clone())))
            .collect()
    }

    pub fn stop_all_interfaces(&mut self) {
        for (id, kill_switch) in self.interface_threads.iter() {
            notify(format!("Stopping interface {}", id));
            kill_switch.send(()).unwrap_or_else(|err| {
                let message = format!("Error stopping interface: {}", err);
                notify(message.clone());
            });
        }
    }

    pub fn stop_interface_by_id(&mut self, id: &String) -> Result<(), HolochainError> {
        {
            let kill_switch =
                self.interface_threads
                    .get(id)
                    .ok_or(HolochainError::ErrorGeneric(format!(
                        "Interface {} not found.",
                        id
                    )))?;
            notify(format!("Stopping interface {}", id));
            kill_switch.send(()).map_err(|err| {
                let message = format!("Error stopping interface: {}", err);
                notify(message.clone());
                HolochainError::ErrorGeneric(message)
            })?;
        }
        self.interface_threads.remove(id);
        Ok(())
    }

    pub fn start_interface_by_id(&mut self, id: &String) -> Result<(), String> {
        self.config
            .interface_by_id(id)
            .ok_or(format!("Interface does not exist: {}", id))
            .and_then(|config| self.start_interface(&config))
    }

    pub fn start_all_static_servers(&mut self) -> Result<(), String> {
        notify("Starting all servers".into());
        self.static_servers.iter_mut().for_each(|(id, server)| {
            server
                .start()
                .expect(&format!("Couldnt start server {}", id));
            notify(format!("Server started for \"{}\"", id))
        });
        Ok(())
    }

    pub fn start_instance(&mut self, id: &String) -> Result<(), HolochainInstanceError> {
        let mut instance = self.instances.get(id)?.write().unwrap();
        notify(format!("Starting instance \"{}\"...", id));

        // Get instance DNA so we can read out required bridge definitions:
        let dna =
            instance
                .state()?
                .nucleus()
                .dna()
                .ok_or(HolochainInstanceError::InternalFailure(
                    HolochainError::DnaMissing,
                ))?;

        // Make sure required bridges are configured and started:
        for zome in dna.zomes.values() {
            for bridge in zome.bridges.iter() {
                if bridge.presence == BridgePresence::Required {
                    let handle = bridge.handle.clone();
                    let bridge_config = self
                        .config
                        .bridges
                        .iter()
                        .find(|b| b.handle == handle)
                        .ok_or(HolochainInstanceError::RequiredBridgeMissing(
                            handle.clone(),
                        ))?;
                    self.instances
                        .get(&bridge_config.callee_id)
                        .ok_or(HolochainInstanceError::RequiredBridgeMissing(
                            handle.clone(),
                        ))?
                        .read()
                        .unwrap()
                        .active()
                        .ok_or(HolochainInstanceError::RequiredBridgeMissing(handle))?;
                }
            }
        }
        instance.start()
    }

    pub fn stop_instance(&mut self, id: &String) -> Result<(), HolochainInstanceError> {
        let instance = self.instances.get(id)?;
        notify(format!("Stopping instance \"{}\"...", id));
        instance.write().unwrap().stop()
    }

    /// Starts all instances
    pub fn start_all_instances(&mut self) -> Result<(), HolochainInstanceError> {
        self.config
            .instances
            .iter()
            .map(|instance_config| instance_config.id.clone())
            .collect::<Vec<String>>()
            .iter()
            .map(|id| self.start_instance(&id))
            .collect::<Result<Vec<()>, _>>()
            .map(|_| ())
    }

    /// Stops all instances
    pub fn stop_all_instances(&mut self) -> Result<(), HolochainInstanceError> {
        self.instances
            .iter_mut()
            .map(|(id, hc)| {
                notify(format!("Stopping instance \"{}\"...", id));
                hc.write()
                    .map(|mut lock| {
                        let _ = lock.stop();
                    })
                    .map_err(|_| {
                        notify(format!("Error stopping instance \"{}\": could not get a lock. Will ignore and proceed shutting down other instances...", id));
                        HolochainInstanceError::InternalFailure(HolochainError::new("Could not get lock on shutdown"))
                    })
            })
            .collect::<Result<Vec<()>, _>>()
            .map(|_| ())
    }

    pub fn instances(&self) -> &InstanceMap {
        &self.instances
    }

    /// Stop and clear all instances
    /// @QUESTION: why don't we care about errors on shutdown?
    pub fn shutdown(&mut self) {
        let _ = self
            .stop_all_instances()
            .map_err(|error| notify(format!("Error during shutdown: {}", error)));
        self.stop_all_interfaces();
        self.signal_multiplexer_kill_switch
            .as_ref()
            .map(|sender| sender.send(()));
        self.instances = HashMap::new();
    }

    pub fn spawn_network(&mut self) -> Result<SpawnResult, HolochainError> {
        let network_config = self
            .config
            .clone()
            .network
            .ok_or(HolochainError::ErrorGeneric(
                "attempt to spawn network when not configured".to_string(),
            ))?;

        println!(
            "Spawning network with working directory: {}",
            network_config.n3h_persistence_path
        );
        let spawn_result = ipc_spawn(
            network_config.n3h_persistence_path.clone(),
            P2pConfig::load_end_user_config(network_config.networking_config_file).to_string(),
            hashmap! {
                String::from("N3H_MODE") => network_config.n3h_mode.clone(),
                String::from("N3H_WORK_DIR") => network_config.n3h_persistence_path.clone(),
                String::from("N3H_IPC_SOCKET") => String::from("tcp://127.0.0.1:*"),
                String::from("N3H_LOG_LEVEL") => network_config.n3h_log_level.clone(),
            },
            2000,
            true,
        )
        .map_err(|error| {
            println!("Error while spawning network process: {:?}", error);
            HolochainError::ErrorGeneric(error.to_string())
        })?;
        println!(
            "Network spawned with bindings:\n\t - ipc: {}\n\t - p2p: {:?}",
            spawn_result.ipc_binding, spawn_result.p2p_bindings
        );
        Ok(spawn_result)
    }

    fn get_p2p_config(&self) -> P2pConfig {
        self.p2p_config.clone().unwrap_or_else(|| {
            // This should never happen, but we'll throw out an in-memory server config rather than crashing,
            // just to be nice (TODO make proper logging statement)
            println!("warn: instance_network_config called before p2p_config initialized! Using default in-memory network name.");
            P2pConfig::new_with_memory_backend("conductor-default-mock")
        })
    }

    fn initialize_p2p_config(&mut self) -> P2pConfig {
        // if there's no NetworkConfig we won't spawn a network process
        // and instead configure instances to use a unique in-memory network
        if self.config.network.is_none() {
            return P2pConfig::new_with_unique_memory_backend();
        }
        // if there is a config then either we need to spawn a process and get
        // the ipc_uri for it and save it for future calls to `load_config` or
        // we use a (non-empty) uri value that was created from previous calls!
        let net_config = self.config.network.clone().unwrap();
        let uri = net_config
            .n3h_ipc_uri
            .clone()
            .and_then(|v| if v == "" { None } else { Some(v) })
            .or_else(|| {
                self.network_spawn = self.spawn_network().ok();
                self.network_spawn
                    .as_ref()
                    .map(|spawn| spawn.ipc_binding.clone())
            });

        P2pConfig::new_ipc_uri(
            uri,
            &net_config.bootstrap_nodes,
            net_config.networking_config_file,
        )
    }

    /// Tries to create all instances configured in the given Configuration object.
    /// Calls `Configuration::check_consistency()` first and clears `self.instances`.
    /// The first time we call this, we also initialize the conductor-wide config
    /// for use with all instances
    pub fn boot_from_config(&mut self) -> Result<(), String> {
        let _ = self.config.check_consistency(&mut self.dna_loader)?;

        if self.p2p_config.is_none() {
            self.p2p_config = Some(self.initialize_p2p_config());
        }

        let config = self.config.clone();
        self.shutdown();

        self.start_signal_multiplexer();

        for id in config.instance_ids_sorted_by_bridge_dependencies()? {
            let instance = self
                .instantiate_from_config(&id, Some(&config))
                .map_err(|error| {
                    format!(
                        "Error while trying to create instance \"{}\": {}",
                        id, error
                    )
                })?;

            self.instances
                .insert(id.clone(), Arc::new(RwLock::new(instance)));
        }

        for ui_interface_config in config.ui_interfaces.clone() {
            notify(format!("adding ui interface {}", &ui_interface_config.id));
            let bundle_config =
                config
                    .ui_bundle_by_id(&ui_interface_config.bundle)
                    .ok_or(format!(
                        "UI interface {} references bundle with id {} but no such bundle found",
                        &ui_interface_config.id, &ui_interface_config.bundle
                    ))?;
            let connected_dna_interface = ui_interface_config
                .clone()
                .dna_interface
                .map(|interface_id| config.interface_by_id(&interface_id).unwrap());

            self.static_servers.insert(
                ui_interface_config.id.clone(),
                StaticServer::from_configs(
                    ui_interface_config,
                    bundle_config,
                    connected_dna_interface,
                ),
            );
        }

        self.dpki_bootstrap()?;

        Ok(())
    }

    /// Creates one specific Holochain instance from a given Configuration,
    /// id string and DnaLoader.
    pub fn instantiate_from_config(
        &mut self,
        id: &String,
        maybe_config: Option<&Configuration>,
    ) -> Result<Holochain, String> {
        let self_config = self.config.clone();
        let config = maybe_config.unwrap_or(&self_config);
        let _ = config.check_consistency(&mut self.dna_loader)?;

        config
            .instance_by_id(&id)
            .ok_or(String::from("Instance not found in config"))
            .and_then(|instance_config| {
                // Build context:
                let mut context_builder = ContextBuilder::new();

                // Agent:
                let agent_config = config.agent_by_id(&instance_config.agent).unwrap();
                let agent_id = self.agent_config_to_id(&agent_config)?;

                context_builder = context_builder.with_agent(agent_id.clone());

                context_builder = context_builder.with_p2p_config(self.get_p2p_config());

                // Signal config:
                let (sender, receiver) = unbounded();
                self.instance_signal_receivers
                    .write()
                    .unwrap()
                    .insert(instance_config.id.clone(), receiver);
                context_builder = context_builder.with_signals(sender);

                // Storage:
                match instance_config.storage {
                    StorageConfiguration::File { path } => {
                        context_builder =
                            context_builder.with_file_storage(path).map_err(|hc_err| {
                                format!("Error creating context: {}", hc_err.to_string())
                            })?
                    }
                    StorageConfiguration::Memory => {
                        context_builder = context_builder.with_memory_storage()
                    }
                    StorageConfiguration::Pickle { path } => {
                        context_builder =
                            context_builder
                                .with_pickle_storage(path)
                                .map_err(|hc_err| {
                                    format!("Error creating context: {}", hc_err.to_string())
                                })?
                    }
                }

                if config.logger.logger_type == "debug" {
                    context_builder = context_builder.with_logger(Arc::new(Mutex::new(
                        ChannelLogger::new(instance_config.id.clone(), self.logger.get_sender()),
                    )));
                }

                // Conductor API
                let api = self.build_conductor_api(instance_config.id, config)?;
                context_builder = context_builder.with_conductor_api(api);

                // Spawn context
                let context = context_builder.spawn();

                // Get DNA
                let dna_config = config.dna_by_id(&instance_config.dna).unwrap();
                let dna_file = PathBuf::from(&dna_config.file);
                let dna = Arc::get_mut(&mut self.dna_loader).unwrap()(&dna_file).map_err(|_| {
                    HolochainError::ConfigError(format!(
                        "Could not load DNA file \"{}\"",
                        dna_config.file
                    ))
                })?;

                let context = Arc::new(context);
                Holochain::load(context.clone())
                    .and_then(|hc| {
                        notify(format!(
                            "Successfully loaded instance {} from storage",
                            id.clone()
                        ));
                        Ok(hc)
                    })
                    .or_else(|loading_error| {
                        // NoneError just means it didn't find a pre-existing state
                        // that's not a problem and so isn't logged as such
                        if loading_error == HolochainError::from(NoneError) {
                            notify("No chain found in the store".to_string());
                        } else {
                            notify(format!(
                                "Failed to load instance {} from storage: {:?}",
                                id.clone(),
                                loading_error
                            ));
                        }
                        notify("Initializing new chain...".to_string());
                        Holochain::new(dna, context).map_err(|hc_err| hc_err.to_string())
                    })
            })
    }

    pub fn build_conductor_api(
        &mut self,
        instance_id: String,
        config: &Configuration,
    ) -> Result<IoHandler, HolochainError> {
        let instance_config = config.instance_by_id(&instance_id)?;
        let agent_id = instance_config.agent.clone();
        let agent_config = config.agent_by_id(&agent_id)?;
        let mut api_builder = ConductorApiBuilder::new();
        // Signing callback:
        if let Some(true) = agent_config.holo_remote_key {
            // !!!!!!!!!!!!!!!!!!!!!!!
            // Holo closed-alpha hack:
            // !!!!!!!!!!!!!!!!!!!!!!!
            api_builder = api_builder.with_outsource_signing_callback(
                self.agent_config_to_id(&agent_config)?,
                self.config
                    .signing_service_uri
                    .clone()
                    .expect("holo_remote_key needs signing_service_uri set"),
            );
        } else {
            api_builder = api_builder.with_agent_signature_callback(
                self.get_keybundle_for_agent(&instance_config.agent)?,
            );

            let keystore = self
                .get_keystore_for_agent(&instance_config.agent)
                .map_err(|err| format!("{}", err))?;
            api_builder = api_builder.with_agent_keystore_functions(keystore);
        }

        // Bridges:
        let id = instance_config.id.clone();
        for bridge in config.bridge_dependencies(id.clone()) {
            assert_eq!(bridge.caller_id, id.clone());
            let callee_config = config
                .instance_by_id(&bridge.callee_id)
                .expect("config.check_consistency()? jumps out if config is broken");
            let callee_instance = self.instances.get(&bridge.callee_id).expect(
                r#"
                    We have to create instances ordered by bridge dependencies such that we
                    can expect the callee to be present here because we need it to create
                    the bridge API"#,
            );

            api_builder =
                api_builder.with_named_instance(bridge.handle.clone(), callee_instance.clone());
            api_builder =
                api_builder.with_named_instance_config(bridge.handle.clone(), callee_config);
        }

        Ok(api_builder.spawn())
    }

    pub fn agent_config_to_id(
        &mut self,
        agent_config: &AgentConfiguration,
    ) -> Result<AgentId, HolochainError> {
        Ok(if let Some(true) = agent_config.holo_remote_key {
            // !!!!!!!!!!!!!!!!!!!!!!!
            // Holo closed-alpha hack:
            // !!!!!!!!!!!!!!!!!!!!!!!
            AgentId::new(&agent_config.name, agent_config.public_address.clone())
        } else {
            let keybundle_arc = self.get_keybundle_for_agent(&agent_config.id)?;
            let keybundle = keybundle_arc.lock().unwrap();
            AgentId::new(&agent_config.name, keybundle.get_id())
        })
    }

    /// Checks if the key for the given agent can be loaded or was already loaded.
    /// Will trigger loading if key is not loaded yet.
    /// Meant to be used in conductor executable to first try to load all keys (which will trigger
    /// passphrase prompts) before bootstrapping the whole config and have prompts appear
    /// in between other initialization output.
    pub fn check_load_key_for_agent(&mut self, agent_id: &String) -> Result<(), String> {
        if let Some(true) = self
            .config
            .agent_by_id(agent_id)
            .and_then(|a| a.holo_remote_key)
        {
            // !!!!!!!!!!!!!!!!!!!!!!!
            // Holo closed-alpha hack:
            // !!!!!!!!!!!!!!!!!!!!!!!
            return Ok(());
        }
        self.get_keystore_for_agent(agent_id)?;
        Ok(())
    }

    /// Get reference to keystore for given agent ID.
    /// If the key was not loaded (into secure memory) yet, this will use the KeyLoader
    /// to do so.
    pub fn get_keystore_for_agent(
        &mut self,
        agent_id: &String,
    ) -> Result<Arc<Mutex<Keystore>>, String> {
        if !self.agent_keys.contains_key(agent_id) {
            let agent_config = self
                .config
                .agent_by_id(agent_id)
                .ok_or(format!("Agent '{}' not found", agent_id))?;
            if let Some(true) = agent_config.holo_remote_key {
                return Err("agent is holo_remote, no keystore".to_string());
            }
            let keystore_file_path = PathBuf::from(agent_config.keystore_file.clone());
            let mut keystore = Arc::get_mut(&mut self.key_loader).unwrap()(
                &keystore_file_path,
                self.passphrase_manager.clone(),
                self.hash_config.clone(),
            )
            .map_err(|_| {
                HolochainError::ConfigError(format!(
                    "Could not load keystore \"{}\"",
                    agent_config.keystore_file,
                ))
            })?;
            let keybundle = keystore
                .get_keybundle(PRIMARY_KEYBUNDLE_ID)
                .map_err(|err| format!("{}", err,))?;

            if agent_config.public_address != keybundle.get_id() {
                return Err(format!(
                    "Key from file '{}' ('{}') does not match public address {} mentioned in config!",
                    keystore_file_path.to_str().unwrap(),
                    keybundle.get_id(),
                    agent_config.public_address,
                ));
            }

            self.agent_keys
                .insert(agent_id.clone(), Arc::new(Mutex::new(keystore)));
        }
        let keystore_ref = self.agent_keys.get(agent_id).unwrap();
        Ok(keystore_ref.clone())
    }

    /// Get reference to the keybundle stored in the keystore for given agent ID.
    /// If the key was not loaded (into secure memory) yet, this will use the KeyLoader
    /// to do so.
    pub fn get_keybundle_for_agent(
        &mut self,
        agent_id: &String,
    ) -> Result<Arc<Mutex<KeyBundle>>, String> {
        let keystore = self
            .get_keystore_for_agent(agent_id)
            .map_err(|err| format!("{}", err))?;
        let mut keystore = keystore.lock().unwrap();
        let keybundle = keystore
            .get_keybundle(PRIMARY_KEYBUNDLE_ID)
            .map_err(|err| format!("{}", err))?;
        Ok(Arc::new(Mutex::new(keybundle)))
    }

    fn start_interface(&mut self, config: &InterfaceConfiguration) -> Result<(), String> {
        if self.interface_threads.contains_key(&config.id) {
            return Err(format!("Interface {} already started!", config.id));
        }
        notify(format!("Starting interface '{}'.", config.id));
        let handle = self.spawn_interface_thread(config.clone());
        self.interface_threads.insert(config.id.clone(), handle);
        Ok(())
    }

    /// Default DnaLoader that actually reads files from the filesystem
<<<<<<< HEAD
    fn load_dna(file: &PathBuf) -> HcResult<Dna> {
=======
    pub fn load_dna(file: &PathBuf) -> Result<Dna, HolochainError> {
>>>>>>> 286e262e
        notify(format!("Reading DNA from {}", file.display()));
        let mut f = File::open(file)?;
        let mut contents = String::new();
        f.read_to_string(&mut contents)?;
        Dna::try_from(JsonString::from_json(&contents)).map_err(|err| err.into())
    }

    /// Default KeyLoader that actually reads files from the filesystem
    fn load_key(
        file: &PathBuf,
        passphrase_manager: Arc<PassphraseManager>,
        hash_config: Option<PwHashConfig>,
    ) -> Result<Keystore, HolochainError> {
        notify(format!("Reading keystore from {}", file.display()));

        let keystore = Keystore::new_from_file(file.clone(), passphrase_manager, hash_config)?;
        Ok(keystore)
    }

    fn copy_ui_dir(source: &PathBuf, dest: &PathBuf) -> Result<(), HolochainError> {
        notify(format!(
            "Copying UI from {} to {}",
            source.display(),
            dest.display()
        ));
        fs::create_dir_all(dest).map_err(|_| {
            HolochainError::ErrorGeneric(format!("Could not directory structure {:?}", dest).into())
        })?;
        fs_extra::dir::copy(&source, &dest, &fs_extra::dir::CopyOptions::new())
            .map_err(|e| HolochainError::ErrorGeneric(e.to_string()))?;
        Ok(())
    }

    fn make_interface_handler(&self, interface_config: &InterfaceConfiguration) -> IoHandler {
        let instance_ids: Vec<String> = interface_config
            .instances
            .iter()
            .map(|i| i.id.clone())
            .collect();

        let instance_subset: InstanceMap = self
            .instances
            .iter()
            .filter(|(id, _)| instance_ids.contains(&id))
            .map(|(id, val)| (id.clone(), val.clone()))
            .collect();

        let mut conductor_api_builder = ConductorApiBuilder::new()
            .with_instances(instance_subset)
            .with_instance_configs(self.config.instances.clone());

        if interface_config.admin {
            conductor_api_builder = conductor_api_builder
                .with_admin_dna_functions()
                .with_admin_ui_functions()
                .with_test_admin_functions();
        }

        conductor_api_builder.spawn()
    }

    fn spawn_interface_thread(&self, interface_config: InterfaceConfiguration) -> Sender<()> {
        let dispatcher = self.make_interface_handler(&interface_config);
        // The "kill switch" is the channel which allows the interface to be stopped from outside its thread
        let (kill_switch_tx, kill_switch_rx) = unbounded();

        let iface = make_interface(&interface_config);
        let (broadcaster, _handle) = iface
            .run(dispatcher, kill_switch_rx)
            .map_err(|error| {
                self.log(format!(
                    "err/conductor: Error running interface '{}': {}",
                    interface_config.id, error
                ));
                error
            })
            .unwrap();
        self.log(format!(
            "debug/conductor: adding broadcaster to map {:?}",
            broadcaster
        ));

        {
            self.interface_broadcasters
                .write()
                .unwrap()
                .insert(interface_config.id.clone(), broadcaster);
        }

        kill_switch_tx
    }

    fn log(&self, msg: String) {
        self.logger
            .get_sender()
            .send(("conductor".to_string(), msg))
            .unwrap()
    }

    pub fn dna_dir_path(&self) -> PathBuf {
        self.config.persistence_dir.join("dna")
    }

    pub fn config_path(&self) -> PathBuf {
        self.config.persistence_dir.join("conductor-config.toml")
    }

    pub fn instance_storage_dir_path(&self) -> PathBuf {
        self.config.persistence_dir.join("storage")
    }

    pub fn save_config(&self) -> Result<(), HolochainError> {
        fs::create_dir_all(&self.config.persistence_dir).map_err(|_| {
            HolochainError::ErrorGeneric(
                format!(
                    "Could not directory structure {:?}",
                    self.config.persistence_dir
                )
                .into(),
            )
        })?;
        let mut file = File::create(&self.config_path()).map_err(|_| {
            HolochainError::ErrorGeneric(
                format!("Could not create file at {:?}", self.config_path()).into(),
            )
        })?;

        file.write(serialize_configuration(&self.config)?.as_bytes())
            .map_err(|_| {
                HolochainError::ErrorGeneric(
                    format!("Could not save config to {:?}", self.config_path()).into(),
                )
            })?;
        Ok(())
    }

    pub fn save_dna(&self, dna: &Dna) -> Result<PathBuf, HolochainError> {
        let file_path = self
            .dna_dir_path()
            .join(dna.address().to_string())
            .with_extension(DNA_EXTENSION);
        fs::create_dir_all(&self.dna_dir_path())?;
        self.save_dna_to(dna, file_path)
    }

    pub fn save_dna_to(&self, dna: &Dna, path: PathBuf) -> Result<PathBuf, HolochainError> {
        let file = File::create(&path).map_err(|e| {
            HolochainError::ConfigError(format!(
                "Error writing DNA to {}, {}",
                path.to_str().unwrap().to_string(),
                e.to_string()
            ))
        })?;
        serde_json::to_writer_pretty(&file, dna.into())?;
        Ok(path)
    }

    /// check for determining if the conductor is using dpki to manage instance keys
    pub fn using_dpki(&self) -> bool {
        self.config.dpki.is_some()
    }

    /// returns the instance_id of the dpki app if it is configured
    pub fn dpki_instance_id(&self) -> Option<String> {
        match self.config.dpki {
            Some(ref dpki) => Some(dpki.instance_id.clone()),
            None => None,
        }
    }

    /// returns the init_params for the dpki app if it is configured
    pub fn dpki_init_params(&self) -> Option<String> {
        match self.config.dpki {
            Some(ref dpki) => Some(dpki.init_params.clone()),
            None => None,
        }
    }

    /// bootstraps the dpki app if configured
    pub fn dpki_bootstrap(&mut self) -> Result<(), HolochainError> {
        if self.using_dpki() {
            let dpki_instance_id = self.dpki_instance_id().unwrap();
            let instance = self.instances.get(&dpki_instance_id)?;
            let hc_lock = instance.clone();
            let hc_lock_inner = hc_lock.clone();
            let mut hc = hc_lock_inner.write().unwrap();
            if !hc.dpki_is_initialized()? {
                hc.dpki_init(self.dpki_init_params().unwrap())?;
            }
        }
        Ok(())
    }
}

/// This can eventually be dependency injected for third party Interface definitions
fn make_interface(interface_config: &InterfaceConfiguration) -> Box<Interface> {
    use interface_impls::{http::HttpInterface, websocket::WebsocketInterface};
    match interface_config.driver {
        InterfaceDriver::Websocket { port } => Box::new(WebsocketInterface::new(port)),
        InterfaceDriver::Http { port } => Box::new(HttpInterface::new(port)),
        _ => unimplemented!(),
    }
}

#[derive(Clone, Debug)]
struct NullLogger {}

impl Logger for NullLogger {
    fn log(&mut self, _msg: String) {}
}

#[cfg(test)]
pub mod tests {
    use super::*;
    use conductor::passphrase_manager::PassphraseManager;
    use key_loaders::mock_passphrase_manager;
    use keystore::{test_hash_config, Keystore, Secret, PRIMARY_KEYBUNDLE_ID};
    extern crate tempfile;
    use crate::config::load_configuration;
    use holochain_core::{
        action::Action, nucleus::actions::call_zome_function::make_cap_request_for_call,
        signal::signal_channel,
    };
<<<<<<< HEAD
    use holochain_core_types::dna;
=======
    use holochain_core_types::{cas::content::Address, dna};
>>>>>>> 286e262e
    use holochain_dpki::{key_bundle::KeyBundle, password_encryption::PwHashConfig, SEED_SIZE};
    use holochain_wasm_utils::wasm_target_dir;
    use lib3h_persistence_api::{cas::content::Address, json::RawString};
    use lib3h_sodium::secbuf::SecBuf;
    use std::{
        fs::{File, OpenOptions},
        io::Write,
        path::PathBuf,
    };

    use self::tempfile::tempdir;
    use holochain_core_types::dna::{
        bridges::{Bridge, BridgeReference},
        fn_declarations::{FnDeclaration, Trait, TraitFns},
    };
    use std::collections::BTreeMap;
    use test_utils::*;

    //    commented while test_signals_through_admin_websocket is broken
    //    extern crate ws;
    //    use self::ws::{connect, Message};
    //    extern crate parking_lot;

    pub fn test_dna_loader() -> DnaLoader {
        let loader = Box::new(|path: &PathBuf| {
            Ok(match path.to_str().unwrap().as_ref() {
                "bridge/callee.dna" => callee_dna(),
                "bridge/caller.dna" => caller_dna(),
                "bridge/caller_dna_ref.dna" => caller_dna_with_dna_reference(),
                "bridge/caller_bogus_trait_ref.dna" => caller_dna_with_bogus_trait_reference(),
                "bridge/caller_without_required.dna" => caller_dna_without_required(),
                _ => Dna::try_from(JsonString::from_json(&example_dna_string())).unwrap(),
            })
        })
            as Box<FnMut(&PathBuf) -> Result<Dna, HolochainError> + Send + Sync>;
        Arc::new(loader)
    }

    pub fn test_key_loader() -> KeyLoader {
        let loader = Box::new(
            |path: &PathBuf, _pm: Arc<PassphraseManager>, _hash_config: Option<PwHashConfig>| {
                match path.to_str().unwrap().as_ref() {
                    "holo_tester1.key" => Ok(test_keystore(1)),
                    "holo_tester2.key" => Ok(test_keystore(2)),
                    "holo_tester3.key" => Ok(test_keystore(3)),
                    unknown => Err(HolochainError::ErrorGeneric(format!(
                        "No test keystore for {}",
                        unknown
                    ))),
                }
            },
        )
            as Box<
                FnMut(
                        &PathBuf,
                        Arc<PassphraseManager>,
                        Option<PwHashConfig>,
                    ) -> Result<Keystore, HolochainError>
                    + Send
                    + Sync,
            >;
        Arc::new(loader)
    }

    pub fn test_keystore(index: u8) -> Keystore {
        let agent_name = format!("test-agent-{}", index);
        let mut keystore = Keystore::new(
            mock_passphrase_manager(agent_name.clone()),
            test_hash_config(),
        )
        .unwrap();

        // Create deterministic seed
        let mut seed = SecBuf::with_insecure(SEED_SIZE);
        let mock_seed: Vec<u8> = (1..SEED_SIZE).map(|e| e as u8 + index).collect();
        seed.write(0, mock_seed.as_slice())
            .expect("SecBuf must be writeable");

        let secret = Arc::new(Mutex::new(Secret::Seed(seed)));
        keystore.add("root_seed", secret).unwrap();

        keystore
            .add_keybundle_from_seed("root_seed", PRIMARY_KEYBUNDLE_ID)
            .unwrap();
        keystore
    }

    pub fn test_keybundle(index: u8) -> KeyBundle {
        let mut keystore = test_keystore(index);
        keystore.get_keybundle(PRIMARY_KEYBUNDLE_ID).unwrap()
    }

    pub fn test_toml(websocket_port: u16, http_port: u16) -> String {
        format!(
            r#"
    [[agents]]
    id = "test-agent-1"
    name = "Holo Tester 1"
    public_address = "{}"
    keystore_file = "holo_tester1.key"

    [[agents]]
    id = "test-agent-2"
    name = "Holo Tester 2"
    public_address = "{}"
    keystore_file = "holo_tester2.key"

    [[agents]]
    id = "test-agent-3"
    name = "Holo Tester 3"
    public_address = "{}"
    keystore_file = "holo_tester3.key"

    [[dnas]]
    id = "test-dna"
    file = "app_spec.dna.json"
    hash = "Qm328wyq38924y"

    [[dnas]]
    id = "bridge-callee"
    file = "bridge/callee.dna"
    hash = "Qm328wyq38924y"

    [[dnas]]
    id = "bridge-caller"
    file = "bridge/caller.dna"
    hash = "Qm328wyq38924y"

    [[instances]]
    id = "test-instance-1"
    dna = "bridge-callee"
    agent = "test-agent-1"
    [instances.storage]
    type = "memory"

    [[instances]]
    id = "test-instance-2"
    dna = "test-dna"
    agent = "test-agent-2"
    [instances.storage]
    type = "memory"

    [[instances]]
    id = "bridge-caller"
    dna = "bridge-caller"
    agent = "test-agent-3"
    [instances.storage]
    type = "memory"

    [[interfaces]]
    id = "test-interface-1"
    admin = true
    [interfaces.driver]
    type = "websocket"
    port = {}
    [[interfaces.instances]]
    id = "test-instance-1"
    [[interfaces.instances]]
    id = "test-instance-2"

    [[interfaces]]
    id = "test-interface-2"
    [interfaces.driver]
    type = "http"
    port = {}
    [[interfaces.instances]]
    id = "test-instance-1"
    [[interfaces.instances]]
    id = "test-instance-2"

    [[bridges]]
    caller_id = "bridge-caller"
    callee_id = "test-instance-1"
    handle = "DPKI"

    [[bridges]]
    caller_id = "bridge-caller"
    callee_id = "test-instance-2"
    handle = "happ-store"

    [[bridges]]
    caller_id = "bridge-caller"
    callee_id = "test-instance-1"
    handle = "test-callee"
    "#,
            test_keybundle(1).get_id(),
            test_keybundle(2).get_id(),
            test_keybundle(3).get_id(),
            websocket_port,
            http_port,
        )
    }

    pub fn test_conductor(websocket_port: u16, http_port: u16) -> Conductor {
        let config =
            load_configuration::<Configuration>(&test_toml(websocket_port, http_port)).unwrap();
        let mut conductor = Conductor::from_config(config.clone());
        conductor.dna_loader = test_dna_loader();
        conductor.key_loader = test_key_loader();
        conductor.boot_from_config().unwrap();
        conductor
    }

    fn test_conductor_with_signals(signal_tx: SignalSender) -> Conductor {
        let config = load_configuration::<Configuration>(&test_toml(8888, 8889)).unwrap();
        let mut conductor = Conductor::from_config(config.clone()).with_signal_channel(signal_tx);
        conductor.dna_loader = test_dna_loader();
        conductor.key_loader = test_key_loader();
        conductor.boot_from_config().unwrap();
        conductor
    }

    pub fn example_dna_string() -> String {
        r#"{
                "name": "my dna",
                "description": "",
                "version": "",
                "uuid": "00000000-0000-0000-0000-000000000001",
                "dna_spec_version": "2.0",
                "properties": {},
                "zomes": {
                    "": {
                        "description": "",
                        "config": {},
                        "entry_types": {
                            "": {
                                "description": "",
                                "sharing": "public"
                            }
                        },
                        "traits": {
                            "test": {
                                "functions": ["test"]
                             }
                        },
                        "fn_declarations": [
                            {
                                "name": "test",
                                "inputs": [
                                    {
                                        "name": "post",
                                        "type": "string"
                                    }
                                ],
                                "outputs" : [
                                    {
                                        "name": "hash",
                                        "type": "string"
                                    }
                                ]
                            }
                        ],
                        "code": {
                            "code": "AAECAw=="
                        },
                        "bridges": [
                            {
                                "presence": "optional",
                                "handle": "my favourite instance!",
                                "reference": {
                                    "traits": {}
                                }
                            }
                        ]
                    }
                }
            }"#
        .to_string()
    }

    #[test]
    fn test_default_dna_loader() {
        let tempdir = tempdir().unwrap();
        let file_path = tempdir.path().join("test.dna.json");
        let mut tmp_file = File::create(file_path.clone()).unwrap();
        writeln!(tmp_file, "{}", example_dna_string()).unwrap();
        match Conductor::load_dna(&file_path) {
            Ok(dna) => {
                assert_eq!(dna.name, "my dna");
            }
            Err(_) => assert!(false),
        }
    }

    #[test]
    fn test_conductor_boot_from_config() {
        let mut conductor = test_conductor(10001, 10002);
        assert_eq!(conductor.instances.len(), 3);

        conductor.start_all_instances().unwrap();
        conductor.start_all_interfaces();
        conductor.stop_all_instances().unwrap();
    }

    //#[test]
    // Default config path ~/.holochain/conductor/conductor-config.toml won't work in CI
    fn _test_conductor_save_and_load_config_default_location() {
        let conductor = test_conductor(10011, 10012);
        assert_eq!(conductor.save_config(), Ok(()));

        let mut toml = String::new();

        let mut file = OpenOptions::new()
            .read(true)
            .open(&conductor.config_path())
            .expect("Could not open config file");
        file.read_to_string(&mut toml)
            .expect("Could not read config file");

        let restored_config =
            load_configuration::<Configuration>(&toml).expect("could not load config");
        assert_eq!(
            serialize_configuration(&conductor.config),
            serialize_configuration(&restored_config)
        )
    }

    #[test]
    fn test_conductor_signal_handler() {
        let (signal_tx, signal_rx) = signal_channel();
        let _conductor = test_conductor_with_signals(signal_tx);

        test_utils::expect_action(&signal_rx, |action| match action {
            Action::InitializeChain(_) => true,
            _ => false,
        })
        .unwrap();

        // expect one InitNetwork for each instance

        test_utils::expect_action(&signal_rx, |action| match action {
            Action::InitNetwork(_) => true,
            _ => false,
        })
        .unwrap();

        test_utils::expect_action(&signal_rx, |action| match action {
            Action::InitNetwork(_) => true,
            _ => false,
        })
        .unwrap();
    }

    pub fn callee_wat() -> String {
        r#"
(module

    (memory 1)
    (export "memory" (memory 0))

    (func
        (export "__hdk_validate_app_entry")
        (param $allocation i64)
        (result i64)

        (i64.const 0)
    )

    (func
        (export "__hdk_validate_link")
        (param $allocation i64)
        (result i64)

        (i64.const 0)
    )


    (func
        (export "__hdk_get_validation_package_for_entry_type")
        (param $allocation i64)
        (result i64)

        ;; This writes "Entry" into memory
        (i64.store (i32.const 0) (i64.const 34))
        (i64.store (i32.const 1) (i64.const 69))
        (i64.store (i32.const 2) (i64.const 110))
        (i64.store (i32.const 3) (i64.const 116))
        (i64.store (i32.const 4) (i64.const 114))
        (i64.store (i32.const 5) (i64.const 121))
        (i64.store (i32.const 6) (i64.const 34))

        (i64.const 7)
    )

    (func
        (export "__hdk_get_validation_package_for_link")
        (param $allocation i64)
        (result i64)

        ;; This writes "Entry" into memory
        (i64.store (i32.const 0) (i64.const 34))
        (i64.store (i32.const 1) (i64.const 69))
        (i64.store (i32.const 2) (i64.const 110))
        (i64.store (i32.const 3) (i64.const 116))
        (i64.store (i32.const 4) (i64.const 114))
        (i64.store (i32.const 5) (i64.const 121))
        (i64.store (i32.const 6) (i64.const 34))

        (i64.const 7)
    )

    (func
        (export "__list_traits")
        (param $allocation i64)
        (result i64)

        (i64.const 0)
    )

    (func
        (export "__list_functions")
        (param $allocation i64)
        (result i64)

        (i64.const 0)
    )

    (func
        (export "hello")
        (param $allocation i64)
        (result i64)

        ;; This writes "Holo World" into memory
        (i64.store (i32.const 0) (i64.const 72))
        (i64.store (i32.const 1) (i64.const 111))
        (i64.store (i32.const 2) (i64.const 108))
        (i64.store (i32.const 3) (i64.const 111))
        (i64.store (i32.const 4) (i64.const 32))
        (i64.store (i32.const 5) (i64.const 87))
        (i64.store (i32.const 6) (i64.const 111))
        (i64.store (i32.const 7) (i64.const 114))
        (i64.store (i32.const 8) (i64.const 108))
        (i64.store (i32.const 9) (i64.const 100))

        (i64.const 10)
    )
)
                "#
        .to_string()
    }

    fn bridge_call_fn_declaration() -> FnDeclaration {
        FnDeclaration {
            name: String::from("hello"),
            inputs: vec![],
            outputs: vec![dna::fn_declarations::FnParameter {
                name: String::from("greeting"),
                parameter_type: String::from("String"),
            }],
        }
    }

    fn callee_dna() -> Dna {
        let wat = &callee_wat();
        let mut dna = create_test_dna_with_wat("greeter", Some(wat));
        dna.uuid = String::from("basic_bridge_call");
        let fn_declaration = bridge_call_fn_declaration();

        {
            let zome = dna.zomes.get_mut("greeter").unwrap();
            zome.fn_declarations.push(fn_declaration.clone());
            zome.traits
                .get_mut("hc_public")
                .unwrap()
                .functions
                .push(fn_declaration.name.clone());
            zome.traits.insert(
                String::from("greetable"),
                TraitFns {
                    functions: vec![fn_declaration.name.clone()],
                },
            );
        }

        dna
    }

    fn caller_dna() -> Dna {
        let mut path = PathBuf::new();

        path.push(wasm_target_dir(
            &String::from("conductor_api").into(),
            &String::from("test-bridge-caller").into(),
        ));
        let wasm_path_component: PathBuf = [
            String::from("wasm32-unknown-unknown"),
            String::from("release"),
            String::from("test_bridge_caller.wasm"),
        ]
        .iter()
        .collect();
        path.push(wasm_path_component);

        let wasm = create_wasm_from_file(&path);
        let defs = create_test_defs_with_fn_names(vec![
            "call_bridge".to_string(),
            "call_bridge_error".to_string(),
        ]);
        let mut dna = create_test_dna_with_defs("test_zome", defs, &wasm);
        dna.uuid = String::from("basic_bridge_call");
        {
            let zome = dna.zomes.get_mut("test_zome").unwrap();
            zome.bridges.push(Bridge {
                presence: BridgePresence::Required,
                handle: String::from("test-callee"),
                reference: BridgeReference::Trait {
                    traits: btreemap! {
                        String::from("greetable") => Trait{
                            functions: vec![bridge_call_fn_declaration()]
                        }
                    },
                },
            });
            zome.bridges.push(Bridge {
                presence: BridgePresence::Optional,
                handle: String::from("DPKI"),
                reference: BridgeReference::Trait {
                    traits: BTreeMap::new(),
                },
            });
            zome.bridges.push(Bridge {
                presence: BridgePresence::Optional,
                handle: String::from("happ-store"),
                reference: BridgeReference::Trait {
                    traits: BTreeMap::new(),
                },
            });
        }

        dna
    }

    #[test]
    fn basic_bridge_call_roundtrip() {
        let config = load_configuration::<Configuration>(&test_toml(10021, 10022)).unwrap();
        let mut conductor = Conductor::from_config(config.clone());
        conductor.dna_loader = test_dna_loader();
        conductor.key_loader = test_key_loader();
        conductor
            .boot_from_config()
            .expect("Test config must be sane");
        conductor
            .start_all_instances()
            .expect("Instances must be spawnable");
        let caller_instance = conductor.instances["bridge-caller"].clone();
        let mut instance = caller_instance.write().unwrap();

        let cap_call = {
            let context = instance.context();
            make_cap_request_for_call(
                context.clone(),
                Address::from(context.clone().agent_id.address()),
                "call_bridge",
                JsonString::empty_object(),
            )
        };
        let result = instance
            .call("test_zome", cap_call, "call_bridge", "{}")
            .unwrap();

        // "Holo World" comes for the callee_wat above which runs in the callee instance
        assert_eq!(result, JsonString::from("Holo World"));
    }

    #[test]
    fn basic_bridge_call_error() {
        let config = load_configuration::<Configuration>(&test_toml(10041, 10042)).unwrap();
        let mut conductor = Conductor::from_config(config.clone());
        conductor.dna_loader = test_dna_loader();
        conductor.key_loader = test_key_loader();
        conductor
            .boot_from_config()
            .expect("Test config must be sane");
        conductor
            .start_all_instances()
            .expect("Instances must be spawnable");
        let caller_instance = conductor.instances["bridge-caller"].clone();
        let mut instance = caller_instance.write().unwrap();

        let cap_call = {
            let context = instance.context();
            make_cap_request_for_call(
                context.clone(),
                Address::from(context.clone().agent_id.address()),
                "call_bridge_error",
                JsonString::empty_object(),
            )
        };
        let result = instance.call("test_zome", cap_call, "call_bridge_error", "{}");

        assert!(result.is_ok());
        assert!(result.unwrap().to_string().contains("Holochain Instance Error: Zome function \'non-existent-function\' not found in Zome \'greeter\'"));
    }

    #[test]
    fn error_if_required_bridge_missing() {
        let mut config = load_configuration::<Configuration>(&test_toml(10061, 10062)).unwrap();
        config.bridges.clear();
        let mut conductor = Conductor::from_config(config.clone());
        conductor.dna_loader = test_dna_loader();
        conductor.key_loader = test_key_loader();

        let result = conductor.boot_from_config();
        assert!(result.is_err());
        assert_eq!(
            result.err().unwrap(),
            "Required bridge \'test-callee\' for instance \'bridge-caller\' missing",
        );
    }

    fn caller_dna_with_dna_reference() -> Dna {
        let mut dna = caller_dna();
        {
            let bridge = dna
                .zomes
                .get_mut("test_zome")
                .unwrap()
                .bridges
                .get_mut(0)
                .unwrap();
            bridge.reference = BridgeReference::Address {
                dna_address: Address::from("fake bridge reference"),
            };
        }
        dna
    }

    fn caller_dna_with_bogus_trait_reference() -> Dna {
        let mut dna = caller_dna();
        {
            let bridge = dna
                .zomes
                .get_mut("test_zome")
                .unwrap()
                .bridges
                .get_mut(0)
                .unwrap();
            let mut fn_declaration = bridge_call_fn_declaration();
            fn_declaration
                .inputs
                .push(dna::fn_declarations::FnParameter {
                    name: String::from("additional_parameter"),
                    parameter_type: String::from("String"),
                });
            bridge.reference = BridgeReference::Trait {
                traits: btreemap! {
                    String::from("greetable") => Trait{
                        functions: vec![fn_declaration]
                    }
                },
            };
        }
        dna
    }

    fn caller_dna_without_required() -> Dna {
        let mut dna = caller_dna();
        {
            let bridge = dna
                .zomes
                .get_mut("test_zome")
                .unwrap()
                .bridges
                .get_mut(0)
                .unwrap();
            bridge.presence = BridgePresence::Optional;
            bridge.reference = BridgeReference::Trait {
                traits: BTreeMap::new(),
            };
        }
        dna
    }

    pub fn bridge_dna_ref_test_toml(caller_dna: &str, callee_dna: &str) -> String {
        format!(
            r#"
    [[agents]]
    id = "test-agent-1"
    name = "Holo Tester 1"
    public_address = "{}"
    keystore_file = "holo_tester1.key"

    [[dnas]]
    id = "bridge-callee"
    file = "{}"
    hash = "Qm328wyq38924y"

    [[dnas]]
    id = "bridge-caller"
    file = "{}"
    hash = "Qm328wyq38924y"

    [[instances]]
    id = "bridge-callee"
    dna = "bridge-callee"
    agent = "test-agent-1"
    [instances.storage]
    type = "memory"

    [[instances]]
    id = "bridge-caller"
    dna = "bridge-caller"
    agent = "test-agent-1"
    [instances.storage]
    type = "memory"

    [[bridges]]
    caller_id = "bridge-caller"
    callee_id = "bridge-callee"
    handle = "test-callee"
    "#,
            test_keybundle(1).get_id(),
            callee_dna,
            caller_dna,
        )
    }

    #[test]
    fn error_if_bridge_reference_dna_mismatch() {
        let config = load_configuration::<Configuration>(&bridge_dna_ref_test_toml(
            "bridge/caller_dna_ref.dna",
            "bridge/callee_dna.dna",
        ))
        .unwrap();
        let mut conductor = Conductor::from_config(config.clone());
        conductor.dna_loader = test_dna_loader();
        conductor.key_loader = test_key_loader();
        let result = conductor.boot_from_config();

        assert!(result.is_err());
        println!("{:?}", result);
        assert!(result.err().unwrap().starts_with(
            "Bridge \'test-callee\' of caller instance \'bridge-caller\' requires callee to be DNA with hash \'fake bridge reference\', but the configured instance \'bridge-callee\' runs DNA with hash"
        ));
    }

    #[test]
    fn error_if_bridge_reference_trait_mismatch() {
        let config = load_configuration::<Configuration>(&bridge_dna_ref_test_toml(
            "bridge/caller_bogus_trait_ref.dna",
            "bridge/callee_dna.dna",
        ))
        .unwrap();
        let mut conductor = Conductor::from_config(config.clone());
        conductor.dna_loader = test_dna_loader();
        conductor.key_loader = test_key_loader();
        let result = conductor.boot_from_config();

        assert!(result.is_err());
        println!("{:?}", result);
        assert_eq!(
            result.err().unwrap(),
            "Bridge \'test-callee\' of instance \'bridge-caller\' requires callee to to implement trait \'greetable\' with functions: [FnDeclaration { name: \"hello\", inputs: [FnParameter { parameter_type: \"String\", name: \"additional_parameter\" }], outputs: [FnParameter { parameter_type: \"String\", name: \"greeting\" }] }]",
        );
    }

    #[test]
    fn fails_if_key_address_does_not_match() {
        // Config with well formatted public address but differing to the deterministic key
        // created by test_key_loader for "holo_tester1.key"
        let config = load_configuration::<Configuration>(r#"
                [[agents]]
                id = "test-agent-1"
                name = "Holo Tester 1"
                public_address = "HoloTester1-----------------------------------------------------------------------AAACZp4xHB"
                keystore_file = "holo_tester1.key"

                [[dnas]]
                id = "test-dna"
                file = "app_spec.dna.json"
                hash = "Qm328wyq38924y"

                [[instances]]
                id = "test-instance-1"
                dna = "test-dna"
                agent = "test-agent-1"
                [instances.storage]
                type = "memory"
                "#
        ).unwrap();
        let mut conductor = Conductor::from_config(config.clone());
        conductor.dna_loader = test_dna_loader();
        conductor.key_loader = test_key_loader();
        assert_eq!(
            conductor.boot_from_config(),
            Err("Error while trying to create instance \"test-instance-1\": Key from file \'holo_tester1.key\' (\'HcSCI7T6wQ5t4nffbjtUk98Dy9fa79Ds6Uzg8nZt8Fyko46ikQvNwfoCfnpuy7z\') does not match public address HoloTester1-----------------------------------------------------------------------AAACZp4xHB mentioned in config!"
                .to_string()),
        );
    }

    #[test]
    // flaky test
    // signal ordering is not deterministic nor is timing
    // test should poll and allow signals in different orders
    // OR
    // test should be totally removed because this is really an integration test
    #[cfg(feature = "broken-tests")]
    fn test_signals_through_admin_websocket() {
        let mut conductor = test_conductor(10031, 10032);
        let _ = conductor.start_all_instances();
        conductor.start_all_interfaces();
        thread::sleep(Duration::from_secs(2));
        // parking_lot::Mutex is an alternative Mutex that does not get poisoned if one of the
        // threads panic. Here it helps getting the causing assertion panic to be printed
        // instead of masking that with a panic of the thread below which makes it hard to see
        // why this test fails, if it fails.
        let signals: Arc<parking_lot::Mutex<Vec<String>>> =
            Arc::new(parking_lot::Mutex::new(Vec::new()));
        let signals_clone = signals.clone();
        let websocket_thread = thread::spawn(|| {
            connect("ws://127.0.0.1:10031", move |_| {
                let s = signals_clone.clone();
                move |msg: Message| {
                    s.lock().push(msg.to_string());
                    Ok(())
                }
            })
            .unwrap();
        });

        let result = {
            let lock = conductor.instances.get("bridge-caller").unwrap();
            let mut bridge_caller = lock.write().unwrap();
            let cap_call = {
                let context = bridge_caller.context();
                make_cap_request_for_call(
                    context.clone(),
                    Address::from(context.clone().agent_id.address()),
                    "call_bridge",
                    JsonString::empty_object(),
                )
            };
            bridge_caller.call(
                "test_zome",
                cap_call,
                "call_bridge",
                &JsonString::empty_object().to_string(),
            )
        };

        assert!(result.is_ok());
        thread::sleep(Duration::from_secs(2));
        conductor.stop_all_interfaces();
        websocket_thread
            .join()
            .expect("Could not join websocket thread");
        let received_signals = signals.lock().clone();

        assert!(received_signals.len() >= 3);
        assert!(received_signals[0]
            .starts_with("{\"signal\":{\"Trace\":\"SignalZomeFunctionCall(ZomeFnCall {"));
        assert!(received_signals[1]
            .starts_with("{\"signal\":{\"Trace\":\"SignalZomeFunctionCall(ZomeFnCall {"));
        assert!(received_signals[2].starts_with(
            "{\"signal\":{\"Trace\":\"ReturnZomeFunctionResult(ExecuteZomeFnResponse {"
        ));
    }

    #[test]
    fn test_start_stop_instance() {
        let mut conductor = test_conductor(10051, 10052);
        assert_eq!(
            conductor.start_instance(&String::from("test-instance-1")),
            Ok(()),
        );
        assert_eq!(
            conductor.start_instance(&String::from("test-instance-1")),
            Err(HolochainInstanceError::InstanceAlreadyActive),
        );
        assert_eq!(
            conductor.start_instance(&String::from("non-existant-id")),
            Err(HolochainInstanceError::NoSuchInstance),
        );
        assert_eq!(
            conductor.stop_instance(&String::from("test-instance-1")),
            Ok(())
        );
        assert_eq!(
            conductor.stop_instance(&String::from("test-instance-1")),
            Err(HolochainInstanceError::InstanceNotActiveYet),
        );
    }
}<|MERGE_RESOLUTION|>--- conflicted
+++ resolved
@@ -827,11 +827,7 @@
     }
 
     /// Default DnaLoader that actually reads files from the filesystem
-<<<<<<< HEAD
-    fn load_dna(file: &PathBuf) -> HcResult<Dna> {
-=======
-    pub fn load_dna(file: &PathBuf) -> Result<Dna, HolochainError> {
->>>>>>> 286e262e
+    pub fn load_dna(file: &PathBuf) -> HcResult<Dna> {
         notify(format!("Reading DNA from {}", file.display()));
         let mut f = File::open(file)?;
         let mut contents = String::new();
@@ -1055,11 +1051,7 @@
         action::Action, nucleus::actions::call_zome_function::make_cap_request_for_call,
         signal::signal_channel,
     };
-<<<<<<< HEAD
     use holochain_core_types::dna;
-=======
-    use holochain_core_types::{cas::content::Address, dna};
->>>>>>> 286e262e
     use holochain_dpki::{key_bundle::KeyBundle, password_encryption::PwHashConfig, SEED_SIZE};
     use holochain_wasm_utils::wasm_target_dir;
     use lib3h_persistence_api::{cas::content::Address, json::RawString};
