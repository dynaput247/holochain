use crate::{
    conductor::broadcaster::Broadcaster,
    config::{
        serialize_configuration, Configuration, InterfaceConfiguration, InterfaceDriver,
        StorageConfiguration,
    },
    context_builder::ContextBuilder,
    error::HolochainInstanceError,
    logger::DebugLogger,
    Holochain,
};
use boolinator::Boolinator;
use holochain_core::{
    logger::{ChannelLogger, Logger},
    signal::{signal_channel, Signal, SignalReceiver},
};
use holochain_core_types::{
    agent::{AgentId, KeyBuffer},
    cas::content::AddressableContent,
    dna::Dna,
    error::HolochainError,
    json::JsonString,
    ugly::Initable,
};
<<<<<<< HEAD
use jsonrpc_core::IoHandler;

=======
use holochain_dpki::{bundle::KeyBundle, keypair::Keypair};
use holochain_sodium::secbuf::SecBuf;
use jsonrpc_ws_server::jsonrpc_core::IoHandler;
use rpassword;
>>>>>>> c3e68641
use std::{
    clone::Clone,
    collections::HashMap,
    convert::TryFrom,
    fs::{self, File},
    io::prelude::*,
    path::PathBuf,
    sync::{
        mpsc::{channel, Sender, SyncSender},
        Arc, Mutex, RwLock,
    },
    thread,
};

use holochain_net::p2p_config::P2pConfig;
use holochain_net_connection::net_connection::NetShutdown;
use holochain_net_ipc::spawn::{ipc_spawn, SpawnResult};
use interface::{ConductorApiBuilder, InstanceMap, Interface};
use static_file_server::StaticServer;

lazy_static! {
    /// This is a global and mutable Conductor singleton.
    /// (Ok, not really. I've made Conductor::from_config public again so holochain_nodejs
    /// is not forced to use Conductor as a singleton so we don't run into problems with
    /// tests affecting each other. The consequence is that Rustc can't help us in enforcing
    /// the conductor to be singleton otherwise. The only point this is important anyway is in
    /// the interfaces. That code needs this static variable to be set in order to be able to
    /// call ConductorAdmin functions.)
    /// In order to call from interface threads Conductor admin functions that change
    /// the config and hence mutate the Conductor, we need something that owns the Conductor
    /// and is accessible from everywhere (esp. those conductor interface method closures
    /// in interface.rs).
    pub static ref CONDUCTOR: Arc<Mutex<Option<Conductor>>> = Arc::new(Mutex::new(None));
}

/// Conductor constructor that makes sure the Conductor instance object is mounted
/// in above static CONDUCTOR.
/// It replaces any Conductor instance that was mounted before to CONDUCTOR with a new one
/// create from the given configuration.
pub fn mount_conductor_from_config(config: Configuration) {
    let conductor = Conductor::from_config(config);
    CONDUCTOR.lock().unwrap().replace(conductor);
}

/// Main representation of the conductor.
/// Holds a `HashMap` of Holochain instances referenced by ID.
/// A primary point in this struct is
/// `load_config(&mut self, config: &Configuration) -> Result<(), String>`
/// which takes a `config::Configuration` struct and tries to instantiate all configured instances.
/// While doing so it has to load DNA files referenced in the configuration.
/// In order to not bind this code to the assumption that there is a filesystem
/// and also enable easier testing, a DnaLoader ()which is a closure that returns a
/// Dna object for a given path string) has to be injected on creation.
pub struct Conductor {
    pub(in crate::conductor) instances: InstanceMap,
    agent_keys: HashMap<String, Arc<Mutex<Keypair>>>,
    pub(in crate::conductor) config: Configuration,
    pub(in crate::conductor) static_servers: HashMap<String, StaticServer>,
    pub(in crate::conductor) interface_threads: HashMap<String, Sender<()>>,
<<<<<<< HEAD
    pub(in crate::conductor) broadcasters: Arc<RwLock<HashMap<String, Broadcaster>>>,
=======
    pub key_loader: KeyLoader,
>>>>>>> c3e68641
    pub(in crate::conductor) dna_loader: DnaLoader,
    pub(in crate::conductor) ui_dir_copier: UiDirCopier,

    // @NB: this really wants to be just `SignalSender`, but can't be because we must initialize the
    // Conductor in two stages, thus we need `signal_tx` to be able to be uninitialized.
    signal_tx: Initable<SignalSender>,
    logger: DebugLogger,
    p2p_config: Option<P2pConfig>,
    network_child_process: NetShutdown,
}

impl Drop for Conductor {
    fn drop(&mut self) {
        if let Some(kill) = self.network_child_process.take() {
            kill();
        }
    }
}

type SignalSender = SyncSender<Signal>;
pub type KeyLoader = Arc<Box<FnMut(&PathBuf) -> Result<Keypair, HolochainError> + Send + Sync>>;
pub type DnaLoader = Arc<Box<FnMut(&PathBuf) -> Result<Dna, HolochainError> + Send + Sync>>;
pub type UiDirCopier =
    Arc<Box<FnMut(&PathBuf, &PathBuf) -> Result<(), HolochainError> + Send + Sync>>;

// preparing for having conductor notifiers go to one of the log streams
pub fn notify(msg: String) {
    println!("{}", msg);
}

impl Conductor {
    pub fn from_config(config: Configuration) -> Self {
        let rules = config.logger.rules.clone();
        holochain_sodium::check_init();
        Conductor {
            instances: HashMap::new(),
            agent_keys: HashMap::new(),
            interface_threads: HashMap::new(),
            static_servers: HashMap::new(),
            broadcasters: Arc::new(RwLock::new(HashMap::new())),
            config,
            key_loader: Arc::new(Box::new(Self::load_key)),
            dna_loader: Arc::new(Box::new(Self::load_dna)),
            ui_dir_copier: Arc::new(Box::new(Self::copy_ui_dir)),
            signal_tx: Initable::Uninit,
            logger: DebugLogger::new(rules),
            p2p_config: None,
            network_child_process: None,
        }
    }

    fn setup_signals(&mut self, maybe_signal_tx: Option<SignalSender>) {
        if let Some(signal_tx) = maybe_signal_tx {
            self.signal_tx = Initable::Init(signal_tx);
        } else {
            let (signal_tx, signal_rx) = signal_channel();
            self.signal_tx = Initable::Init(signal_tx);
            self.start_signal_broadcast(signal_rx);
        }
    }

    pub fn config(&self) -> Configuration {
        self.config.clone()
    }

    /// Starts a new thread which monitors the signal channel and pushes signals out across all interfaces.
    /// NB: This broadcast is far too broad! All signals will be broadcasted over all interfaces.
    /// This needs to be integrated with the capabilities model when ready.
    pub fn start_signal_broadcast(&mut self, signal_rx: SignalReceiver) -> thread::JoinHandle<()> {
        let broadcasters = self.broadcasters.clone();
        self.log("starting broadcast loop".into());
        thread::spawn(move || {
            for signal in signal_rx {
                match signal {
                    // Ignore internal signals for now
                    Signal::Internal(_) => (),
                    // Only pass through user-defined and the temporary Holo signals
                    Signal::User(_) | Signal::Holo(_) => broadcasters
                        .read()
                        .unwrap()
                        .values()
                        .for_each(|broadcaster| {
                            broadcaster.send(signal.clone()).expect("TODO: result");
                        }),
                }
            }
        })
    }

    pub fn start_all_interfaces(&mut self) {
        self.interface_threads = self
            .config
            .interfaces
            .iter()
            .map(|ic| (ic.id.clone(), self.spawn_interface_thread(ic.clone())))
            .collect()
    }

    pub fn stop_all_interfaces(&mut self) {
        for (id, kill_switch) in self.interface_threads.iter() {
            notify(format!("Stopping interface {}", id));
            let _ = kill_switch.send(()).map_err(|err| {
                let message = format!("Error stopping interface: {}", err);
                notify(message.clone());
                err
            });
        }
    }

    pub fn stop_interface_by_id(&mut self, id: &String) -> Result<(), HolochainError> {
        {
            let kill_switch =
                self.interface_threads
                    .get(id)
                    .ok_or(HolochainError::ErrorGeneric(format!(
                        "Interface {} not found.",
                        id
                    )))?;
            notify(format!("Stopping interface {}", id));
            kill_switch.send(()).map_err(|err| {
                let message = format!("Error stopping interface: {}", err);
                notify(message.clone());
                HolochainError::ErrorGeneric(message)
            })?;
        }
        self.interface_threads.remove(id);
        Ok(())
    }

    pub fn start_interface_by_id(&mut self, id: &String) -> Result<(), String> {
        self.config
            .interface_by_id(id)
            .ok_or(format!("Interface does not exist: {}", id))
            .and_then(|config| self.start_interface(&config))
    }

    pub fn start_all_static_servers(&mut self) -> Result<(), String> {
        notify("Starting all servers".into());
        self.static_servers.iter_mut().for_each(|(id, server)| {
            server
                .start()
                .expect(&format!("Couldnt start server {}", id));
            notify(format!("Server started for \"{}\"", id))
        });
        Ok(())
    }

    /// Starts all instances
    pub fn start_all_instances(&mut self) -> Result<(), HolochainInstanceError> {
        self.instances
            .iter_mut()
            .map(|(id, hc)| {
                notify(format!("Starting instance \"{}\"...", id));
                hc.write().unwrap().start()
            })
            .collect::<Result<Vec<()>, _>>()
            .map(|_| ())
    }

    /// Stops all instances
    pub fn stop_all_instances(&mut self) -> Result<(), HolochainInstanceError> {
        self.instances
            .iter_mut()
            .map(|(id, hc)| {
                notify(format!("Stopping instance \"{}\"...", id));
                hc.write().unwrap().stop()
            })
            .collect::<Result<Vec<()>, _>>()
            .map(|_| ())
    }

    pub fn instances(&self) -> &InstanceMap {
        &self.instances
    }

    /// Stop and clear all instances
    /// @QUESTION: why don't we care about errors on shutdown?
    pub fn shutdown(&mut self) {
        let _ = self
            .stop_all_instances()
            .map_err(|error| notify(format!("Error during shutdown: {}", error)));
        self.stop_all_interfaces();
        self.instances = HashMap::new();
    }

    fn spawn_network(&mut self) -> Result<String, HolochainError> {
        let network_config = self
            .config
            .clone()
            .network
            .ok_or(HolochainError::ErrorGeneric(
                "attempt to spawn network when not configured".to_string(),
            ))?;

        println!(
            "Spawning network with working directory: {}",
            network_config.n3h_persistence_path
        );
        let SpawnResult {
            kill,
            ipc_binding,
            p2p_bindings: _,
        } = ipc_spawn(
            "node".to_string(),
            vec![format!(
                "{}/packages/n3h/bin/n3h",
                network_config.n3h_path.clone()
            )],
            network_config.n3h_persistence_path.clone(),
            P2pConfig::load_end_user_config(network_config.networking_config_file).to_string(),
            hashmap! {
                String::from("N3H_MODE") => network_config.n3h_mode.clone(),
                String::from("N3H_WORK_DIR") => network_config.n3h_persistence_path.clone(),
                String::from("N3H_IPC_SOCKET") => String::from("tcp://127.0.0.1:*"),
            },
            true,
        )
        .map_err(|error| {
            println!("Error spawning network process! {:?}", error);
            HolochainError::ErrorGeneric(error.to_string())
        })?;
        self.network_child_process = kill;
        println!("Network spawned with binding: {:?}", ipc_binding);
        Ok(ipc_binding)
    }

    fn instance_p2p_config(&self) -> P2pConfig {
        self.p2p_config.clone().unwrap_or_else(|| {
            // This should never happen, but we'll throw out an in-memory server config rather than crashing,
            // just to be nice (TODO make proper logging statement)
            println!("warn: instance_network_config called before p2p_config initialized! Using default in-memory network name.");
            P2pConfig::new_with_memory_backend("conductor-default-mock")
        })
    }

    fn initialize_p2p_config(&mut self) -> P2pConfig {
        // if there's no NetworkConfig we won't spawn a network process
        // and instead configure instances to use a unique in-memory network
        if let None = self.config.network {
            return P2pConfig::new_with_unique_memory_backend();
        }
        // if there is a config then either we need to spawn a process and get the
        // ipc_uri for it and save it for future calls to `load_config`
        // or we use that uri value that was created from previous calls!
        let net_config = self.config.network.clone().unwrap();
        let uri = net_config
            .n3h_ipc_uri
            .clone()
            .or_else(|| self.spawn_network().ok());
        P2pConfig::new_ipc_uri(
            uri,
            &net_config.bootstrap_nodes,
            net_config.networking_config_file,
        )
    }

    /// Tries to create all instances configured in the given Configuration object.
    /// Calls `Configuration::check_consistency()` first and clears `self.instances`.
    /// The first time we call this, we also initialize the conductor-wide config
    /// for use with all instances
    ///
    /// Note that the `signal_tx` parameter represents an important bifurcation of signal handling functionality.
    /// if None, then the signal channel will be instantiated and the receive will be owned by the `Conductor`,
    /// allowing it to automatically handle signals and push them out across the Interfaces via Broadcasters.
    /// if it is Some, then the signal receiver is externally owned, and signals will not be sent over Interfaces.  This is for the use-case of the nodejs conductor that we use for testing, which expects not to have those interfaces
    ///
    /// @TODO: clean up the conductor creation process to prevent loading config before proper setup,
    ///        especially regarding the signal handler.
    ///        (see https://github.com/holochain/holochain-rust/issues/739)
    pub fn load_config(&mut self, signal_tx: Option<SignalSender>) -> Result<(), String> {
        let _ = self.config.check_consistency()?;

        if self.p2p_config.is_none() {
            self.p2p_config = Some(self.initialize_p2p_config());
        }

        let config = self.config.clone();
        self.shutdown();

        for id in config.instance_ids_sorted_by_bridge_dependencies()? {
            let instance = self
                .instantiate_from_config(&id, &config, signal_tx.clone())
                .map_err(|error| {
                    format!(
                        "Error while trying to create instance \"{}\": {}",
                        id, error
                    )
                })?;

            self.instances
                .insert(id.clone(), Arc::new(RwLock::new(instance)));
        }

        for ui_interface_config in config.ui_interfaces.clone() {
            notify(format!("adding ui interface {}", &ui_interface_config.id));
            let bundle_config =
                config
                    .ui_bundle_by_id(&ui_interface_config.bundle)
                    .ok_or(format!(
                        "UI interface {} references bundle with id {} but no such bundle found",
                        &ui_interface_config.id, &ui_interface_config.bundle
                    ))?;
            let connected_dna_interface = ui_interface_config
                .clone()
                .dna_interface
                .map(|interface_id| config.interface_by_id(&interface_id).unwrap());

            self.static_servers.insert(
                ui_interface_config.id.clone(),
                StaticServer::from_configs(
                    ui_interface_config,
                    bundle_config,
                    connected_dna_interface,
                ),
            );
        }

        Ok(())
    }

    /// Creates one specific Holochain instance from a given Configuration,
    /// id string and DnaLoader.
    pub fn instantiate_from_config(
        &mut self,
        id: &String,
        config: &Configuration,
        signal_tx: Option<SignalSender>,
    ) -> Result<Holochain, String> {
        let _ = config.check_consistency()?;

        config
            .instance_by_id(&id)
            .ok_or(String::from("Instance not found in config"))
            .and_then(|instance_config| {
                // Build context:
                let mut context_builder = ContextBuilder::new();

                // Agent:
                let agent_id = {
                    let keypair = self.get_key_for_agent(&instance_config.agent)?;
                    let keypair = keypair.lock().unwrap();
                    let pub_key = KeyBuffer::with_corrected(&keypair.get_id())?;
                    let agent_config = config.agent_by_id(&instance_config.agent).unwrap();
                    AgentId::new(&agent_config.name, &pub_key)
                };

                context_builder = context_builder.with_agent(agent_id);

                context_builder = context_builder.with_p2p_config(self.instance_p2p_config());

                // Signal config:
                self.setup_signals(signal_tx.clone());
                context_builder = context_builder
                    .with_signals(self.signal_tx.clone().expect("Signal sender not set up"));

                // Storage:
                if let StorageConfiguration::File { path } = instance_config.storage {
                    context_builder = context_builder.with_file_storage(path).map_err(|hc_err| {
                        format!("Error creating context: {}", hc_err.to_string())
                    })?
                };

                if config.logger.logger_type == "debug" {
                    context_builder = context_builder.with_logger(Arc::new(Mutex::new(
                        ChannelLogger::new(instance_config.id.clone(), self.logger.get_sender()),
                    )));
                }

                // Conductor API
                let mut api_builder = ConductorApiBuilder::new();
                // Signing callback:
                api_builder = api_builder
                    .with_agent_signature_callback(self.get_key_for_agent(&instance_config.agent)?);
                // Bridges:
                let id = instance_config.id.clone();
                for bridge in config.bridge_dependencies(id.clone()) {
                    assert_eq!(bridge.caller_id, id.clone());
                    let callee_config = config
                        .instance_by_id(&bridge.callee_id)
                        .expect("config.check_consistency()? jumps out if config is broken");
                    let callee_instance = self.instances.get(&bridge.callee_id).expect(
                        r#"
                            We have to create instances ordered by bridge dependencies such that we
                            can expect the callee to be present here because we need it to create
                            the bridge API"#,
                    );

                    api_builder = api_builder
                        .with_named_instance(bridge.handle.clone(), callee_instance.clone());
                    api_builder = api_builder
                        .with_named_instance_config(bridge.handle.clone(), callee_config);
                }
                context_builder = context_builder.with_conductor_api(api_builder.spawn());

                // Spawn context
                let context = context_builder.spawn();

                // Get DNA
                let dna_config = config.dna_by_id(&instance_config.dna).unwrap();
                let dna_file = PathBuf::from(&dna_config.file);
                let dna = Arc::get_mut(&mut self.dna_loader).unwrap()(&dna_file).map_err(|_| {
                    HolochainError::ConfigError(format!(
                        "Could not load DNA file \"{}\"",
                        dna_config.file
                    ))
                })?;

                Holochain::new(dna, Arc::new(context)).map_err(|hc_err| hc_err.to_string())
            })
    }

    /// Checks if the key for the given agent can be loaded or was already loaded.
    /// Will trigger loading if key is not loaded yet.
    /// Meant to be used in conductor executable to first try to load all keys (which will trigger
    /// passphrase prompts) before bootstrapping the whole config and have prompts appear
    /// in between other initialization output.
    pub fn check_load_key_for_agent(&mut self, agent_id: &String) -> Result<(), String> {
        self.get_key_for_agent(agent_id)?;
        Ok(())
    }

    /// Get reference to key for given agent ID.
    /// If the key was not loaded (into secure memory) yet, this will use the KeyLoader
    /// to do so.
    fn get_key_for_agent(&mut self, agent_id: &String) -> Result<Arc<Mutex<Keypair>>, String> {
        if !self.agent_keys.contains_key(agent_id) {
            let agent_config = self
                .config
                .agent_by_id(agent_id)
                .ok_or(format!("Agent '{}' not found", agent_id))?;
            let key_file_path = PathBuf::from(agent_config.key_file.clone());
            let keypair =
                Arc::get_mut(&mut self.key_loader).unwrap()(&key_file_path).map_err(|_| {
                    HolochainError::ConfigError(format!(
                        "Could not load key file \"{}\"",
                        agent_config.key_file,
                    ))
                })?;
            (agent_config.public_address == keypair.get_id()).ok_or(format!(
                "Key from file '{}' ('{}') does not match public address {} mentioned in config!",
                key_file_path.to_str().unwrap(),
                keypair.get_id(),
                agent_config.public_address,
            ))?;
            self.agent_keys
                .insert(agent_id.clone(), Arc::new(Mutex::new(keypair)));
        }

        let keypair_ref = self.agent_keys.get(agent_id).unwrap();
        Ok(keypair_ref.clone())
    }

    fn start_interface(&mut self, config: &InterfaceConfiguration) -> Result<(), String> {
        if self.interface_threads.contains_key(&config.id) {
            return Err(format!("Interface {} already started!", config.id));
        }
        notify(format!("Starting interface '{}'.", config.id));
        let handle = self.spawn_interface_thread(config.clone());
        self.interface_threads.insert(config.id.clone(), handle);
        Ok(())
    }

    /// Default DnaLoader that actually reads files from the filesystem
    fn load_dna(file: &PathBuf) -> Result<Dna, HolochainError> {
        notify(format!("Reading DNA from {}", file.display()));
        let mut f = File::open(file)?;
        let mut contents = String::new();
        f.read_to_string(&mut contents)?;
        Dna::try_from(JsonString::from(contents))
    }

    /// Default KeyLoader that actually reads files from the filesystem
    fn load_key(file: &PathBuf) -> Result<Keypair, HolochainError> {
        notify(format!("Reading agent key from {}", file.display()));

        // Read key file
        let mut file = File::open(file)?;
        let mut contents = String::new();
        file.read_to_string(&mut contents)?;
        let bundle: KeyBundle = serde_json::from_str(&contents)?;

        // Prompt for passphrase
        let mut passphrase_string = rpassword::read_password_from_tty(Some("Passphrase: "))?;

        // Move passphrase in secure memory
        let passphrase_bytes = unsafe { passphrase_string.as_mut_vec() };
        let mut passphrase_buf = SecBuf::with_insecure(passphrase_bytes.len());
        passphrase_buf
            .write(0, passphrase_bytes.as_slice())
            .expect("SecBuf must be writeable");

        // Overwrite the unsafe passphrase memory with zeros
        for byte in passphrase_bytes.iter_mut() {
            *byte = 0u8;
        }

        Keypair::from_bundle(&bundle, &mut passphrase_buf, None)
    }

    fn copy_ui_dir(source: &PathBuf, dest: &PathBuf) -> Result<(), HolochainError> {
        notify(format!(
            "Copying UI from {} to {}",
            source.display(),
            dest.display()
        ));
        fs::create_dir_all(dest).map_err(|_| {
            HolochainError::ErrorGeneric(format!("Could not directory structure {:?}", dest).into())
        })?;
        fs_extra::dir::copy(&source, &dest, &fs_extra::dir::CopyOptions::new())
            .map_err(|e| HolochainError::ErrorGeneric(e.to_string()))?;
        Ok(())
    }

    fn make_interface_handler(&self, interface_config: &InterfaceConfiguration) -> IoHandler {
        let instance_ids: Vec<String> = interface_config
            .instances
            .iter()
            .map(|i| i.id.clone())
            .collect();

        let instance_subset: InstanceMap = self
            .instances
            .iter()
            .filter(|(id, _)| instance_ids.contains(&id))
            .map(|(id, val)| (id.clone(), val.clone()))
            .collect();

        let mut conductor_api_builder = ConductorApiBuilder::new()
            .with_instances(instance_subset)
            .with_instance_configs(self.config.instances.clone());

        if interface_config.admin {
            conductor_api_builder = conductor_api_builder.with_admin_dna_functions();
            conductor_api_builder = conductor_api_builder.with_admin_ui_functions();
        }

        conductor_api_builder.spawn()
    }

    fn spawn_interface_thread(&self, interface_config: InterfaceConfiguration) -> Sender<()> {
        let dispatcher = self.make_interface_handler(&interface_config);
        // The "kill switch" is the channel which allows the interface to be stopped from outside its thread
        let (kill_switch_tx, kill_switch_rx) = channel();
        let broadcasters = self.broadcasters.clone();

        let iface = make_interface(&interface_config);
        let (broadcaster, _handle) = iface
            .run(dispatcher, kill_switch_rx)
            .map_err(|error| {
                self.log(format!(
                    "err/conductor: Error running interface '{}': {}",
                    interface_config.id, error
                ));
                error
            })
            .unwrap();
        self.log(format!(
            "debug/conductor: adding broadcaster to map {:?}",
            broadcaster
        ));

        {
            broadcasters
                .write()
                .unwrap()
                .insert(interface_config.id.clone(), broadcaster);
        }

        kill_switch_tx
    }

    fn log(&self, msg: String) {
        self.logger
            .get_sender()
            .send(("conductor".to_string(), msg))
            .unwrap()
    }

    pub fn dna_dir_path(&self) -> PathBuf {
        self.config.persistence_dir.join("dna")
    }

    pub fn config_path(&self) -> PathBuf {
        self.config.persistence_dir.join("conductor-config.toml")
    }

    pub fn instance_storage_dir_path(&self) -> PathBuf {
        self.config.persistence_dir.join("storage")
    }

    pub fn save_config(&self) -> Result<(), HolochainError> {
        fs::create_dir_all(&self.config.persistence_dir).map_err(|_| {
            HolochainError::ErrorGeneric(
                format!(
                    "Could not directory structure {:?}",
                    self.config.persistence_dir
                )
                .into(),
            )
        })?;
        let mut file = File::create(&self.config_path()).map_err(|_| {
            HolochainError::ErrorGeneric(
                format!("Could not create file at {:?}", self.config_path()).into(),
            )
        })?;

        file.write(serialize_configuration(&self.config)?.as_bytes())
            .map_err(|_| {
                HolochainError::ErrorGeneric(
                    format!("Could not save config to {:?}", self.config_path()).into(),
                )
            })?;
        Ok(())
    }

    pub fn save_dna(&self, dna: &Dna) -> Result<PathBuf, HolochainError> {
        let mut file_path = self.dna_dir_path().join(dna.address().to_string());
        file_path.set_extension("hcpkg");
        fs::create_dir_all(&self.dna_dir_path())?;
        self.save_dna_to(dna, file_path)
    }

    pub fn save_dna_to(&self, dna: &Dna, path: PathBuf) -> Result<PathBuf, HolochainError> {
        let file = File::create(&path).map_err(|e| {
            HolochainError::ConfigError(format!(
                "Error writing DNA to {}, {}",
                path.to_str().unwrap().to_string(),
                e.to_string()
            ))
        })?;
        serde_json::to_writer_pretty(&file, dna.into())?;
        Ok(path)
    }
}

<<<<<<< HEAD
impl<'a> TryFrom<&'a Configuration> for Conductor {
    type Error = HolochainError;
    fn try_from(config: &'a Configuration) -> Result<Self, Self::Error> {
        let mut conductor = Conductor::from_config((*config).clone());
        conductor
            .load_config(None)
            .map_err(|string| HolochainError::ConfigError(string))?;
        Ok(conductor)
    }
}

=======
>>>>>>> c3e68641
/// This can eventually be dependency injected for third party Interface definitions
fn make_interface(interface_config: &InterfaceConfiguration) -> Box<Interface> {
    use interface_impls::{http::HttpInterface, websocket::WebsocketInterface};
    match interface_config.driver {
        InterfaceDriver::Websocket { port } => Box::new(WebsocketInterface::new(port)),
        InterfaceDriver::Http { port } => Box::new(HttpInterface::new(port)),
        _ => unimplemented!(),
    }
}

#[derive(Clone, Debug)]
struct NullLogger {}

impl Logger for NullLogger {
    fn log(&mut self, _msg: String) {}
}

#[cfg(test)]
pub mod tests {
    use super::*;
    extern crate tempfile;
    use crate::config::load_configuration;
    use holochain_core::{action::Action, signal::signal_channel};
    use holochain_core_types::{cas::content::Address, dna, json::RawString};
    use holochain_dpki::keypair::{Keypair, SEEDSIZE};
    use holochain_sodium::secbuf::SecBuf;
    use holochain_wasm_utils::wasm_target_dir;
    use std::{
        fs::{File, OpenOptions},
        io::Write,
    };

    use self::tempfile::tempdir;
    use test_utils::*;

    pub fn test_dna_loader() -> DnaLoader {
        let loader = Box::new(|path: &PathBuf| {
            Ok(match path.to_str().unwrap().as_ref() {
                "bridge/callee.dna" => callee_dna(),
                "bridge/caller.dna" => caller_dna(),
                _ => Dna::try_from(JsonString::from(example_dna_string())).unwrap(),
            })
        })
            as Box<FnMut(&PathBuf) -> Result<Dna, HolochainError> + Send + Sync>;
        Arc::new(loader)
    }

    pub fn test_key_loader() -> KeyLoader {
        let loader = Box::new(|path: &PathBuf| match path.to_str().unwrap().as_ref() {
            "holo_tester1.key" => Ok(test_key(1)),
            "holo_tester2.key" => Ok(test_key(2)),
            "holo_tester3.key" => Ok(test_key(3)),
            unknown => Err(HolochainError::ErrorGeneric(format!(
                "No test key for {}",
                unknown
            ))),
        })
            as Box<FnMut(&PathBuf) -> Result<Keypair, HolochainError> + Send + Sync>;
        Arc::new(loader)
    }

    pub fn test_key(index: u8) -> Keypair {
        // Create deterministic seed:
        let mut seed = SecBuf::with_insecure(SEEDSIZE);
        let mock_seed: Vec<u8> = (1..SEEDSIZE).map(|e| e as u8 + index).collect();
        seed.write(0, mock_seed.as_slice())
            .expect("SecBuf must be writeable");

        // Create keypair from seed:
        Keypair::new_from_seed(&mut seed).unwrap()
    }

    pub fn test_toml() -> String {
        format!(
            r#"
    [[agents]]
    id = "test-agent-1"
    name = "Holo Tester 1"
    public_address = "{}"
    key_file = "holo_tester1.key"

    [[agents]]
    id = "test-agent-2"
    name = "Holo Tester 2"
    public_address = "{}"
    key_file = "holo_tester2.key"

    [[agents]]
    id = "test-agent-3"
    name = "Holo Tester 3"
    public_address = "{}"
    key_file = "holo_tester3.key"

    [[dnas]]
    id = "test-dna"
    file = "app_spec.hcpkg"
    hash = "Qm328wyq38924y"

    [[dnas]]
    id = "bridge-callee"
    file = "bridge/callee.dna"
    hash = "Qm328wyq38924y"

    [[dnas]]
    id = "bridge-caller"
    file = "bridge/caller.dna"
    hash = "Qm328wyq38924y"

    [[instances]]
    id = "test-instance-1"
    dna = "bridge-callee"
    agent = "test-agent-1"
    [instances.storage]
    type = "memory"

    [[instances]]
    id = "test-instance-2"
    dna = "test-dna"
    agent = "test-agent-2"
    [instances.storage]
    type = "memory"

    [[instances]]
    id = "bridge-caller"
    dna = "bridge-caller"
    agent = "test-agent-3"
    [instances.storage]
    type = "memory"

    [[interfaces]]
    id = "test-interface"
    admin = true
    [interfaces.driver]
    type = "websocket"
    port = 8888
    [[interfaces.instances]]
    id = "test-instance-1"
    [[interfaces.instances]]
    id = "test-instance-2"

    [[interfaces]]
    id = "test-interface"
    [interfaces.driver]
    type = "http"
    port = 4000
    [[interfaces.instances]]
    id = "test-instance-1"
    [[interfaces.instances]]
    id = "test-instance-2"

    [[bridges]]
    caller_id = "test-instance-2"
    callee_id = "test-instance-1"
    handle = "DPKI"

    [[bridges]]
    caller_id = "bridge-caller"
    callee_id = "test-instance-2"
    handle = "happ-store"

    [[bridges]]
    caller_id = "bridge-caller"
    callee_id = "test-instance-1"
    handle = "test-callee"
    "#,
            test_key(1).get_id(),
            test_key(2).get_id(),
            test_key(3).get_id()
        )
    }

    pub fn test_conductor() -> Conductor {
        let config = load_configuration::<Configuration>(&test_toml()).unwrap();
        let mut conductor = Conductor::from_config(config.clone());
        conductor.dna_loader = test_dna_loader();
<<<<<<< HEAD
        conductor.load_config(None).unwrap();
=======
        conductor.key_loader = test_key_loader();
        conductor.load_config().unwrap();
>>>>>>> c3e68641
        conductor
    }

    fn test_conductor_with_signals(signal_tx: SignalSender) -> Conductor {
        let config = load_configuration::<Configuration>(&test_toml()).unwrap();
        let mut conductor = Conductor::from_config(config.clone());
        conductor.dna_loader = test_dna_loader();
<<<<<<< HEAD
        conductor.load_config(Some(signal_tx)).unwrap();
=======
        conductor.key_loader = test_key_loader();
        conductor.load_config().unwrap();
>>>>>>> c3e68641
        conductor
    }

    pub fn example_dna_string() -> String {
        r#"{
                "name": "my dna",
                "description": "",
                "version": "",
                "uuid": "00000000-0000-0000-0000-000000000001",
                "dna_spec_version": "2.0",
                "properties": {},
                "zomes": {
                    "": {
                        "description": "",
                        "config": {},
                        "entry_types": {
                            "": {
                                "description": "",
                                "sharing": "public"
                            }
                        },
                        "traits": {
                            "test": {
                                "functions": ["test"]
                             }
                        },
                        "fn_declarations": [
                            {
                                "name": "test",
                                "inputs": [
                                    {
                                        "name": "post",
                                        "type": "string"
                                    }
                                ],
                                "outputs" : [
                                    {
                                        "name": "hash",
                                        "type": "string"
                                    }
                                ]
                            }
                        ],
                        "code": {
                            "code": "AAECAw=="
                        }
                    }
                }
            }"#
        .to_string()
    }

    #[test]
    fn test_default_dna_loader() {
        let tempdir = tempdir().unwrap();
        let file_path = tempdir.path().join("test.dna.json");
        let mut tmp_file = File::create(file_path.clone()).unwrap();
        writeln!(tmp_file, "{}", example_dna_string()).unwrap();
        match Conductor::load_dna(&file_path) {
            Ok(dna) => {
                assert_eq!(dna.name, "my dna");
            }
            Err(_) => assert!(false),
        }
    }

    #[test]
    fn test_conductor_load_config() {
        let mut conductor = test_conductor();
        assert_eq!(conductor.instances.len(), 3);

        conductor.start_all_instances().unwrap();
        conductor.start_all_interfaces();
        conductor.stop_all_instances().unwrap();
    }

    //#[test]
    // Default config path ~/.holochain/conductor/conductor-config.toml won't work in CI
    fn _test_conductor_save_and_load_config_default_location() {
        let conductor = test_conductor();
        assert_eq!(conductor.save_config(), Ok(()));

        let mut toml = String::new();

        let mut file = OpenOptions::new()
            .read(true)
            .open(&conductor.config_path())
            .expect("Could not open config file");
        file.read_to_string(&mut toml)
            .expect("Could not read config file");

        let restored_config =
            load_configuration::<Configuration>(&toml).expect("could not load config");
        assert_eq!(
            serialize_configuration(&conductor.config),
            serialize_configuration(&restored_config)
        )
    }

    #[test]
    fn test_conductor_signal_handler() {
        let (signal_tx, signal_rx) = signal_channel();
        let _conductor = test_conductor_with_signals(signal_tx);

        test_utils::expect_action(&signal_rx, |action| match action {
            Action::InitApplication(_) => true,
            _ => false,
        })
        .unwrap();

        // expect one InitNetwork for each instance

        test_utils::expect_action(&signal_rx, |action| match action {
            Action::InitNetwork(_) => true,
            _ => false,
        })
        .unwrap();

        test_utils::expect_action(&signal_rx, |action| match action {
            Action::InitNetwork(_) => true,
            _ => false,
        })
        .unwrap();
    }

    pub fn callee_wat() -> String {
        r#"
(module

    (memory 1)
    (export "memory" (memory 0))

    (func
        (export "__hdk_validate_app_entry")
        (param $allocation i64)
        (result i64)

        (i64.const 0)
    )

    (func
        (export "__hdk_validate_link")
        (param $allocation i64)
        (result i64)

        (i64.const 0)
    )


    (func
        (export "__hdk_get_validation_package_for_entry_type")
        (param $allocation i64)
        (result i64)

        ;; This writes "Entry" into memory
        (i64.store (i32.const 0) (i64.const 34))
        (i64.store (i32.const 1) (i64.const 69))
        (i64.store (i32.const 2) (i64.const 110))
        (i64.store (i32.const 3) (i64.const 116))
        (i64.store (i32.const 4) (i64.const 114))
        (i64.store (i32.const 5) (i64.const 121))
        (i64.store (i32.const 6) (i64.const 34))

        (i64.const 7)
    )

    (func
        (export "__hdk_get_validation_package_for_link")
        (param $allocation i64)
        (result i64)

        ;; This writes "Entry" into memory
        (i64.store (i32.const 0) (i64.const 34))
        (i64.store (i32.const 1) (i64.const 69))
        (i64.store (i32.const 2) (i64.const 110))
        (i64.store (i32.const 3) (i64.const 116))
        (i64.store (i32.const 4) (i64.const 114))
        (i64.store (i32.const 5) (i64.const 121))
        (i64.store (i32.const 6) (i64.const 34))

        (i64.const 7)
    )

    (func
        (export "__list_traits")
        (param $allocation i64)
        (result i64)

        (i64.const 0)
    )

    (func
        (export "__list_functions")
        (param $allocation i64)
        (result i64)

        (i64.const 0)
    )

    (func
        (export "hello")
        (param $allocation i64)
        (result i64)

        ;; This writes "Holo World" into memory
        (i64.store (i32.const 0) (i64.const 72))
        (i64.store (i32.const 1) (i64.const 111))
        (i64.store (i32.const 2) (i64.const 108))
        (i64.store (i32.const 3) (i64.const 111))
        (i64.store (i32.const 4) (i64.const 32))
        (i64.store (i32.const 5) (i64.const 87))
        (i64.store (i32.const 6) (i64.const 111))
        (i64.store (i32.const 7) (i64.const 114))
        (i64.store (i32.const 8) (i64.const 108))
        (i64.store (i32.const 9) (i64.const 100))

        (i64.const 10)
    )
)
                "#
        .to_string()
    }

    fn callee_dna() -> Dna {
        let wat = &callee_wat();
        let mut dna = create_test_dna_with_wat("greeter", "test_cap", Some(wat));
        dna.uuid = String::from("basic_bridge_call");
        dna.zomes.get_mut("greeter").unwrap().add_fn_declaration(
            String::from("hello"),
            vec![],
            vec![dna::fn_declarations::FnParameter {
                name: String::from("greeting"),
                parameter_type: String::from("String"),
            }],
        );
        dna.zomes
            .get_mut("greeter")
            .unwrap()
            .traits
            .get_mut("hc_public")
            .unwrap()
            .functions
            .push("hello".into());
        dna
    }

    fn caller_dna() -> Dna {
        let wasm = create_wasm_from_file(&format!(
            "{}/wasm32-unknown-unknown/release/test_bridge_caller.wasm",
            wasm_target_dir("conductor_api/", "test-bridge-caller/"),
        ));
        let defs = create_test_defs_with_fn_name("call_bridge");
        let mut dna = create_test_dna_with_defs("test_zome", defs, &wasm);
        dna.uuid = String::from("basic_bridge_call");
        dna
    }

    #[test]
    fn basic_bridge_call_roundtrip() {
        let config = load_configuration::<Configuration>(&test_toml()).unwrap();
        let mut conductor = Conductor::from_config(config.clone());
        conductor.dna_loader = test_dna_loader();
<<<<<<< HEAD
        conductor
            .load_config(None)
            .expect("Test config must be sane");
=======
        conductor.key_loader = test_key_loader();
        conductor.load_config().expect("Test config must be sane");
>>>>>>> c3e68641
        conductor
            .start_all_instances()
            .expect("Instances must be spawnable");
        let caller_instance = conductor.instances["bridge-caller"].clone();
        let result = caller_instance
            .write()
            .unwrap()
            .call(
                "test_zome",
                Some(dna::capabilities::CapabilityCall::new(
                    Address::from("fake_token"),
                    None,
                )),
                "call_bridge",
                "{}",
            )
            .unwrap();

        // "Holo World" comes for the callee_wat above which runs in the callee instance
        assert_eq!(result, JsonString::from(RawString::from("Holo World")));
    }

    #[test]
    fn fails_if_key_address_does_not_match() {
        // Config with well formatted public address but differing to the deterministic key
        // created by test_key_loader for "holo_tester1.key"
        let config = load_configuration::<Configuration>(r#"
                [[agents]]
                id = "test-agent-1"
                name = "Holo Tester 1"
                public_address = "HoloTester1-----------------------------------------------------------------------AAACZp4xHB"
                key_file = "holo_tester1.key"

                [[dnas]]
                id = "test-dna"
                file = "app_spec.hcpkg"
                hash = "Qm328wyq38924y"

                [[instances]]
                id = "test-instance-1"
                dna = "test-dna"
                agent = "test-agent-1"
                [instances.storage]
                type = "memory"
                "#
        ).unwrap();
        let mut conductor = Conductor::from_config(config.clone());
        conductor.dna_loader = test_dna_loader();
        conductor.key_loader = test_key_loader();
        assert_eq!(conductor.load_config(), Err("Error while trying to create instance \"test-instance-1\": Key from file \'holo_tester1.key\' (\'dlyr9y0wpQplNX_Dv8oO_HHk8G8zEvFupuuIU-jKlaL-rykxWZgD4Oq2ZpF2VL7wzN1Z97X5s_8z0a-xVbyrRnwBlWf8\') does not match public address HoloTester1-----------------------------------------------------------------------AAACZp4xHB mentioned in config!".to_string()));
    }

}<|MERGE_RESOLUTION|>--- conflicted
+++ resolved
@@ -22,15 +22,10 @@
     json::JsonString,
     ugly::Initable,
 };
-<<<<<<< HEAD
-use jsonrpc_core::IoHandler;
-
-=======
 use holochain_dpki::{bundle::KeyBundle, keypair::Keypair};
 use holochain_sodium::secbuf::SecBuf;
 use jsonrpc_ws_server::jsonrpc_core::IoHandler;
 use rpassword;
->>>>>>> c3e68641
 use std::{
     clone::Clone,
     collections::HashMap,
@@ -90,11 +85,8 @@
     pub(in crate::conductor) config: Configuration,
     pub(in crate::conductor) static_servers: HashMap<String, StaticServer>,
     pub(in crate::conductor) interface_threads: HashMap<String, Sender<()>>,
-<<<<<<< HEAD
     pub(in crate::conductor) broadcasters: Arc<RwLock<HashMap<String, Broadcaster>>>,
-=======
     pub key_loader: KeyLoader,
->>>>>>> c3e68641
     pub(in crate::conductor) dna_loader: DnaLoader,
     pub(in crate::conductor) ui_dir_copier: UiDirCopier,
 
@@ -730,20 +722,6 @@
     }
 }
 
-<<<<<<< HEAD
-impl<'a> TryFrom<&'a Configuration> for Conductor {
-    type Error = HolochainError;
-    fn try_from(config: &'a Configuration) -> Result<Self, Self::Error> {
-        let mut conductor = Conductor::from_config((*config).clone());
-        conductor
-            .load_config(None)
-            .map_err(|string| HolochainError::ConfigError(string))?;
-        Ok(conductor)
-    }
-}
-
-=======
->>>>>>> c3e68641
 /// This can eventually be dependency injected for third party Interface definitions
 fn make_interface(interface_config: &InterfaceConfiguration) -> Box<Interface> {
     use interface_impls::{http::HttpInterface, websocket::WebsocketInterface};
@@ -919,12 +897,8 @@
         let config = load_configuration::<Configuration>(&test_toml()).unwrap();
         let mut conductor = Conductor::from_config(config.clone());
         conductor.dna_loader = test_dna_loader();
-<<<<<<< HEAD
+        conductor.key_loader = test_key_loader();
         conductor.load_config(None).unwrap();
-=======
-        conductor.key_loader = test_key_loader();
-        conductor.load_config().unwrap();
->>>>>>> c3e68641
         conductor
     }
 
@@ -932,12 +906,8 @@
         let config = load_configuration::<Configuration>(&test_toml()).unwrap();
         let mut conductor = Conductor::from_config(config.clone());
         conductor.dna_loader = test_dna_loader();
-<<<<<<< HEAD
+        conductor.key_loader = test_key_loader();
         conductor.load_config(Some(signal_tx)).unwrap();
-=======
-        conductor.key_loader = test_key_loader();
-        conductor.load_config().unwrap();
->>>>>>> c3e68641
         conductor
     }
 
@@ -1200,14 +1170,10 @@
         let config = load_configuration::<Configuration>(&test_toml()).unwrap();
         let mut conductor = Conductor::from_config(config.clone());
         conductor.dna_loader = test_dna_loader();
-<<<<<<< HEAD
+        conductor.key_loader = test_key_loader();
         conductor
             .load_config(None)
             .expect("Test config must be sane");
-=======
-        conductor.key_loader = test_key_loader();
-        conductor.load_config().expect("Test config must be sane");
->>>>>>> c3e68641
         conductor
             .start_all_instances()
             .expect("Instances must be spawnable");
