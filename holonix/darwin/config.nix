let
  pkgs = import ../nixpkgs/nixpkgs.nix;
<<<<<<< HEAD
=======
  
>>>>>>> eaf56a95
  frameworks = if pkgs.stdenv.isDarwin then pkgs.darwin.apple_sdk.frameworks else {};
in
{

 ld-flags = if pkgs.stdenv.isDarwin then "-F${frameworks.CoreFoundation}/Library/Frameworks -framework CoreFoundation " else "";

}<|MERGE_RESOLUTION|>--- conflicted
+++ resolved
@@ -1,9 +1,6 @@
 let
   pkgs = import ../nixpkgs/nixpkgs.nix;
-<<<<<<< HEAD
-=======
-  
->>>>>>> eaf56a95
+
   frameworks = if pkgs.stdenv.isDarwin then pkgs.darwin.apple_sdk.frameworks else {};
 in
 {
