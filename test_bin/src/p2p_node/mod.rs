--- conflicted
+++ resolved
@@ -1,8 +1,5 @@
-<<<<<<< HEAD
 extern crate lib3h;
-=======
 pub mod chain_store;
->>>>>>> d7c9e3c2
 pub mod create_config;
 pub mod entry_store;
 pub mod test_node;