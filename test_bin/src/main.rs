extern crate holochain_cas_implementations;
extern crate holochain_container_api;
extern crate holochain_core;
extern crate holochain_core_types;
extern crate holochain_dna;
extern crate tempfile;

use holochain_cas_implementations::{cas::file::FilesystemStorage, eav::file::EavFileStorage};
use holochain_container_api::*;
use holochain_core::{context::Context, logger::SimpleLogger, persister::SimplePersister};
use holochain_core_types::entry::agent::Agent;
use holochain_dna::Dna;
use std::{
    env,
    sync::{Arc, Mutex, RwLock},
};

use tempfile::tempdir;

// this is all debug code, no need to track code test coverage
#[cfg_attr(tarpaulin, skip)]
fn usage() {
    println!("Usage: holochain_test_bin <identity>");
    std::process::exit(1);
}

// this is all debug code, no need to track code test coverage
#[cfg_attr(tarpaulin, skip)]
fn main() {
    let tempdir = tempdir().unwrap();
    let args: Vec<String> = env::args().collect();

    if args.len() < 2 {
        usage();
    }

    let identity = &args[1];

    if identity == "" {
        usage();
    }

    //let dna = holochain_dna::from_package_file("mydna.hcpkg");
    let dna = Dna::new();
<<<<<<< HEAD
    let agent = Agent::from(identity.to_string());
    let file_storage = Arc::new(RwLock::new(
        FilesystemStorage::new(tempdir.path().to_str().unwrap()).unwrap(),
    ));
=======
    let agent = Agent::generate_fake(identity);
>>>>>>> 9e6e0765
    let context = Context::new(
        agent,
        Arc::new(Mutex::new(SimpleLogger {})),
        Arc::new(Mutex::new(SimplePersister::new(file_storage.clone()))),
        Arc::new(RwLock::new(
            FilesystemStorage::new(tempdir.path().to_str().unwrap()).unwrap(),
        )),
        Arc::new(RwLock::new(
            EavFileStorage::new(tempdir.path().to_str().unwrap().to_string()).unwrap(),
        )),
    ).expect("context is supposed to be created");
    let mut hc = Holochain::new(dna, Arc::new(context)).unwrap();
    println!("Created a new instance with identity: {}", identity);

    // start up the holochain instance
    hc.start().expect("couldn't start the holochain instance");
    println!("Started the holochain instance..");

    // call a function in the zome code
    //hc.call("some_fn");

    // get the state
    {
        let state = hc.state().unwrap();
        println!("Agent State: {:?}", state.agent());

        // do some other stuff with the state here
        // ...
    }

    // stop the holochain instance
    hc.stop().expect("couldn't stop the holochain instance");
    println!("Stopped the holochain instance..");
}<|MERGE_RESOLUTION|>--- conflicted
+++ resolved
@@ -42,14 +42,10 @@
 
     //let dna = holochain_dna::from_package_file("mydna.hcpkg");
     let dna = Dna::new();
-<<<<<<< HEAD
-    let agent = Agent::from(identity.to_string());
+    let agent = Agent::generate_fake(identity);
     let file_storage = Arc::new(RwLock::new(
         FilesystemStorage::new(tempdir.path().to_str().unwrap()).unwrap(),
     ));
-=======
-    let agent = Agent::generate_fake(identity);
->>>>>>> 9e6e0765
     let context = Context::new(
         agent,
         Arc::new(Mutex::new(SimpleLogger {})),
