--- conflicted
+++ resolved
@@ -238,11 +238,6 @@
     ]
 
     traits: {
-<<<<<<< HEAD
-        hc_public [get_entry, create_link, delete_link, get_my_links, test_emit_signal, encrypt, decrypt]
-=======
-        hc_public [create_link, delete_link, get_my_links, test_emit_signal,get_my_links_count,create_link_with_tag,get_my_links_count_by_tag,delete_link_with_tag,get_my_links_with_tag,encrypt,decrypt]
-
->>>>>>> 6c4a0f27
+        hc_public [get_entry, create_link, delete_link, get_my_links, test_emit_signal,get_my_links_count,create_link_with_tag,get_my_links_count_by_tag,delete_link_with_tag,get_my_links_with_tag,encrypt,decrypt]
     }
 }