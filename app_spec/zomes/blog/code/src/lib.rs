--- conflicted
+++ resolved
@@ -108,7 +108,6 @@
             inputs: | |,
             outputs: |result: ZomeApiResult<Vec<Address>>|,
             handler: blog::handle_get_grants
-<<<<<<< HEAD
         }
 
         commit_post_claim: {
@@ -121,8 +120,6 @@
             inputs: |grantor: Address, content: String, in_reply_to: Option<Address>|,
             outputs: |result: ZomeApiResult<Address>|,
             handler: blog::handle_create_post_with_claim
-=======
->>>>>>> fdcfb870
         }
 
         create_memo: {
@@ -236,10 +233,6 @@
     ]
 
     traits: {
-<<<<<<< HEAD
-        hc_public [show_env, check_sum, ping, get_sources, post_address, create_post, delete_post, delete_entry_post, update_post, posts_by_agent, get_post, my_posts, memo_address, get_memo, my_memos, create_memo, my_posts_as_committed, my_posts_immediate_timeout, recommend_post, my_recommended_posts,get_initial_post, get_history_post, get_post_with_options, get_post_with_options_latest, authored_posts_with_sources, create_post_with_agent, request_post_grant, get_grants, commit_post_claim, create_post_with_claim]
-=======
-        hc_public [show_env, check_sum, check_send, get_sources, post_address, create_post, create_post_countersigned, delete_post, delete_entry_post, update_post, posts_by_agent, get_post, my_posts, memo_address, get_memo, my_memos, create_memo, my_posts_as_committed, my_posts_immediate_timeout, recommend_post, my_recommended_posts,get_initial_post, get_history_post, get_post_with_options, get_post_with_options_latest, authored_posts_with_sources, create_post_with_agent, request_post_grant,get_grants]
->>>>>>> fdcfb870
+            hc_public [show_env, check_sum, check_send, get_sources, post_address, create_post, create_post_countersigned, delete_post, delete_entry_post, update_post, posts_by_agent, get_post, my_posts, memo_address, get_memo, my_memos, create_memo, my_posts_as_committed, my_posts_immediate_timeout, recommend_post, my_recommended_posts,get_initial_post, get_history_post, get_post_with_options, get_post_with_options_latest, authored_posts_with_sources, create_post_with_agent, request_post_grant, get_grants, get_grants, commit_post_claim, create_post_with_claim]
     }
 }