--- conflicted
+++ resolved
@@ -35,9 +35,6 @@
         memo::definition()
     ]
 
-<<<<<<< HEAD
-    init: || {
-=======
     init: || {{
         // should be able to commit an entry
         let entry = Entry::App(
@@ -72,7 +69,6 @@
             blog::check_sum_args(1, 2).into(),
         )?;
 
->>>>>>> 8525232a
         Ok(())
     }}
 
