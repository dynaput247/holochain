#![feature(try_from)]
#![warn(unused_extern_crates)]
#[macro_use]
extern crate hdk;
#[macro_use]
extern crate serde_derive;
extern crate boolinator;
#[macro_use]
extern crate serde_json;
#[macro_use]
extern crate holochain_core_types_derive;

pub mod blog;
pub mod post;
pub mod memo;

use hdk::{
    error::ZomeApiResult,
    holochain_core_types::{
        cas::content::Address, entry::Entry, error::HolochainError, json::JsonString,
    },
    holochain_wasm_utils::api_serialization::{get_links::GetLinksResult,get_entry::{EntryHistory,GetEntryResult}}
};
use blog::Env;

define_zome! {

    entries: [
        post::definition(),
        memo::definition()
    ]

    genesis: || {
        Ok(())
    }

    receive: |message| {
        json!({
            "message": message
        }).to_string()
    }

    functions: [

        show_env: {
            inputs: | |,
            outputs: |env: ZomeApiResult<Env>|,
            handler: blog::handle_show_env
        }

        get_sources: {
            inputs: |address: Address|,
            outputs: |sources: ZomeApiResult<Vec<Address>>|,
            handler: blog::handle_get_sources
        }

        check_sum: {
            inputs: |num1: u32, num2: u32|,
            outputs: |sum: ZomeApiResult<JsonString>|,
            handler: blog::handle_check_sum
        }

        check_send: {
            inputs: |to_agent: Address, message: String|,
            outputs: |response: ZomeApiResult<JsonString>|,
            handler: blog::handle_check_send
        }

        post_address: {
            inputs: |content: String|,
            outputs: |result: ZomeApiResult<Address>|,
            handler: blog::handle_post_address
        }

        memo_address: {
            inputs: |content: String|,
            outputs: |result: ZomeApiResult<Address>|,
            handler: blog::handle_memo_address
        }

        create_post: {
            inputs: |content: String, in_reply_to: Option<Address>|,
            outputs: |result: ZomeApiResult<Address>|,
            handler: blog::handle_create_post
        }

<<<<<<< HEAD
        create_post_with_agent: {
            inputs: |agent_id:Address,content: String, in_reply_to: Option<Address>|,
            outputs: |result: ZomeApiResult<Address>|,
            handler: blog::handle_create_post_with_agent
=======
        create_memo: {
            inputs: |content: String|,
            outputs: |result: ZomeApiResult<Address>|,
            handler: blog::handle_create_memo
>>>>>>> e443ef3c
        }

        delete_post: {
            inputs: |content: String|,
            outputs: |result: ZomeApiResult<Address>|,
            handler: blog::handle_delete_post
        }

        delete_entry_post: {
            inputs: |post_address: Address|,
            outputs: |result: ZomeApiResult<()>|,
            handler: blog::handle_delete_entry_post
        }

        update_post: {
            inputs: |post_address: Address, new_content: String|,
            outputs: |result: ZomeApiResult<Address>|,
            handler: blog::handle_update_post
        }

        posts_by_agent: {
            inputs: |agent: Address|,
            outputs: |post_hashes: ZomeApiResult<GetLinksResult>|,
            handler: blog::handle_posts_by_agent
        }
        
        authored_posts_with_sources : {
            inputs : |agent : Address|,
            outputs : | post_hashes : ZomeApiResult<GetLinksResult>|,
            handler : blog::handle_my_posts_get_my_sources
        }

        get_post: {
            inputs: |post_address: Address|,
            outputs: |post: ZomeApiResult<Option<Entry>>|,
            handler: blog::handle_get_post
        }

        get_memo: {
            inputs: |memo_address: Address|,
            outputs: |post: ZomeApiResult<Option<Entry>>|,
            handler: blog::handle_get_memo
        }

        get_initial_post: {
            inputs: |post_address: Address|,
            outputs: |post: ZomeApiResult<Option<Entry>>|,
            handler : blog::handle_get_initial_post
        }

        get_history_post : {
            inputs: |post_address: Address|,
            outputs: |post: ZomeApiResult<EntryHistory>|,
            handler : blog::handle_get_history_post
        }

        my_posts: {
            inputs: | |,
            outputs: |post_hashes: ZomeApiResult<GetLinksResult>|,
            handler: blog::handle_my_posts
        }

        my_memos: {
            inputs: | |,
            outputs: |memo_hashes: ZomeApiResult<Vec<Address>>|,
            handler: blog::handle_my_memos
        }

        get_post_with_options_latest :{
            inputs: |post_address: Address|,
            outputs: |post: ZomeApiResult<Entry>|,
            handler:  blog::handle_get_post_with_options_latest
        }

        get_post_with_options :{
            inputs: |post_address: Address|,
            outputs: |post: ZomeApiResult<GetEntryResult>|,
            handler:  blog::handle_my_post_with_options
        }

        my_posts_immediate_timeout: {
            inputs: | |,
            outputs: |post_hashes: ZomeApiResult<GetLinksResult>|,
            handler: blog::handle_my_posts_immediate_timeout
        }

        my_posts_as_committed: {
            inputs: | |,
            outputs: |post_hashes: ZomeApiResult<Vec<Address>>|,
            handler: blog::handle_my_posts_as_commited
        }


        recommend_post: {
            inputs: |post_address: Address, agent_address: Address|,
            outputs: |result: ZomeApiResult<()>|,
            handler: blog::handle_recommend_post
        }

        my_recommended_posts: {
            inputs: | |,
            outputs: |result: ZomeApiResult<GetLinksResult>|,
            handler: blog::handle_my_recommended_posts
        }
    ]

    traits: {
<<<<<<< HEAD
        hc_public [show_env, check_sum, check_send, get_sources, post_address, create_post, delete_post, delete_entry_post, update_post, posts_by_agent, get_post, my_posts, my_posts_as_committed, my_posts_immediate_timeout, recommend_post, my_recommended_posts,get_initial_post,get_history_post,get_post_with_options,get_post_with_options_latest,authored_posts_with_sources,create_post_with_agent]
=======
        hc_public [show_env, check_sum, check_send, get_sources, post_address, memo_address, create_post, create_memo, delete_post, delete_entry_post, update_post, posts_by_agent, get_post, get_memo, my_posts, my_memos, my_posts_as_committed, my_posts_immediate_timeout, recommend_post, my_recommended_posts, get_initial_post, get_history_post, get_post_with_options, get_post_with_options_latest]
>>>>>>> e443ef3c
    }
}<|MERGE_RESOLUTION|>--- conflicted
+++ resolved
@@ -84,17 +84,16 @@
             handler: blog::handle_create_post
         }
 
-<<<<<<< HEAD
         create_post_with_agent: {
             inputs: |agent_id:Address,content: String, in_reply_to: Option<Address>|,
             outputs: |result: ZomeApiResult<Address>|,
             handler: blog::handle_create_post_with_agent
-=======
+        }
+        
         create_memo: {
             inputs: |content: String|,
             outputs: |result: ZomeApiResult<Address>|,
             handler: blog::handle_create_memo
->>>>>>> e443ef3c
         }
 
         delete_post: {
@@ -202,10 +201,6 @@
     ]
 
     traits: {
-<<<<<<< HEAD
-        hc_public [show_env, check_sum, check_send, get_sources, post_address, create_post, delete_post, delete_entry_post, update_post, posts_by_agent, get_post, my_posts, my_posts_as_committed, my_posts_immediate_timeout, recommend_post, my_recommended_posts,get_initial_post,get_history_post,get_post_with_options,get_post_with_options_latest,authored_posts_with_sources,create_post_with_agent]
-=======
-        hc_public [show_env, check_sum, check_send, get_sources, post_address, memo_address, create_post, create_memo, delete_post, delete_entry_post, update_post, posts_by_agent, get_post, get_memo, my_posts, my_memos, my_posts_as_committed, my_posts_immediate_timeout, recommend_post, my_recommended_posts, get_initial_post, get_history_post, get_post_with_options, get_post_with_options_latest]
->>>>>>> e443ef3c
+        hc_public [show_env, check_sum, check_send, get_sources, post_address, create_post, delete_post, delete_entry_post, update_post, posts_by_agent, get_post, my_posts,memo_address, my_posts_as_committed, my_posts_immediate_timeout, recommend_post, my_recommended_posts,get_initial_post,get_history_post,get_post_with_options,get_post_with_options_latest,authored_posts_with_sources,create_post_with_agent]
     }
 }