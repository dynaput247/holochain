<<<<<<< HEAD
const path = require('path')
const tape = require('tape')

const { Orchestrator, tapeExecutor, backwardCompatibilityMiddleware, compose } = require('@holochain/try-o-rama')
=======
const { Orchestrator, tapeExecutor, combine } = require('@holochain/try-o-rama')
// const { Orchestrator, tapeExecutor, combine } = require('quadrama')
>>>>>>> a5668cf4
const spawnConductor = require('./spawn_conductors')
const { callSyncMiddleware } = require('./config')

// This constant serves as a check that we haven't accidentally disabled scenario tests.
// Try to keep this number as close as possible to the actual number of scenario tests.
// (But never over)
const MIN_EXPECTED_SCENARIOS = 19

process.on('unhandledRejection', error => {
  // Will print "unhandledRejection err is not defined"
  console.error('got unhandledRejection:', error);
});

<<<<<<< HEAD
const dnaPath = path.join(__dirname, "../dist/app_spec.dna.json")
const dna = Orchestrator.dna(dnaPath, 'app-spec')
const dna2 = Orchestrator.dna(dnaPath, 'app-spec', {uuid: 'altered-dna'})


// map e.g. `alice.app.call` ~> `conductor.alice.call`
const inMemoryMiddleware = f => (api, {conductor}) => {
  const conductorMap = {}
  Object.keys(conductor).forEach(name => {
    const inst = conductor[name]
    if (name !== '_conductor') {
      conductorMap[name] = {
        app: inst
      }
    }
    console.log('nameo', name)
  })
  return f(api, conductorMap)
}


const commonConductorConfig = {
  instances: {
    app: dna,
  },
}

const orchestratorSimple = new Orchestrator({
  conductors: {
    alice: commonConductorConfig,
    bob: commonConductorConfig,
    carol: commonConductorConfig,
  },
  debugLog: false,
  executor: tapeExecutor(require('tape')),
  middleware: backwardCompatibilityMiddleware,

  // if an action arrives between the soft and hard timeout,
  // the clock is restarted
  waiter: {
        softTimeout: 3000, // grace period to create a warning
        hardTimeout: 9000, // scenario stopped after hard timeout
    }
})

const orchestratorSimpleInMemory = new Orchestrator({
  conductors: {
    conductor: {
      instances: {
        alice: dna,
        bob: dna,
        carol: dna,
      }
    }
  },
  debugLog: false,
  executor: tapeExecutor(require('tape')),
  middleware: compose(
    backwardCompatibilityMiddleware,
    inMemoryMiddleware,
  ),
})

const orchestratorMultiDna = new Orchestrator({
  conductors: {
    conductor: {
      instances: {
        app1: dna,
        app2: dna2,
      },
      bridges: [
        Orchestrator.bridge('test-bridge', 'app1', 'app2')
      ],
    }
  },
  debugLog: false,
  executor: tapeExecutor(require('tape')),
  middleware: backwardCompatibilityMiddleware,
  callbacksPort: 8888,
})

const orchestratorValidateAgent = new Orchestrator({
  conductors: {
    valid_agent: { instances: { app: dna } },
    reject_agent: { instances: { app: dna } },
  },
  debugLog: false,
  executor: tapeExecutor(require('tape')),
  middleware: backwardCompatibilityMiddleware,
})

const registerAllScenarios = () => {
  // NB: all scenarios must be registered before any orchestrator is run. Tape will fail to register its
  // test cases if there is any Promise awaiting in between test declarations.
  let numRegistered = 0

  const registerer = orchestrator => {
    const f = (...info) => {
      numRegistered += 1
      return orchestrator.registerScenario(...info)
    }
    f.only = (...info) => {
      numRegistered += 1
      return orchestrator.registerScenario.only(...info)
    }
    return f
  }

  require('./regressions')(registerer(orchestratorSimple))
  require('./files/test')(registerer(orchestratorSimpleInMemory))
  require('./files/entry')(registerer(orchestratorSimpleInMemory))
  require('./files/links')(registerer(orchestratorSimpleInMemory))
  require('./files/memo')(registerer(orchestratorSimpleInMemory))
  require('./files/crypto')(registerer(orchestratorSimpleInMemory))
  // require('./multi-dna')(registerer(orchestratorMultiDna))
  require('./validate-agent-test')(registerer(orchestratorValidateAgent))

  return numRegistered
}


const runSimpleInMemoryTests = async () => {
  console.log("runSimpleInMemoryTests")
  const conductor = await spawnConductor('conductor', 8000)
  await orchestratorSimpleInMemory.registerConductor({name: 'conductor', url: 'http://0.0.0.0:8000'})

  const delay = ms => new Promise(resolve => setTimeout(resolve, ms))
  console.log("Waiting for conductors to settle...")
  await delay(5000)
  console.log("Ok, starting tests!")

  await orchestratorSimpleInMemory.run()
  conductor.kill()
}

const runSimpleTests = async () => {
  const alice = await spawnConductor('alice', 3000)
  await orchestratorSimple.registerConductor({name: 'alice', url: 'http://0.0.0.0:3000'})
  const bob = await spawnConductor('bob', 4000)
  await orchestratorSimple.registerConductor({name: 'bob', url: 'http://0.0.0.0:4000'})
  const carol = await spawnConductor('carol', 5000)
  await orchestratorSimple.registerConductor({name: 'carol', url: 'http://0.0.0.0:5000'})

  const delay = ms => new Promise(resolve => setTimeout(resolve, ms))
  console.log("Waiting for conductors to settle...")
  await delay(5000)
  console.log("Ok, starting tests!")

  await orchestratorSimple.run()
  alice.kill()
  bob.kill()
  carol.kill()
}

const runMultiDnaTests = async () => {
  // Multi instance tests where n3h is the network connecting them currently fails with the 2nd instance
  // waiting for and not receiving the agent entry of the first one.
  // I believe this is due to n3h not sending a peer connected message for a local instance
  // and core has not implented the authoring list yet...
  const conductor = await spawnConductor('conductor', 6000)
  await orchestratorMultiDna.registerConductor({name: 'conductor', url: 'http://0.0.0.0:6000'})
  await orchestratorMultiDna.run()
  conductor.kill()
}

const runValidationTests = async () => {
  const valid_agent = await spawnConductor('valid_agent', 3000)
  await orchestratorValidateAgent.registerConductor({name: 'valid_agent', url: 'http://0.0.0.0:3000'})
  const reject_agent = await spawnConductor('reject_agent', 4000)
  await orchestratorValidateAgent.registerConductor({name: 'reject_agent', url: 'http://0.0.0.0:4000'})

  const delay = ms => new Promise(resolve => setTimeout(resolve, ms))
  console.log("Waiting for conductors to settle...")
  await delay(5000)
  console.log("Ok, starting tests!")

  await orchestratorValidateAgent.run()
  valid_agent.kill()
  reject_agent.kill()
}

const run = async () => {
  const num = registerAllScenarios()

  // Check to see that we haven't accidentally disabled a bunch of scenarios
  if (num < MIN_EXPECTED_SCENARIOS) {
    console.error(`Expected at least ${MIN_EXPECTED_SCENARIOS}, but only ${num} were registered!`)
    process.exit(1)
  } else {
    console.log(`Registered ${num} scenarios (at least ${MIN_EXPECTED_SCENARIOS} were expected)`)
  }

  if(process.env.APP_SPEC_NETWORK_TYPE == 'memory') {
    await runSimpleInMemoryTests()
  } else {
    await runSimpleTests()
  }

  // await runMultiDnaTests()
  // await runValidationTests()
  process.exit()
=======
const orchestrator = new Orchestrator({
  middleware: combine(
    callSyncMiddleware,
    tapeExecutor(require('tape')),
  ),
  debugLog: false
})

require('./regressions')(orchestrator.registerScenario)
require('./files/test')(orchestrator.registerScenario)
require('./files/entry')(orchestrator.registerScenario)
require('./files/links')(orchestrator.registerScenario)
require('./files/memo')(orchestrator.registerScenario)
require('./files/crypto')(orchestrator.registerScenario)
require('./multi-dna')(orchestrator.registerScenario)
// require('./validate-agent-test')(orchestrator.registerScenario)


// Check to see that we haven't accidentally disabled a bunch of scenarios
const num = orchestrator.numRegistered()
if (num < MIN_EXPECTED_SCENARIOS) {
  console.error(`Expected at least ${MIN_EXPECTED_SCENARIOS} scenarios, but only ${num} were registered!`)
  process.exit(1)
} else {
  console.log(`Registered ${num} scenarios (at least ${MIN_EXPECTED_SCENARIOS} were expected)`)
>>>>>>> a5668cf4
}

orchestrator.run().then(stats => {
  console.log("All done.")
})<|MERGE_RESOLUTION|>--- conflicted
+++ resolved
@@ -1,12 +1,5 @@
-<<<<<<< HEAD
-const path = require('path')
-const tape = require('tape')
+const { Orchestrator, tapeExecutor, singleConductor, combine  } = require('@holochain/try-o-rama')
 
-const { Orchestrator, tapeExecutor, backwardCompatibilityMiddleware, compose } = require('@holochain/try-o-rama')
-=======
-const { Orchestrator, tapeExecutor, combine } = require('@holochain/try-o-rama')
-// const { Orchestrator, tapeExecutor, combine } = require('quadrama')
->>>>>>> a5668cf4
 const spawnConductor = require('./spawn_conductors')
 const { callSyncMiddleware } = require('./config')
 
@@ -20,211 +13,9 @@
   console.error('got unhandledRejection:', error);
 });
 
-<<<<<<< HEAD
-const dnaPath = path.join(__dirname, "../dist/app_spec.dna.json")
-const dna = Orchestrator.dna(dnaPath, 'app-spec')
-const dna2 = Orchestrator.dna(dnaPath, 'app-spec', {uuid: 'altered-dna'})
-
-
-// map e.g. `alice.app.call` ~> `conductor.alice.call`
-const inMemoryMiddleware = f => (api, {conductor}) => {
-  const conductorMap = {}
-  Object.keys(conductor).forEach(name => {
-    const inst = conductor[name]
-    if (name !== '_conductor') {
-      conductorMap[name] = {
-        app: inst
-      }
-    }
-    console.log('nameo', name)
-  })
-  return f(api, conductorMap)
-}
-
-
-const commonConductorConfig = {
-  instances: {
-    app: dna,
-  },
-}
-
-const orchestratorSimple = new Orchestrator({
-  conductors: {
-    alice: commonConductorConfig,
-    bob: commonConductorConfig,
-    carol: commonConductorConfig,
-  },
-  debugLog: false,
-  executor: tapeExecutor(require('tape')),
-  middleware: backwardCompatibilityMiddleware,
-
-  // if an action arrives between the soft and hard timeout,
-  // the clock is restarted
-  waiter: {
-        softTimeout: 3000, // grace period to create a warning
-        hardTimeout: 9000, // scenario stopped after hard timeout
-    }
-})
-
-const orchestratorSimpleInMemory = new Orchestrator({
-  conductors: {
-    conductor: {
-      instances: {
-        alice: dna,
-        bob: dna,
-        carol: dna,
-      }
-    }
-  },
-  debugLog: false,
-  executor: tapeExecutor(require('tape')),
-  middleware: compose(
-    backwardCompatibilityMiddleware,
-    inMemoryMiddleware,
-  ),
-})
-
-const orchestratorMultiDna = new Orchestrator({
-  conductors: {
-    conductor: {
-      instances: {
-        app1: dna,
-        app2: dna2,
-      },
-      bridges: [
-        Orchestrator.bridge('test-bridge', 'app1', 'app2')
-      ],
-    }
-  },
-  debugLog: false,
-  executor: tapeExecutor(require('tape')),
-  middleware: backwardCompatibilityMiddleware,
-  callbacksPort: 8888,
-})
-
-const orchestratorValidateAgent = new Orchestrator({
-  conductors: {
-    valid_agent: { instances: { app: dna } },
-    reject_agent: { instances: { app: dna } },
-  },
-  debugLog: false,
-  executor: tapeExecutor(require('tape')),
-  middleware: backwardCompatibilityMiddleware,
-})
-
-const registerAllScenarios = () => {
-  // NB: all scenarios must be registered before any orchestrator is run. Tape will fail to register its
-  // test cases if there is any Promise awaiting in between test declarations.
-  let numRegistered = 0
-
-  const registerer = orchestrator => {
-    const f = (...info) => {
-      numRegistered += 1
-      return orchestrator.registerScenario(...info)
-    }
-    f.only = (...info) => {
-      numRegistered += 1
-      return orchestrator.registerScenario.only(...info)
-    }
-    return f
-  }
-
-  require('./regressions')(registerer(orchestratorSimple))
-  require('./files/test')(registerer(orchestratorSimpleInMemory))
-  require('./files/entry')(registerer(orchestratorSimpleInMemory))
-  require('./files/links')(registerer(orchestratorSimpleInMemory))
-  require('./files/memo')(registerer(orchestratorSimpleInMemory))
-  require('./files/crypto')(registerer(orchestratorSimpleInMemory))
-  // require('./multi-dna')(registerer(orchestratorMultiDna))
-  require('./validate-agent-test')(registerer(orchestratorValidateAgent))
-
-  return numRegistered
-}
-
-
-const runSimpleInMemoryTests = async () => {
-  console.log("runSimpleInMemoryTests")
-  const conductor = await spawnConductor('conductor', 8000)
-  await orchestratorSimpleInMemory.registerConductor({name: 'conductor', url: 'http://0.0.0.0:8000'})
-
-  const delay = ms => new Promise(resolve => setTimeout(resolve, ms))
-  console.log("Waiting for conductors to settle...")
-  await delay(5000)
-  console.log("Ok, starting tests!")
-
-  await orchestratorSimpleInMemory.run()
-  conductor.kill()
-}
-
-const runSimpleTests = async () => {
-  const alice = await spawnConductor('alice', 3000)
-  await orchestratorSimple.registerConductor({name: 'alice', url: 'http://0.0.0.0:3000'})
-  const bob = await spawnConductor('bob', 4000)
-  await orchestratorSimple.registerConductor({name: 'bob', url: 'http://0.0.0.0:4000'})
-  const carol = await spawnConductor('carol', 5000)
-  await orchestratorSimple.registerConductor({name: 'carol', url: 'http://0.0.0.0:5000'})
-
-  const delay = ms => new Promise(resolve => setTimeout(resolve, ms))
-  console.log("Waiting for conductors to settle...")
-  await delay(5000)
-  console.log("Ok, starting tests!")
-
-  await orchestratorSimple.run()
-  alice.kill()
-  bob.kill()
-  carol.kill()
-}
-
-const runMultiDnaTests = async () => {
-  // Multi instance tests where n3h is the network connecting them currently fails with the 2nd instance
-  // waiting for and not receiving the agent entry of the first one.
-  // I believe this is due to n3h not sending a peer connected message for a local instance
-  // and core has not implented the authoring list yet...
-  const conductor = await spawnConductor('conductor', 6000)
-  await orchestratorMultiDna.registerConductor({name: 'conductor', url: 'http://0.0.0.0:6000'})
-  await orchestratorMultiDna.run()
-  conductor.kill()
-}
-
-const runValidationTests = async () => {
-  const valid_agent = await spawnConductor('valid_agent', 3000)
-  await orchestratorValidateAgent.registerConductor({name: 'valid_agent', url: 'http://0.0.0.0:3000'})
-  const reject_agent = await spawnConductor('reject_agent', 4000)
-  await orchestratorValidateAgent.registerConductor({name: 'reject_agent', url: 'http://0.0.0.0:4000'})
-
-  const delay = ms => new Promise(resolve => setTimeout(resolve, ms))
-  console.log("Waiting for conductors to settle...")
-  await delay(5000)
-  console.log("Ok, starting tests!")
-
-  await orchestratorValidateAgent.run()
-  valid_agent.kill()
-  reject_agent.kill()
-}
-
-const run = async () => {
-  const num = registerAllScenarios()
-
-  // Check to see that we haven't accidentally disabled a bunch of scenarios
-  if (num < MIN_EXPECTED_SCENARIOS) {
-    console.error(`Expected at least ${MIN_EXPECTED_SCENARIOS}, but only ${num} were registered!`)
-    process.exit(1)
-  } else {
-    console.log(`Registered ${num} scenarios (at least ${MIN_EXPECTED_SCENARIOS} were expected)`)
-  }
-
-  if(process.env.APP_SPEC_NETWORK_TYPE == 'memory') {
-    await runSimpleInMemoryTests()
-  } else {
-    await runSimpleTests()
-  }
-
-  // await runMultiDnaTests()
-  // await runValidationTests()
-  process.exit()
-=======
 const orchestrator = new Orchestrator({
   middleware: combine(
+    singleConductor,
     callSyncMiddleware,
     tapeExecutor(require('tape')),
   ),
@@ -248,7 +39,6 @@
   process.exit(1)
 } else {
   console.log(`Registered ${num} scenarios (at least ${MIN_EXPECTED_SCENARIOS} were expected)`)
->>>>>>> a5668cf4
 }
 
 orchestrator.run().then(stats => {
