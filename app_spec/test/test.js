module.exports = scenario => {

scenario('capabilities grant and claim', async (s, t, { alice, bob }) => {

    // Ask for alice to grant a token for bob  (it's hard-coded for bob in re function for now)
    const result = await alice.call("blog", "request_post_grant", {})
    t.ok(result.Ok)
    t.notOk(result.Err)

    // Confirm that we can get back the grant
    const grants = await alice.call("blog", "get_grants", {})
    t.ok(grants.Ok)
    t.notOk(grants.Err)
    t.equal(result.Ok, grants.Ok[0])

    // Bob stores the grant as a claim
    const claim = await bob.call("blog", "commit_post_claim", { grantor: alice.agentId, claim: result.Ok })
    t.deepEqual(claim, { Ok: 'Qmebh1y2kYgVG1RPhDDzDFTAskPcRWvz5YNhiNEi17vW9G' });

    // Bob can now create a post on alice's chain via a node-to-node message with the claim
    const post_content = "Holo world"
    const params = { grantor: alice.agentId, content: post_content, in_reply_to: null }
    const create_result = await bob.call("blog", "create_post_with_claim", params)
    t.deepEqual(create_result, {Ok: "QmY6MfiuhHnQ1kg7RwNZJNUQhwDxTFL45AAPnpJMNPEoxk"})

    // Confirm that the post was actually added to alice's chain
    const get_post_result = await alice.call("blog", "get_post", { post_address: create_result.Ok })
    const value = JSON.parse(get_post_result.Ok.App[1])
    t.equal(value.content, post_content)


    // Check that when bob tries to make this call it fails because there is no grant stored
    const params2 = { grantor: bob.agentId, content: post_content, in_reply_to: null }
    const create2_result = await bob.call("blog", "create_post_with_claim", params2)
    t.deepEqual(create2_result, {Ok: "error: no matching grant for claim"})

})

scenario('sign_and_verify_message', async (s, t, { alice, bob }) => {
    const message = "Hello everyone! Time to start the secret meeting";

    const SignResult = await bob.call("converse", "sign_message", { key_id:"", message: message });
    t.deepEqual(SignResult, { Ok: 'YVystBCmNEJGW/91bg43cUUybbtiElex0B+QWYy+PlB+nE3W8TThYGE4QzuUexvzkGqSutV04dSN8oyZxTJiBg==' });

    const provenance = [bob.agentId, SignResult.Ok];

    const VerificationResult = await alice.call("converse", "verify_message", { message, provenance });
    t.deepEqual(VerificationResult, { Ok: true });
})

scenario('secrets', async (s, t, { alice }) => {
    const ListResult = await alice.call("converse", "list_secrets", { });
    // it should start out with the genesis made seed
    t.deepEqual(ListResult, { Ok: [ 'app_root_seed', 'primary_keybundle:enc_key', 'primary_keybundle:sign_key', 'root_seed' ]  });

    const AddSeedResult = await alice.call("converse", "add_seed", {src_id: "app_root_seed", dst_id: "app_seed:1", index: 1 });
    t.ok(AddSeedResult)

    const AddKeyResult = await alice.call("converse", "add_key", {src_id: "app_seed:1", dst_id: "app_key:1" });
    t.ok(AddKeyResult)

    const ListResult1 = await alice.call("converse", "list_secrets", { });
    // it should start out with the genesis made seed
    t.deepEqual(ListResult1, { Ok: [ 'app_key:1', 'app_root_seed', 'app_seed:1', 'primary_keybundle:enc_key', 'primary_keybundle:sign_key', 'root_seed' ]  });

    const message = "Hello everyone! Time to start the secret meeting";

    const SignResult = await alice.call("converse", "sign_message", { key_id:"app_key:1", message: message });
    t.ok(SignResult)

    // use the public key returned by add key as the provenance source
    const provenance = [AddKeyResult.Ok, SignResult.Ok];
    const VerificationResult = await alice.call("converse", "verify_message", { message, provenance });
    t.deepEqual(VerificationResult, { Ok: true });

    // use the agent key as the provenance source (which should fail)
    const provenance1 = [alice.agentId, SignResult.Ok];
    const VerificationResult1 = await alice.call("converse", "verify_message", { message, provenance: provenance1 });
    t.deepEqual(VerificationResult1, { Ok: false });

    const GetKeyResult = await alice.call("converse", "get_pubkey", {src_id: "app_key:1" });
    t.ok(GetKeyResult)
    t.deepEqual(GetKeyResult,AddKeyResult)

})

scenario('agentId', async (s, t, { alice, bob }) => {
  t.ok(alice.agentId)
  t.notEqual(alice.agentId, bob.agentId)
})

scenario('show_env', async (s, t, { alice }) => {
  const result = await alice.call("blog", "show_env", {})

  t.equal(result.Ok.dna_address, alice.dnaAddress)
  t.equal(result.Ok.dna_name, "HDK-spec-rust")
  t.equal(result.Ok.agent_address, alice.agentId)
  t.equal(result.Ok.agent_id, '{"nick":"alice","pub_sign_key":"' + alice.agentId + '"}')
  t.equal(result.Ok.properties, '{"test_property":"test-property-value"}')

  // don't compare the public token because it changes every time we change the dna.
  t.deepEqual(result.Ok.cap_request.provenance, [ alice.agentId, '+78GKy9y3laBbCNK1ajrj2rYVV3lBOxzGAZuuLDqXL2MLJUbMaB4lv7ut/UPWSoEeHx7OuXrTFXfu+PihtMMBQ==' ]
);

})

scenario('get sources', async (s, t, { alice, bob, carol }) => {
  const params = { content: 'whatever', in_reply_to: null }
  const address = await alice.callSync('blog', 'create_post', params).then(x => x.Ok)
  const address1 = await alice.callSync('blog', 'create_post', params).then(x => x.Ok)
  const address2 = await bob.callSync('blog', 'create_post', params).then(x => x.Ok)
  const address3 = await carol.callSync('blog', 'create_post', params).then(x => x.Ok)
  t.equal(address, address1)
  t.equal(address, address2)
  t.equal(address, address3)
  const sources1 = (await alice.call('blog', 'get_sources', { address })).Ok.sort()
  const sources2 = (await bob.call('blog', 'get_sources', { address })).Ok.sort()
  const sources3 = (await carol.call('blog', 'get_sources', { address })).Ok.sort()
  // NB: alice shows up twice because she published the same entry twice
  const expected = [alice.agentId, alice.agentId, bob.agentId, carol.agentId].sort()
  t.deepEqual(sources1, expected)
  t.deepEqual(sources2, expected)
  t.deepEqual(sources3, expected)
})

scenario('cross zome call', async (s, t, { alice }) => {

  const num1 = 2
  const num2 = 2
  const params = { num1, num2 }
  const result = await alice.call("blog", "check_sum", params)
  t.notOk(result.Err)
  t.equal(result.Ok, 4)
})

scenario('send ping', async (s, t, { alice, bob }) => {
  const params = { to_agent: bob.agentId, message: "hello" }
  const result = await alice.call("blog", "ping", params)
    t.deepEqual(result, { Ok: { msg_type:"response", body: "got hello from HcScjwO9ji9633ZYxa6IYubHJHW6ctfoufv5eq4F7ZOxay8wR76FP4xeG9pY3ui" } })
})

scenario('hash_post', async (s, t, { alice }) => {

  const params = { content: "Holo world" }
  const result = await alice.call("blog", "post_address", params)

  t.equal(result.Ok, "QmY6MfiuhHnQ1kg7RwNZJNUQhwDxTFL45AAPnpJMNPEoxk")
})

scenario('hash_memo', async (s, t, { alice }) => {

  const params = { content: "Reminder: Buy some HOT." }
  const result = await alice.call("blog", "memo_address", params)

  t.equal(result.Ok, "QmV8f47UiisfMYxqpTe7DA65eLJ9jqNvaeTNSVPC7ZVd4i")
})

scenario('create_post', async (s, t, { alice }) => {

  const content = "Holo world"
  const in_reply_to = null
  const params = { content, in_reply_to }
  const result = await alice.call("blog", "create_post", params)

  t.ok(result.Ok)
  t.notOk(result.Err)
  t.equal(result.Ok, "QmY6MfiuhHnQ1kg7RwNZJNUQhwDxTFL45AAPnpJMNPEoxk")
})

scenario('create_tagged_post and retrieve all tags', async (s, t, { alice }) => {
  const result1 = await alice.callSync("blog", "create_tagged_post", {
    content: "Tutorial on amazing Holochain design patterns",
    tag: "work"
  })
  t.ok(result1.Ok)

  const result2 = await alice.callSync("blog", "create_tagged_post", {
    content: "Fly tying, is it for you?",
    tag: "fishing"
  })
  t.ok(result2.Ok)

  const getResult = await alice.callSync("blog", "my_posts", {})
  t.equal(getResult.Ok.links.length, 2)
  let tags = getResult.Ok.links.map(l => l.tag)
  t.ok(tags.includes("work"))
  t.ok(tags.includes("fishing"))
})

scenario('create_tagged_post and retrieve exact tag match', async (s, t, { alice }) => {
  const result1 = await alice.callSync("blog", "create_tagged_post", {
    content: "Tutorial on amazing Holochain design patterns",
    tag: "work"
  })
  t.ok(result1.Ok)

  const result2 = await alice.callSync("blog", "create_tagged_post", {
    content: "Fly tying, is it for you?",
    tag: "fishing"
  })
  t.ok(result2.Ok)

  const getResult = await alice.callSync("blog", "my_posts", {tag: "fishing"})
  t.equal(getResult.Ok.links.length, 1)
  let tags = getResult.Ok.links.map(l => l.tag)
  t.notOk(tags.includes("work"))
  t.ok(tags.includes("fishing"))
})

scenario('tagged link validation', async (s, t, { alice }) => {
  const result1 = await alice.callSync("blog", "create_tagged_post", {
    content: "Achieving a light and fluffy texture",
    tag: "muffins"
  })
  t.ok(result1.Err)  // the linking of the entry should fail because `muffins` is the banned tag

  const getResult = await alice.callSync("blog", "my_posts", {})
  t.equal(getResult.Ok.links.length, 0)
})

scenario('create_post_countersigned', async (s, t, { alice, bob }) => {

  const content = "Holo world"
  const in_reply_to = null

  const address_params = { content }
  const address_result = await bob.call("blog", "post_address", address_params)

  t.ok(address_result.Ok)
  const SignResult = await bob.call("converse", "sign_message", { key_id:"", message: address_result.Ok });
  t.ok(SignResult.Ok)

  const counter_signature = [bob.agentId, SignResult.Ok];

  const params = { content, in_reply_to, counter_signature }
  const result = await alice.call("blog", "create_post_countersigned", params)

  t.ok(result.Ok)
  t.notOk(result.Err)
  t.equal(result.Ok, "QmY6MfiuhHnQ1kg7RwNZJNUQhwDxTFL45AAPnpJMNPEoxk")
})


scenario('create_memo', async (s, t, { alice }) => {

  const content = "Reminder: Buy some HOT."
  const params = { content }
  const result = await alice.call("blog", "create_memo", params)

  t.ok(result.Ok)
  t.notOk(result.Err)
  t.equal(result.Ok, "QmV8f47UiisfMYxqpTe7DA65eLJ9jqNvaeTNSVPC7ZVd4i")
})

scenario('my_memos', async (s, t, { alice }) => {

  const content = "Reminder: Buy some HOT."
  const params = { content }
  const create_memo_result = await alice.call("blog", "create_memo", params)

  t.ok(create_memo_result.Ok)
  t.notOk(create_memo_result.Err)
  t.equal(create_memo_result.Ok, "QmV8f47UiisfMYxqpTe7DA65eLJ9jqNvaeTNSVPC7ZVd4i")

  const my_memos_result = await alice.call("blog", "my_memos", {})

  t.ok(my_memos_result.Ok)
  t.notOk(my_memos_result.Err)
  t.deepEqual(my_memos_result.Ok, ["QmV8f47UiisfMYxqpTe7DA65eLJ9jqNvaeTNSVPC7ZVd4i"])
})


scenario('get_memo_returns_none', async (s, t, { alice, bob}) => {

  const content = "Reminder: Buy some HOT."
  const params = { content }
  const create_memo_result = await alice.call("blog", "create_memo", params)

  t.ok(create_memo_result.Ok)
  t.notOk(create_memo_result.Err)
  t.equal(create_memo_result.Ok, "QmV8f47UiisfMYxqpTe7DA65eLJ9jqNvaeTNSVPC7ZVd4i")

  const alice_get_memo_result = await alice.call("blog", "get_memo",
    { memo_address:create_memo_result.Ok })

  t.ok(alice_get_memo_result.Ok)
  t.notOk(alice_get_memo_result.Err)
  t.deepEqual(alice_get_memo_result.Ok,
    { App: [ 'memo', '{"content":"Reminder: Buy some HOT.","date_created":"now"}' ] })

  const bob_get_memo_result = await bob.call("blog", "get_memo",
    { memo_address:create_memo_result.Ok })

  t.equal(bob_get_memo_result.Ok, null)
  t.notOk(bob_get_memo_result.Err)

})

scenario('my_memos_are_private', async (s, t, { alice, bob }) => {

  const content = "Reminder: Buy some HOT."
  const params = { content }
  const create_memo_result = await alice.call("blog", "create_memo", params)

  t.ok(create_memo_result.Ok)
  t.notOk(create_memo_result.Err)
  t.equal(create_memo_result.Ok, "QmV8f47UiisfMYxqpTe7DA65eLJ9jqNvaeTNSVPC7ZVd4i")

  const alice_memos_result = await alice.call("blog", "my_memos", {})

  t.ok(alice_memos_result.Ok)
  t.notOk(alice_memos_result.Err)
  t.deepEqual(alice_memos_result.Ok,
    ["QmV8f47UiisfMYxqpTe7DA65eLJ9jqNvaeTNSVPC7ZVd4i"])

  const bob_memos_result = await bob.call("blog", "my_memos", {})

  t.ok(bob_memos_result.Ok)
  t.notOk(bob_memos_result.Err)
  t.deepEqual(bob_memos_result.Ok, [])

})


scenario('delete_post', async (s, t, { alice, bob }) => {

  //creates a simple link with alice as author with chain header
  let check = await alice.callSync("simple", "create_link",
    { "base":alice.agentId, "content": "Posty" }
  )

<<<<<<< HEAD
  console.log("alice posts" + JSON.stringify(check))
=======
>>>>>>> 24939aa6

  //creates a simple link with bob as author with chain header
  await bob.callSync("simple", "create_link",
    { "base":alice.agentId, "content": "Posty" }
  )
  
  //get all created links so far alice
<<<<<<< HEAD
  const alice_posts = bob.call("simple", "get_my_links",
    { "base": alice.agentId }
  )

  console.log("check posts" + JSON.stringify(alice_posts))
=======
  const alice_posts = await bob.call("simple", "get_my_links",
    { "base": alice.agentId }
  )

>>>>>>> 24939aa6

  //expect two links from alice
  t.ok(alice_posts.Ok)
  t.equal(alice_posts.Ok.links.length,2 );
<<<<<<< HEAD

  //get all created links so far for bob
  const bob_posts = bob.call("simple", "get_my_links",
    { "base": alice.agentId }
  )


  //expected two links from bob
  t.ok(bob_posts.Ok)
  t.equal(bob_posts.Ok.links.length,2 );

  //alice removes both links
  await alice.callSync("simple", "delete_link", { "base":alice.agentId, "content": "Posty" })

  // get links from bob
  const bob_agent_posts_expect_empty = bob.call("simple", "get_my_links",{ "base": alice.agentId })
  //get links from alice
  const alice_agent_posts_expect_empty = alice.call("simple", "get_my_links",{ "base": alice.agentId })
=======

  //get all created links so far for bob
  const bob_posts = await bob.call("simple", "get_my_links",
    { "base": alice.agentId }
  )


  //expected two links from bob
  t.ok(bob_posts.Ok)
  t.equal(bob_posts.Ok.links.length,2 );

  //alice removes both links
  await alice.callSync("simple", "delete_link", { "base":alice.agentId, "content": "Posty" })

  // get links from bob
  const bob_agent_posts_expect_empty = await bob.call("simple", "get_my_links",{ "base": alice.agentId })
  //get links from alice
  const alice_agent_posts_expect_empty = await alice.call("simple", "get_my_links",{ "base": alice.agentId })
>>>>>>> 24939aa6
  
  //bob expects zero links
  t.ok(bob_agent_posts_expect_empty.Ok)
  t.equal(bob_agent_posts_expect_empty.Ok.links.length, 0);
  //alice expects zero alice
  t.ok(alice_agent_posts_expect_empty.Ok)
  t.equal(alice_agent_posts_expect_empty.Ok.links.length, 0);


  //different chain hash up to this point so we should be able to create a link with the same data
  await alice.callSync("simple", "create_link",{ "base":alice.agentId, "content": "Posty" })

  //get alice posts 
<<<<<<< HEAD
  const alice_posts_not_empty = bob.call("simple", "get_my_links",{ "base": alice.agentId })
=======
  const alice_posts_not_empty = await bob.call("simple", "get_my_links",{ "base": alice.agentId })
>>>>>>> 24939aa6
  
   //expect 1 post
  t.ok(alice_posts_not_empty.Ok)
  t.equal(alice_posts_not_empty.Ok.links.length, 1);


})

scenario('get_links_and_load with a delete_post', async (s, t, { alice }) => {

  //create post
  const alice_create_post_result = await alice.callSync("blog", "create_post",
    { "content": "Posty", "in_reply_to": "" }
  )

  const alice_get_post_result1 = await alice.callSync("blog", "my_posts_with_load",
    { "tag": null }
  )

  t.ok(alice_get_post_result1.Ok)
  t.equal(alice_get_post_result1.Ok.length, 1);

  //remove link by alicce
  await alice.callSync("blog", "delete_post", { "content": "Posty", "in_reply_to": "" })

  const alice_get_post_result2 = await alice.callSync("blog", "my_posts_with_load",
    { "tag": null }
  )
  t.ok(alice_get_post_result2.Ok)
  t.equal(alice_get_post_result2.Ok.length, 0);
})

scenario('delete_entry_post', async (s, t, { alice, bob }) => {
  const content = "Hello Holo world 321"
  const in_reply_to = null
  const params = { content, in_reply_to }

  //commit create_post
  const createResult = await alice.callSync("blog", "create_post", params)

  t.ok(createResult.Ok)


  //delete entry post
  const deletionParams = { post_address: createResult.Ok }
  const deletionResult = await alice.callSync("blog", "delete_entry_post", deletionParams)

  t.ok(deletionResult.Ok)


  //delete should fail
  const failedDelete = await bob.callSync("blog", "delete_entry_post", { post_address: createResult.Ok })
  t.deepEqual(failedDelete.Err, { Internal: 'Entry Could Not Be Found' });

  //get initial entry
  const GetInitialParamsResult = await bob.call("blog", "get_initial_post", { post_address: createResult.Ok })
  t.deepEqual(JSON.parse(GetInitialParamsResult.Ok.App[1]), { content: "Hello Holo world 321", date_created: "now" });

  const entryWithOptionsGet = { post_address: createResult.Ok }
  const entryWithOptionsGetResult = await bob.call("blog", "get_post_with_options", entryWithOptionsGet);
  t.deepEqual(JSON.parse(entryWithOptionsGetResult.Ok.result.All.items[0].entry.App[1]), { content: "Hello Holo world 321", date_created: "now" })
})

scenario('update_entry_validation', async (s, t, { alice, bob }) => {
  //update entry does not exist
  const updateParams = { post_address: "1234", new_content: "Hello Holo V2" }
  const UpdateResult = await bob.callSync("blog", "update_post", updateParams)

  t.deepEqual(UpdateResult.Err, { Internal: 'failed to update post' });

  const content = "Hello Holo world 321"
  const in_reply_to = null
  const params = { content, in_reply_to }

  //commit create_post
  const createResult = await alice.callSync("blog", "create_post", params)

  t.ok(createResult.Ok)

  const updateParamsV2 = { post_address: createResult.Ok, new_content: "Hello Holo world 321" }
  const UpdateResultV2 = await bob.callSync("blog", "update_post", updateParamsV2)
  t.deepEqual(JSON.parse(UpdateResultV2.Err.Internal).kind.ValidationFailed, "Trying to modify with same data");


})

scenario('update_post', async (s, t, { alice, bob }) => {
  const content = "Hello Holo world 123"
  const in_reply_to = null
  const params = { content, in_reply_to }

  //commit version 1
  const createResult = await alice.callSync("blog", "create_post", params)
  t.ok(createResult.Ok)

  //get v1
  const updatedPostV1 = await alice.call("blog", "get_post", { post_address: createResult.Ok })
  const UpdatePostV1Content = { content: "Hello Holo world 123", date_created: "now" };
  t.ok(updatedPostV1.Ok)
  t.deepEqual(JSON.parse(updatedPostV1.Ok.App[1]), UpdatePostV1Content)

  //update to version 2
  const updatePostContentV2 = { content: "Hello Holo V2", date_created: "now" };
  const updateParamsV2 = { post_address: createResult.Ok, new_content: "Hello Holo V2" }
  const UpdateResultV2 = await bob.callSync("blog", "update_post", updateParamsV2)
  t.ok(UpdateResultV2.Ok)
  t.notOk(UpdateResultV2.Err)

  //get v2 using initial adderss
  const updatedPostv2Initial = await alice.call("blog", "get_post", { post_address: createResult.Ok })
  t.ok(updatedPostv2Initial.Ok)
  t.notOk(updatedPostv2Initial.Err)
  t.deepEqual(JSON.parse(updatedPostv2Initial.Ok.App[1]), updatePostContentV2)

  //get v2 latest address
  const updatedPostv2Latest = await alice.call("blog", "get_post", { post_address: UpdateResultV2.Ok })
  t.ok(updatedPostv2Latest.Ok)
  t.notOk(updatedPostv2Latest.Err)
  t.deepEqual(JSON.parse(updatedPostv2Latest.Ok.App[1]), updatePostContentV2)


  //get v1 using initial address
  const GetInitialPostV1Initial = await alice.call("blog", "get_initial_post", { post_address: createResult.Ok })
  t.ok(GetInitialPostV1Initial.Ok)
  t.notOk(GetInitialPostV1Initial.Err)
  t.deepEqual(JSON.parse(GetInitialPostV1Initial.Ok.App[1]), { content: "Hello Holo world 123", date_created: "now" })

  //get v2 latest address
  const GetInitialPostV2Latest = await alice.call("blog", "get_initial_post", { post_address: UpdateResultV2.Ok })
  t.ok(GetInitialPostV2Latest.Ok)
  t.notOk(GetInitialPostV2Latest.Err)
  t.deepEqual(JSON.parse(GetInitialPostV2Latest.Ok.App[1]), updatePostContentV2)

  //update to version 3
  const UpdatePostV3Content = { content: "Hello Holo V3", date_created: "now" };
  const updateParamsV3 = { post_address: createResult.Ok, new_content: "Hello Holo V3" }
  const UpdateResultV3 = await alice.callSync("blog", "update_post", updateParamsV3)
  t.ok(UpdateResultV3.Ok)
  t.notOk(UpdateResultV3.Err)

  //get v3 using initial adderss
  const updatedPostV3Initial = await alice.call("blog", "get_post", { post_address: createResult.Ok })
  t.ok(updatedPostV3Initial.Ok)
  t.notOk(updatedPostV3Initial.Err)
  t.deepEqual(JSON.parse(updatedPostV3Initial.Ok.App[1]), UpdatePostV3Content)

  //get v3 using address of v2
  const updatedPostV3Latest = await alice.call("blog", "get_post", { post_address: UpdateResultV2.Ok })
  t.ok(updatedPostV3Latest.Ok)
  t.notOk(updatedPostV3Latest.Err)
  t.deepEqual(JSON.parse(updatedPostV3Latest.Ok.App[1]), UpdatePostV3Content)

  //update to version 4
  const updatePostV4Content = { content: "Hello Holo V4", date_created: "now" };
  const updateParamsV4 = { post_address: createResult.Ok, new_content: "Hello Holo V4" }
  const UpdateResultV4 = await alice.callSync("blog", "update_post", updateParamsV4)
  t.notOk(UpdateResultV4.Err)
  t.ok(UpdateResultV4.Ok)

  //get history entry v4
  const entryHistoryV4Params = { post_address: UpdateResultV4.Ok }
  const entryHistoryV4 = await alice.call("blog", "get_history_post", entryHistoryV4Params)
  t.ok(UpdateResultV4.Ok)
  t.notOk(UpdateResultV4.Err)
  t.deepEqual(entryHistoryV4.Ok.items.length, 1);
  t.deepEqual(JSON.parse(entryHistoryV4.Ok.items[0].entry.App[1]), updatePostV4Content);
  t.deepEqual(entryHistoryV4.Ok.items[0].meta.address, UpdateResultV4.Ok);
  t.deepEqual(entryHistoryV4.Ok.items[0].meta.crud_status, "live");

  //get history entry all
  const entryHistoryAllParams = { post_address: createResult.Ok }
  const entryHistoryAll = await alice.call("blog", "get_history_post", entryHistoryAllParams)

  t.deepEqual(entryHistoryAll.Ok.items.length, 4);
  t.deepEqual(JSON.parse(entryHistoryAll.Ok.items[0].entry.App[1]), { content: "Hello Holo world 123", date_created: "now" });
  t.deepEqual(entryHistoryAll.Ok.items[0].meta.address, createResult.Ok);
  t.deepEqual(entryHistoryAll.Ok.items[0].meta.crud_status, "modified");
  t.deepEqual(entryHistoryAll.Ok.crud_links[createResult.Ok], UpdateResultV2.Ok)

  t.deepEqual(JSON.parse(entryHistoryAll.Ok.items[1].entry.App[1]), updatePostContentV2);
  t.deepEqual(entryHistoryAll.Ok.items[1].meta.address, UpdateResultV2.Ok);
  t.deepEqual(entryHistoryAll.Ok.items[1].meta.crud_status, "modified");
  t.deepEqual(entryHistoryAll.Ok.crud_links[UpdateResultV2.Ok], UpdateResultV3.Ok)

  t.deepEqual(JSON.parse(entryHistoryAll.Ok.items[2].entry.App[1]), UpdatePostV3Content);
  t.deepEqual(entryHistoryAll.Ok.items[2].meta.address, UpdateResultV3.Ok);
  t.deepEqual(entryHistoryAll.Ok.items[2].meta.crud_status, "modified");
  t.deepEqual(entryHistoryAll.Ok.crud_links[UpdateResultV3.Ok], UpdateResultV4.Ok)

  t.deepEqual(JSON.parse(entryHistoryAll.Ok.items[3].entry.App[1]), updatePostV4Content);
  t.deepEqual(entryHistoryAll.Ok.items[3].meta.address, UpdateResultV4.Ok);
  t.deepEqual(entryHistoryAll.Ok.items[3].meta.crud_status, "live");
  t.notOk(entryHistoryAll.Ok.crud_links[UpdateResultV4.Ok])

  const entryWithOptionsGet = { post_address: createResult.Ok }
  const entryWithOptionsGetResult = await alice.call("blog", "get_post_with_options_latest", entryWithOptionsGet);

  t.deepEqual(JSON.parse(entryWithOptionsGetResult.Ok.App[1]), updatePostV4Content);
})


scenario('remove_update_modifed_entry', async (s, t, { alice, bob }) => {
  const content = "Hello Holo world 123"
  const in_reply_to = null
  const params = { content, in_reply_to }

  //commit version 1
  const createResult = await alice.callSync("blog", "create_post", params)
  t.ok(createResult.Ok)
  //get entry
  const updatedPostV1 = await alice.call("blog", "get_post", { post_address: createResult.Ok })
  t.ok(updatedPostV1.Ok)
  t.deepEqual(JSON.parse(updatedPostV1.Ok.App[1]), { content: "Hello Holo world 123", date_created: "now" })

  //delete
  const removeParamsV2 = { post_address: createResult.Ok }
  const removeResultV2 = await bob.callSync("blog", "delete_entry_post", removeParamsV2)
  t.ok(removeResultV2.Ok)

  //get v2 using initial adders
  const Postv2Initial = await alice.call("blog", "get_initial_post", { post_address: createResult.Ok })
  t.ok(Postv2Initial.Ok)
  t.deepEqual(JSON.parse(Postv2Initial.Ok.App[1]), { content: "Hello Holo world 123", date_created: "now" })

  //failed delete
  const failedDelete = await alice.callSync("blog", "delete_entry_post", { post_address: createResult.Ok })
  t.deepEqual(failedDelete.Err, { Internal: 'Entry Could Not Be Found' });
})

scenario('create_post with bad reply to', async (s, t, { alice }) => {
  const content = "Holo world"
  const in_reply_to = "bad"
  const params = { content, in_reply_to }
  const result = await alice.call("blog", "create_post", params)

  // bad in_reply_to is an error condition
  t.ok(result.Err)
  t.notOk(result.Ok)
  const error = JSON.parse(result.Err.Internal)
  t.deepEqual(error.kind, { ErrorGeneric: "Base for link not found" })
  t.ok(error.file)
  t.ok(error.line)
})

scenario('delete_post_with_bad_link', async (s, t, { alice, bob }) => {

  const result_bob_delete = await bob.callSync("blog", "delete_post", {
    "content": "Bad"
  })

  // bad in_reply_to is an error condition
  t.ok(result_bob_delete.Err)
  t.notOk(result_bob_delete.Ok)
  const error = JSON.parse(result_bob_delete.Err.Internal)
  t.deepEqual(error.kind, { ErrorGeneric: "Target for link not found" })
  t.ok(error.file)
  t.ok(error.line)
})

scenario('post max content size 280 characters', async (s, t, { alice }) => {

  const content = "Lorem Ipsum is simply dummy text of the printing and typesetting industry. Lorem Ipsum has been the industry's standard dummy text ever since the 1500s, when an unknown printer took a galley of type and scrambled it to make a type specimen book. It has survived not only five centuries, but also the leap into electronic typesetting, remaining essentially unchanged. It was popularised in the 1960s with the release of Letraset sheets containing Lorem Ipsum passages, and more recently with desktop publishing software like Aldus PageMaker including versions of Lorem Ipsum."
  const in_reply_to = null
  const params = { content, in_reply_to }
  const result = await alice.call("blog", "create_post", params)

  // result should be an error
  t.ok(result.Err);
  t.notOk(result.Ok)

  const inner = JSON.parse(result.Err.Internal)

  t.ok(inner.file)
  t.deepEqual(inner.kind, { "ValidationFailed": "Content too long" })
  t.ok(inner.line)
})

scenario('posts_by_agent', async (s, t, { alice }) => {

  const agent = "Bob"
  const params = { agent }

  const result = await alice.call("blog", "posts_by_agent", params)

  t.deepEqual(result.Ok, { links: [] })
})

scenario('my_posts', async (s, t, { alice }) => {

  await alice.callSync("blog", "create_post",
    { "content": "Holo world", "in_reply_to": "" }
  )

  await alice.callSync("blog", "create_post",
    { "content": "Another post", "in_reply_to": "" }
  )

  const result = await alice.call("blog", "my_posts", {})

  t.equal(result.Ok.links.length, 2)
})


scenario('my_posts_immediate_timeout', async (s, t, { alice }) => {

  await alice.call("blog", "create_post",
    { "content": "Holo world", "in_reply_to": "" }
  )

  const result = await alice.call("blog", "my_posts_immediate_timeout", {})

  t.ok(result.Err)
  console.log(result)
  t.equal(JSON.parse(result.Err.Internal).kind, "Timeout")
})

scenario('get_sources_from_link', async (s, t, { alice, bob }) => {

  await alice.callSync("blog", "create_post", {
    "content": "Holo world", "in_reply_to": null
  });

  await bob.callSync("blog", "create_post", {
    "content": "Another one", "in_reply_to": null
  });
  const alice_posts = await bob.call("blog","authored_posts_with_sources", {
    "agent" : alice.agentId
  });

  const bob_posts = await alice.call("blog","authored_posts_with_sources", {
    "agent" : bob.agentId
  });

  t.equal(bob_posts.Ok.links.length, 1)
  t.equal(bob.agentId,bob_posts.Ok.links[0].headers[0].provenances[0][0]);
  t.equal(alice_posts.Ok.links.length, 1)
  t.equal(alice.agentId,alice_posts.Ok.links[0].headers[0].provenances[0][0]);

})

scenario('get_sources_after_same_link', async (s, t, { alice, bob }) => {

  await bob.callSync("blog", "create_post_with_agent",
    { "agent_id": alice.agentId ,"content": "Holo world", "in_reply_to": null }
  );
  await bob.callSync("blog", "create_post_with_agent",
  { "agent_id": alice.agentId ,"content": "Holo world", "in_reply_to": null }
  );

  const alice_posts = await bob.call("blog","authored_posts_with_sources",
  {
    "agent" : alice.agentId
  });
  const bob_posts = await alice.call("blog","authored_posts_with_sources",
  {
    "agent" : alice.agentId
  });

  t.equal(bob.agentId,alice_posts.Ok.links[0].headers[0].provenances[0][0]);
  t.equal(bob.agentId,bob_posts.Ok.links[0].headers[0].provenances[0][0]);
<<<<<<< HEAD

})


scenario2.runTape('get_sources_crud', async (t, { alice, bob }) => {

   await alice.callSync("blog", "create_post_with_agent",
    { "agent_id": alice.agentId ,"content": "Holo world", "in_reply_to": null }
  );
  const alice_result = await alice.callSync("blog", "create_post_with_agent",
  { "agent_id": alice.agentId ,"content": "Holo world 2", "in_reply_to": null }
  );

  const alice_posts_live= alice.call("blog","posts_by_agent",
  {
    "agent" : alice.agentId
  })

  const bob_posts_live= bob.call("blog","posts_by_agent",
  {
    "agent" : alice.agentId
  })
  t.equal(2,alice_posts_live.Ok.links.length);
  t.equal("live",alice_posts_live.Ok.links[0].status);
  t.equal("live",alice_posts_live.Ok.links[1].status);
  t.equal(2,bob_posts_live.Ok.links.length);
  t.equal("live",bob_posts_live.Ok.links[0].status);
  t.equal("live",bob_posts_live.Ok.links[1].status);

  await alice.callSync("blog","delete_post",
  {
    "content" : "Holo world"
  });

  const bob_posts_deleted = bob.call("blog","posts_by_agent_deleted",
  {
    "agent" : alice.agentId
  });
  const alice_posts_deleted = alice.call("blog","posts_by_agent_deleted",
  {
    "agent" : alice.agentId
  });

  t.equal(1,alice_posts_deleted.Ok.links.length);
  t.equal(1,bob_posts_deleted.Ok.links.length);
  t.equal("deleted",alice_posts_deleted.Ok.links[0].status);
  t.equal("deleted",bob_posts_deleted.Ok.links[0].status);

  const bob_posts_all = bob.call("blog","posts_by_agent_all",
  {
    "agent" : alice.agentId
  });
  const alice_posts_all = alice.call("blog","posts_by_agent_all",
  {
    "agent" : alice.agentId
  });

  t.equal(2,alice_posts_all.Ok.links.length);
  t.equal("live",alice_posts_all.Ok.links[0].status);
  t.equal("deleted",alice_posts_all.Ok.links[1].status);
  t.equal(2,bob_posts_all.Ok.links.length);
  t.equal("live",bob_posts_all.Ok.links[0].status);
  t.equal("deleted",bob_posts_all.Ok.links[1].status);

=======
>>>>>>> 24939aa6

})

scenario('create/get_post roundtrip', async (s, t, { alice }) => {

  const content = "Holo world"
  const in_reply_to = null
  const params = { content, in_reply_to }
  const create_post_result = await alice.call("blog", "create_post", params)
  const post_address = create_post_result.Ok

  const params_get = { post_address }
  const result = await alice.call("blog", "get_post", params_get)

  const entry_value = JSON.parse(result.Ok.App[1])
  t.comment("get_post() entry_value = " + entry_value + "")
  t.equal(entry_value.content, content)
  t.equal(entry_value.date_created, "now")

})

scenario('get_post with non-existant address returns null', async (s, t, { alice }) => {

  const post_address = "RANDOM"
  const params_get = { post_address }
  const result = await alice.call("blog", "get_post", params_get)

  // should be Ok value but null
  // lookup did not error
  // successfully discovered the entry does not exity
  const entry = result.Ok
  t.same(entry, null)
})

scenario('scenario test create & publish post -> get from other instance', async (s, t, { alice, bob }) => {

  const initialContent = "Holo world"
  const params = { content: initialContent, in_reply_to: null }
  const create_result = await alice.callSync("blog", "create_post", params)

  const params2 = { content: "post 2", in_reply_to: null }
  const create_result2 = await bob.callSync("blog", "create_post", params2)

  t.equal(create_result.Ok.length, 46)
  t.equal(create_result.Ok, "QmY6MfiuhHnQ1kg7RwNZJNUQhwDxTFL45AAPnpJMNPEoxk")

  const post_address = create_result.Ok
  const params_get = { post_address }

  const result = await bob.call("blog", "get_post", params_get)
  const value = JSON.parse(result.Ok.App[1])
  t.equal(value.content, initialContent)
})

scenario('scenario test create & publish -> getting post via bridge', async (s, t, {alice, bob}) => {

  const initialContent = "Holo world"
  const params = { content: initialContent, in_reply_to: null }
  const create_result = await bob.callSync("blog", "create_post", params)

  t.equal(create_result.Ok, "QmY6MfiuhHnQ1kg7RwNZJNUQhwDxTFL45AAPnpJMNPEoxk")

  const post_address = create_result.Ok
  const params_get = { post_address }

  const result = await alice.call("blog", "get_post_bridged", params_get)
  console.log("BRIDGE CALL RESULT: " + JSON.stringify(result))
  const value = JSON.parse(result.Ok.App[1])
  t.equal(value.content, initialContent)
})

scenario('request grant', async (s, t, { alice, bob }) => {

    /*
      This is not a complete test of requesting a grant because currently there
      is no way in the test conductor to actually pass in the provenance of the
      call.  That will be added when we convert the test framework to being built
      on top of the rust conductor.   For now this is more a placeholder test, but
      note that the value returned is actually the capbability token value.
    */
    const result = await alice.call("blog", "request_post_grant", {})
    t.ok(result.Ok)
    t.notOk(result.Err)

    const grants = await alice.call("blog", "get_grants", {})
    t.ok(grants.Ok)
    t.notOk(grants.Err)

    t.equal(result.Ok, grants.Ok[0])
})

}<|MERGE_RESOLUTION|>--- conflicted
+++ resolved
@@ -329,10 +329,6 @@
     { "base":alice.agentId, "content": "Posty" }
   )
 
-<<<<<<< HEAD
-  console.log("alice posts" + JSON.stringify(check))
-=======
->>>>>>> 24939aa6
 
   //creates a simple link with bob as author with chain header
   await bob.callSync("simple", "create_link",
@@ -340,42 +336,14 @@
   )
   
   //get all created links so far alice
-<<<<<<< HEAD
-  const alice_posts = bob.call("simple", "get_my_links",
-    { "base": alice.agentId }
-  )
-
-  console.log("check posts" + JSON.stringify(alice_posts))
-=======
   const alice_posts = await bob.call("simple", "get_my_links",
     { "base": alice.agentId }
   )
 
->>>>>>> 24939aa6
 
   //expect two links from alice
   t.ok(alice_posts.Ok)
   t.equal(alice_posts.Ok.links.length,2 );
-<<<<<<< HEAD
-
-  //get all created links so far for bob
-  const bob_posts = bob.call("simple", "get_my_links",
-    { "base": alice.agentId }
-  )
-
-
-  //expected two links from bob
-  t.ok(bob_posts.Ok)
-  t.equal(bob_posts.Ok.links.length,2 );
-
-  //alice removes both links
-  await alice.callSync("simple", "delete_link", { "base":alice.agentId, "content": "Posty" })
-
-  // get links from bob
-  const bob_agent_posts_expect_empty = bob.call("simple", "get_my_links",{ "base": alice.agentId })
-  //get links from alice
-  const alice_agent_posts_expect_empty = alice.call("simple", "get_my_links",{ "base": alice.agentId })
-=======
 
   //get all created links so far for bob
   const bob_posts = await bob.call("simple", "get_my_links",
@@ -394,7 +362,6 @@
   const bob_agent_posts_expect_empty = await bob.call("simple", "get_my_links",{ "base": alice.agentId })
   //get links from alice
   const alice_agent_posts_expect_empty = await alice.call("simple", "get_my_links",{ "base": alice.agentId })
->>>>>>> 24939aa6
   
   //bob expects zero links
   t.ok(bob_agent_posts_expect_empty.Ok)
@@ -408,11 +375,7 @@
   await alice.callSync("simple", "create_link",{ "base":alice.agentId, "content": "Posty" })
 
   //get alice posts 
-<<<<<<< HEAD
-  const alice_posts_not_empty = bob.call("simple", "get_my_links",{ "base": alice.agentId })
-=======
   const alice_posts_not_empty = await bob.call("simple", "get_my_links",{ "base": alice.agentId })
->>>>>>> 24939aa6
   
    //expect 1 post
   t.ok(alice_posts_not_empty.Ok)
@@ -773,7 +736,6 @@
 
   t.equal(bob.agentId,alice_posts.Ok.links[0].headers[0].provenances[0][0]);
   t.equal(bob.agentId,bob_posts.Ok.links[0].headers[0].provenances[0][0]);
-<<<<<<< HEAD
 
 })
 
@@ -838,12 +800,9 @@
   t.equal("live",bob_posts_all.Ok.links[0].status);
   t.equal("deleted",bob_posts_all.Ok.links[1].status);
 
-=======
->>>>>>> 24939aa6
-
-})
-
-scenario('create/get_post roundtrip', async (s, t, { alice }) => {
+
+})
+
 
   const content = "Holo world"
   const in_reply_to = null
