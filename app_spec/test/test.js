--- conflicted
+++ resolved
@@ -86,12 +86,12 @@
     { "content": "Posty", "in_reply_to": "" }
   )
 
-  
+
   const bob_create_post_result = await bob.callSync("blog", "posts_by_agent",
     { "agent": alice.agentId }
   )
 
- 
+
 
    t.ok(bob_create_post_result.Ok)
    t.equal(bob_create_post_result.Ok.addresses.length, 1);
@@ -100,13 +100,13 @@
     await alice.callSync("blog", "delete_post",
     { "content": "Posty", "in_reply_to": "" }
   )
- 
+
   // get posts by bob
   const bob_agent_posts_expect_empty = bob.call("blog", "posts_by_agent", { "agent":alice.agentId })
 
   t.ok(bob_agent_posts_expect_empty.Ok)
   t.equal(bob_agent_posts_expect_empty.Ok.addresses.length, 0);
-  
+
   })
 
   scenario1.runTape('delete_entry_post', async (t, { alice }) => {
@@ -114,17 +114,17 @@
     const in_reply_to = null
     const params = { content, in_reply_to }
     const createResult = alice.call("blog", "create_post", params)
-  
+
     t.ok(createResult.Ok)
-  
+
     const deletionParams = { post_address: createResult.Ok }
     const deletionResult = alice.call("blog", "delete_entry_post", deletionParams)
-  
+
     t.equals(deletionResult.Ok, null)
-  
+
     const paramsGet = { post_address: createResult.Ok }
     const result = alice.call("blog", "get_post", paramsGet)
-  
+
     t.equals(result.Ok, null)
   })
 
@@ -160,11 +160,7 @@
   const error = JSON.parse(result.Err.Internal)
   t.deepEqual(error.kind, { ErrorGeneric: "Base for link not found" })
   t.ok(error.file)
-<<<<<<< HEAD
-  t.equal(error.line, "92")
-=======
   t.ok(error.line)
->>>>>>> 34a8c63e
 })
 
 scenario2.runTape('delete_post_with_bad_link', async (t, { alice, bob }) => {
@@ -172,7 +168,7 @@
   const result_bob_delete = await bob.callSync("blog", "delete_post",
     { "content": "Bad"}
   )
-  
+
    // bad in_reply_to is an error condition
    t.ok(result_bob_delete.Err)
    t.notOk(result_bob_delete.Ok)
@@ -180,7 +176,7 @@
    t.deepEqual(error.kind, { ErrorGeneric: "Target for link not found" })
    t.ok(error.file)
    t.ok(error.line)
-  
+
   })
 
 scenario1.runTape('post max content size 280 characters', async (t, { alice }) => {
@@ -198,11 +194,7 @@
 
   t.ok(inner.file)
   t.deepEqual(inner.kind, { "ValidationFailed": "Content too long" })
-<<<<<<< HEAD
-  t.equals(inner.line, "92")
-=======
   t.ok(inner.line)
->>>>>>> 34a8c63e
 })
 
 scenario1.runTape('posts_by_agent', async (t, { alice }) => {
