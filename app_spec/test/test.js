module.exports = scenario => {

scenario('capabilities grant and claim', async (s, t, { alice, bob }) => {

    // Ask for alice to grant a token for bob  (it's hard-coded for bob in re function for now)
    const result = await alice.call("blog", "request_post_grant", {})
    t.ok(result.Ok)
    t.notOk(result.Err)

    // Confirm that we can get back the grant
    const grants = await alice.call("blog", "get_grants", {})
    t.ok(grants.Ok)
    t.notOk(grants.Err)
    t.equal(result.Ok, grants.Ok[0])

    // Bob stores the grant as a claim
    const claim = await bob.call("blog", "commit_post_claim", { grantor: alice.agentId, claim: result.Ok })
    t.deepEqual(claim, { Ok: 'Qmebh1y2kYgVG1RPhDDzDFTAskPcRWvz5YNhiNEi17vW9G' });

    // Bob can now create a post on alice's chain via a node-to-node message with the claim
    const post_content = "Holo world"
    const params = { grantor: alice.agentId, content: post_content, in_reply_to: null }
    const create_result = await bob.call("blog", "create_post_with_claim", params)
    t.deepEqual(create_result, {Ok: "QmY6MfiuhHnQ1kg7RwNZJNUQhwDxTFL45AAPnpJMNPEoxk"})

    // Confirm that the post was actually added to alice's chain
    const get_post_result = await alice.call("blog", "get_post", { post_address: create_result.Ok })
    const value = JSON.parse(get_post_result.Ok.App[1])
    t.equal(value.content, post_content)


    // Check that when bob tries to make this call it fails because there is no grant stored
    const params2 = { grantor: bob.agentId, content: post_content, in_reply_to: null }
    const create2_result = await bob.call("blog", "create_post_with_claim", params2)
    t.deepEqual(create2_result, {Ok: "error: no matching grant for claim"})

})

scenario('sign_and_verify_message', async (s, t, { alice, bob }) => {
    const message = "Hello everyone! Time to start the secret meeting";

    const SignResult = await bob.call("converse", "sign_message", { key_id:"", message: message });
    t.deepEqual(SignResult, { Ok: 'YVystBCmNEJGW/91bg43cUUybbtiElex0B+QWYy+PlB+nE3W8TThYGE4QzuUexvzkGqSutV04dSN8oyZxTJiBg==' });

    const provenance = [bob.agentId, SignResult.Ok];

    const VerificationResult = await alice.call("converse", "verify_message", { message, provenance });
    t.deepEqual(VerificationResult, { Ok: true });
})

scenario('secrets', async (s, t, { alice }) => {
    const ListResult = await alice.call("converse", "list_secrets", { });
    // it should start out with the genesis made seed
    t.deepEqual(ListResult, { Ok: [ 'app_root_seed', 'primary_keybundle:enc_key', 'primary_keybundle:sign_key', 'root_seed' ]  });

    const AddSeedResult = await alice.call("converse", "add_seed", {src_id: "app_root_seed", dst_id: "app_seed:1", index: 1 });
    t.ok(AddSeedResult)

    const AddKeyResult = await alice.call("converse", "add_key", {src_id: "app_seed:1", dst_id: "app_key:1" });
    t.ok(AddKeyResult)

    const ListResult1 = await alice.call("converse", "list_secrets", { });
    // it should start out with the genesis made seed
    t.deepEqual(ListResult1, { Ok: [ 'app_key:1', 'app_root_seed', 'app_seed:1', 'primary_keybundle:enc_key', 'primary_keybundle:sign_key', 'root_seed' ]  });

    const message = "Hello everyone! Time to start the secret meeting";

    const SignResult = await alice.call("converse", "sign_message", { key_id:"app_key:1", message: message });
    t.ok(SignResult)

    // use the public key returned by add key as the provenance source
    const provenance = [AddKeyResult.Ok, SignResult.Ok];
    const VerificationResult = await alice.call("converse", "verify_message", { message, provenance });
    t.deepEqual(VerificationResult, { Ok: true });

    // use the agent key as the provenance source (which should fail)
    const provenance1 = [alice.agentId, SignResult.Ok];
    const VerificationResult1 = await alice.call("converse", "verify_message", { message, provenance: provenance1 });
    t.deepEqual(VerificationResult1, { Ok: false });

    const GetKeyResult = await alice.call("converse", "get_pubkey", {src_id: "app_key:1" });
    t.ok(GetKeyResult)
    t.deepEqual(GetKeyResult,AddKeyResult)

})

scenario('agentId', async (s, t, { alice, bob }) => {
  t.ok(alice.agentId)
  t.notEqual(alice.agentId, bob.agentId)
})

scenario('show_env', async (s, t, { alice }) => {
  const result = await alice.call("blog", "show_env", {})

  t.equal(result.Ok.dna_address, alice.dnaAddress)
  t.equal(result.Ok.dna_name, "HDK-spec-rust")
  t.equal(result.Ok.agent_address, alice.agentId)
  t.equal(result.Ok.agent_id, '{"nick":"alice","pub_sign_key":"' + alice.agentId + '"}')
  t.equal(result.Ok.properties, '{"test_property":"test-property-value"}')

  // don't compare the public token because it changes every time we change the dna.
  t.deepEqual(result.Ok.cap_request.provenance, [ alice.agentId, '+78GKy9y3laBbCNK1ajrj2rYVV3lBOxzGAZuuLDqXL2MLJUbMaB4lv7ut/UPWSoEeHx7OuXrTFXfu+PihtMMBQ==' ]
);

})

scenario('get sources', async (s, t, { alice, bob, carol }) => {
  const params = { content: 'whatever', in_reply_to: null }
  const address = await alice.callSync('blog', 'create_post', params).then(x => x.Ok)
  const address1 = await alice.callSync('blog', 'create_post', params).then(x => x.Ok)
  const address2 = await bob.callSync('blog', 'create_post', params).then(x => x.Ok)
  const address3 = await carol.callSync('blog', 'create_post', params).then(x => x.Ok)
  t.equal(address, address1)
  t.equal(address, address2)
  t.equal(address, address3)
  const sources1 = (await alice.call('blog', 'get_sources', { address })).Ok.sort()
  const sources2 = (await bob.call('blog', 'get_sources', { address })).Ok.sort()
  const sources3 = (await carol.call('blog', 'get_sources', { address })).Ok.sort()
  // NB: alice shows up twice because she published the same entry twice
  const expected = [alice.agentId, alice.agentId, bob.agentId, carol.agentId].sort()
  t.deepEqual(sources1, expected)
  t.deepEqual(sources2, expected)
  t.deepEqual(sources3, expected)
})

scenario('cross zome call', async (s, t, { alice }) => {

  const num1 = 2
  const num2 = 2
  const params = { num1, num2 }
  const result = await alice.call("blog", "check_sum", params)
  t.notOk(result.Err)
  t.equal(result.Ok, 4)
})

scenario('send ping', async (s, t, { alice, bob }) => {
  const params = { to_agent: bob.agentId, message: "hello" }
  const result = await alice.call("blog", "ping", params)
    t.deepEqual(result, { Ok: { msg_type:"response", body: "got hello from HcScjwO9ji9633ZYxa6IYubHJHW6ctfoufv5eq4F7ZOxay8wR76FP4xeG9pY3ui" } })
})

scenario('hash_post', async (s, t, { alice }) => {

  const params = { content: "Holo world" }
  const result = await alice.call("blog", "post_address", params)

  t.equal(result.Ok, "QmY6MfiuhHnQ1kg7RwNZJNUQhwDxTFL45AAPnpJMNPEoxk")
})

scenario('hash_memo', async (s, t, { alice }) => {

  const params = { content: "Reminder: Buy some HOT." }
  const result = await alice.call("blog", "memo_address", params)

  t.equal(result.Ok, "QmV8f47UiisfMYxqpTe7DA65eLJ9jqNvaeTNSVPC7ZVd4i")
})

scenario('create_post', async (s, t, { alice }) => {

  const content = "Holo world"
  const in_reply_to = null
  const params = { content, in_reply_to }
  const result = await alice.call("blog", "create_post", params)

  t.ok(result.Ok)
  t.notOk(result.Err)
  t.equal(result.Ok, "QmY6MfiuhHnQ1kg7RwNZJNUQhwDxTFL45AAPnpJMNPEoxk")
})

scenario('create_tagged_post and retrieve all tags', async (s, t, { alice }) => {
  const result1 = await alice.callSync("blog", "create_tagged_post", {
    content: "Tutorial on amazing Holochain design patterns",
    tag: "work"
  })
  t.ok(result1.Ok)

  const result2 = await alice.callSync("blog", "create_tagged_post", {
    content: "Fly tying, is it for you?",
    tag: "fishing"
  })
  t.ok(result2.Ok)

  const getResult = await alice.callSync("blog", "my_posts", {})
  t.equal(getResult.Ok.links.length, 2)
  let tags = getResult.Ok.links.map(l => l.tag)
  t.ok(tags.includes("work"))
  t.ok(tags.includes("fishing"))
})

scenario('create_tagged_post and retrieve exact tag match', async (s, t, { alice }) => {
  const result1 = await alice.callSync("blog", "create_tagged_post", {
    content: "Tutorial on amazing Holochain design patterns",
    tag: "work"
  })
  t.ok(result1.Ok)

  const result2 = await alice.callSync("blog", "create_tagged_post", {
    content: "Fly tying, is it for you?",
    tag: "fishing"
  })
  t.ok(result2.Ok)

  const getResult = await alice.callSync("blog", "my_posts", {tag: "fishing"})
  t.equal(getResult.Ok.links.length, 1)
  let tags = getResult.Ok.links.map(l => l.tag)
  t.notOk(tags.includes("work"))
  t.ok(tags.includes("fishing"))
})

scenario('create_tagged_post and retrieve regex tag match', async (s, t, { alice }) => {
  const result1 = await alice.callSync("blog", "create_tagged_post", {
    content: "A post made on the 10th of October",
    tag: "10/10/2019"
  })
  t.ok(result1.Ok)

  const result2 = await alice.callSync("blog", "create_tagged_post", {
    content: "A post made on the 10th of September",
    tag: "10/9/2019"
  })
  t.ok(result2.Ok)

  const getResult = await alice.callSync("blog", "my_posts", {tag: "^10\/[0-9]+\/2019$"})
  t.equal(getResult.Ok.links.length, 2)
  let tags = getResult.Ok.links.map(l => l.tag)
  t.ok(tags.includes("10/10/2019"))
  t.ok(tags.includes("10/9/2019"))
})

scenario('tagged link validation', async (s, t, { alice }) => {
  const result1 = await alice.callSync("blog", "create_tagged_post", {
    content: "Achieving a light and fluffy texture",
    tag: "muffins"
  })
  t.ok(result1.Err)  // the linking of the entry should fail because `muffins` is the banned tag

  const getResult = await alice.callSync("blog", "my_posts", {})
  t.equal(getResult.Ok.links.length, 0)
})

scenario('create_post_countersigned', async (s, t, { alice, bob }) => {

  const content = "Holo world"
  const in_reply_to = null

  const address_params = { content }
  const address_result = await bob.call("blog", "post_address", address_params)

  t.ok(address_result.Ok)
  const SignResult = await bob.call("converse", "sign_message", { key_id:"", message: address_result.Ok });
  t.ok(SignResult.Ok)

  const counter_signature = [bob.agentId, SignResult.Ok];

  const params = { content, in_reply_to, counter_signature }
  const result = await alice.call("blog", "create_post_countersigned", params)

  t.ok(result.Ok)
  t.notOk(result.Err)
  t.equal(result.Ok, "QmY6MfiuhHnQ1kg7RwNZJNUQhwDxTFL45AAPnpJMNPEoxk")
})


scenario('create_memo', async (s, t, { alice }) => {

  const content = "Reminder: Buy some HOT."
  const params = { content }
  const result = await alice.call("blog", "create_memo", params)

  t.ok(result.Ok)
  t.notOk(result.Err)
  t.equal(result.Ok, "QmV8f47UiisfMYxqpTe7DA65eLJ9jqNvaeTNSVPC7ZVd4i")
})

scenario('my_memos', async (s, t, { alice }) => {

  const content = "Reminder: Buy some HOT."
  const params = { content }
  const create_memo_result = await alice.call("blog", "create_memo", params)

  t.ok(create_memo_result.Ok)
  t.notOk(create_memo_result.Err)
  t.equal(create_memo_result.Ok, "QmV8f47UiisfMYxqpTe7DA65eLJ9jqNvaeTNSVPC7ZVd4i")

  const my_memos_result = await alice.call("blog", "my_memos", {})

  t.ok(my_memos_result.Ok)
  t.notOk(my_memos_result.Err)
  t.deepEqual(my_memos_result.Ok, ["QmV8f47UiisfMYxqpTe7DA65eLJ9jqNvaeTNSVPC7ZVd4i"])
})


scenario('get_memo_returns_none', async (s, t, { alice, bob}) => {

  const content = "Reminder: Buy some HOT."
  const params = { content }
  const create_memo_result = await alice.call("blog", "create_memo", params)

  t.ok(create_memo_result.Ok)
  t.notOk(create_memo_result.Err)
  t.equal(create_memo_result.Ok, "QmV8f47UiisfMYxqpTe7DA65eLJ9jqNvaeTNSVPC7ZVd4i")

  const alice_get_memo_result = await alice.call("blog", "get_memo",
    { memo_address:create_memo_result.Ok })

  t.ok(alice_get_memo_result.Ok)
  t.notOk(alice_get_memo_result.Err)
  t.deepEqual(alice_get_memo_result.Ok,
    { App: [ 'memo', '{"content":"Reminder: Buy some HOT.","date_created":"now"}' ] })

  const bob_get_memo_result = await bob.call("blog", "get_memo",
    { memo_address:create_memo_result.Ok })

  t.equal(bob_get_memo_result.Ok, null)
  t.notOk(bob_get_memo_result.Err)

})

scenario('my_memos_are_private', async (s, t, { alice, bob }) => {

  const content = "Reminder: Buy some HOT."
  const params = { content }
  const create_memo_result = await alice.call("blog", "create_memo", params)

  t.ok(create_memo_result.Ok)
  t.notOk(create_memo_result.Err)
  t.equal(create_memo_result.Ok, "QmV8f47UiisfMYxqpTe7DA65eLJ9jqNvaeTNSVPC7ZVd4i")

  const alice_memos_result = await alice.call("blog", "my_memos", {})

  t.ok(alice_memos_result.Ok)
  t.notOk(alice_memos_result.Err)
  t.deepEqual(alice_memos_result.Ok,
    ["QmV8f47UiisfMYxqpTe7DA65eLJ9jqNvaeTNSVPC7ZVd4i"])

  const bob_memos_result = await bob.call("blog", "my_memos", {})

  t.ok(bob_memos_result.Ok)
  t.notOk(bob_memos_result.Err)
  t.deepEqual(bob_memos_result.Ok, [])

})


scenario('delete_post', async (s, t, { alice, bob }) => {

<<<<<<< HEAD
  //creates a simple link with alice as author with chain header
  let check = await alice.callSync("simple", "create_link",
    { "base":alice.agentId, "content": "Posty" }
  )


  //creates a simple link with bob as author with chain header
  await bob.callSync("simple", "create_link",
    { "base":alice.agentId, "content": "Posty" }
=======
  //creates a simple link with alice as author with initial chain header
  let check = await alice.callSync("simple", "create_link",
    { "base":alice.agentId, "target": "Posty" }
  )


  //creates a simple link with bob as author with different chain header
  await bob.callSync("simple", "create_link",
    { "base":alice.agentId, "target": "Posty" }
>>>>>>> 2807682c
  )
  
  //get all created links so far alice
  const alice_posts = await bob.call("simple", "get_my_links",
    { "base": alice.agentId }
  )


  //expect two links from alice
  t.ok(alice_posts.Ok)
  t.equal(alice_posts.Ok.links.length,2 );
<<<<<<< HEAD

  //get all created links so far for bob
  const bob_posts = await bob.call("simple", "get_my_links",
    { "base": alice.agentId }
  )


  //expected two links from bob
  t.ok(bob_posts.Ok)
  t.equal(bob_posts.Ok.links.length,2 );

  //alice removes both links
  await alice.callSync("simple", "delete_link", { "base":alice.agentId, "content": "Posty" })
=======

  //get all created links so far for bob
  const bob_posts = await bob.call("simple", "get_my_links",
    { "base": alice.agentId }
  )


  //expected two links from bob
  t.ok(bob_posts.Ok)
  t.equal(bob_posts.Ok.links.length,2 );

  //alice removes both links
  await alice.callSync("simple", "delete_link", { "base":alice.agentId, "target": "Posty" })
>>>>>>> 2807682c

  // get links from bob
  const bob_agent_posts_expect_empty = await bob.call("simple", "get_my_links",{ "base": alice.agentId })
  //get links from alice
  const alice_agent_posts_expect_empty = await alice.call("simple", "get_my_links",{ "base": alice.agentId })
  
  //bob expects zero links
  t.ok(bob_agent_posts_expect_empty.Ok)
  t.equal(bob_agent_posts_expect_empty.Ok.links.length, 0);
  //alice expects zero alice
  t.ok(alice_agent_posts_expect_empty.Ok)
  t.equal(alice_agent_posts_expect_empty.Ok.links.length, 0);


  //different chain hash up to this point so we should be able to create a link with the same data
<<<<<<< HEAD
  await alice.callSync("simple", "create_link",{ "base":alice.agentId, "content": "Posty" })
=======
  await alice.callSync("simple", "create_link",{ "base":alice.agentId, "target": "Posty" })
>>>>>>> 2807682c

  //get alice posts 
  const alice_posts_not_empty = await bob.call("simple", "get_my_links",{ "base": alice.agentId })
  
   //expect 1 post
  t.ok(alice_posts_not_empty.Ok)
  t.equal(alice_posts_not_empty.Ok.links.length, 1);


})

scenario('get_links_and_load with a delete_post', async (s, t, { alice }) => {

  //create post
  const alice_create_post_result = await alice.callSync("blog", "create_post",
    { "content": "Posty", "in_reply_to": "" }
  )

  const alice_get_post_result1 = await alice.callSync("blog", "my_posts_with_load",
    { "tag": null }
  )

  t.ok(alice_get_post_result1.Ok)
  t.equal(alice_get_post_result1.Ok.length, 1);

  //remove link by alicce
  await alice.callSync("blog", "delete_post", { "content": "Posty", "in_reply_to": "" })

  const alice_get_post_result2 = await alice.callSync("blog", "my_posts_with_load",
    { "tag": null }
  )
  t.ok(alice_get_post_result2.Ok)
  t.equal(alice_get_post_result2.Ok.length, 0);
})

scenario('delete_entry_post', async (s, t, { alice, bob }) => {
  const content = "Hello Holo world 321"
  const in_reply_to = null
  const params = { content, in_reply_to }

  //commit create_post
  const createResult = await alice.callSync("blog", "create_post", params)

  t.ok(createResult.Ok)


  //delete entry post
  const deletionParams = { post_address: createResult.Ok }
  const deletionResult = await alice.callSync("blog", "delete_entry_post", deletionParams)

  t.ok(deletionResult.Ok)


  //delete should fail
  const failedDelete = await bob.callSync("blog", "delete_entry_post", { post_address: createResult.Ok })
  t.deepEqual(failedDelete.Err, { Internal: 'Entry Could Not Be Found' });

  //get initial entry
  const GetInitialParamsResult = await bob.call("blog", "get_initial_post", { post_address: createResult.Ok })
  t.deepEqual(JSON.parse(GetInitialParamsResult.Ok.App[1]), { content: "Hello Holo world 321", date_created: "now" });

  const entryWithOptionsGet = { post_address: createResult.Ok }
  const entryWithOptionsGetResult = await bob.call("blog", "get_post_with_options", entryWithOptionsGet);
  t.deepEqual(JSON.parse(entryWithOptionsGetResult.Ok.result.All.items[0].entry.App[1]), { content: "Hello Holo world 321", date_created: "now" })
})

scenario('update_entry_validation', async (s, t, { alice, bob }) => {
  //update entry does not exist
  const updateParams = { post_address: "1234", new_content: "Hello Holo V2" }
  const UpdateResult = await bob.callSync("blog", "update_post", updateParams)

  t.deepEqual(UpdateResult.Err, { Internal: 'failed to update post' });

  const content = "Hello Holo world 321"
  const in_reply_to = null
  const params = { content, in_reply_to }

  //commit create_post
  const createResult = await alice.callSync("blog", "create_post", params)

  t.ok(createResult.Ok)

  const updateParamsV2 = { post_address: createResult.Ok, new_content: "Hello Holo world 321" }
  const UpdateResultV2 = await bob.callSync("blog", "update_post", updateParamsV2)
  t.deepEqual(JSON.parse(UpdateResultV2.Err.Internal).kind.ValidationFailed, "Trying to modify with same data");


})

scenario('update_post', async (s, t, { alice, bob }) => {
  const content = "Hello Holo world 123"
  const in_reply_to = null
  const params = { content, in_reply_to }

  //commit version 1
  const createResult = await alice.callSync("blog", "create_post", params)
  t.ok(createResult.Ok)

  //get v1
  const updatedPostV1 = await alice.call("blog", "get_post", { post_address: createResult.Ok })
  const UpdatePostV1Content = { content: "Hello Holo world 123", date_created: "now" };
  t.ok(updatedPostV1.Ok)
  t.deepEqual(JSON.parse(updatedPostV1.Ok.App[1]), UpdatePostV1Content)

  //update to version 2
  const updatePostContentV2 = { content: "Hello Holo V2", date_created: "now" };
  const updateParamsV2 = { post_address: createResult.Ok, new_content: "Hello Holo V2" }
  const UpdateResultV2 = await bob.callSync("blog", "update_post", updateParamsV2)
  t.ok(UpdateResultV2.Ok)
  t.notOk(UpdateResultV2.Err)

  //get v2 using initial adderss
  const updatedPostv2Initial = await alice.call("blog", "get_post", { post_address: createResult.Ok })
  t.ok(updatedPostv2Initial.Ok)
  t.notOk(updatedPostv2Initial.Err)
  t.deepEqual(JSON.parse(updatedPostv2Initial.Ok.App[1]), updatePostContentV2)

  //get v2 latest address
  const updatedPostv2Latest = await alice.call("blog", "get_post", { post_address: UpdateResultV2.Ok })
  t.ok(updatedPostv2Latest.Ok)
  t.notOk(updatedPostv2Latest.Err)
  t.deepEqual(JSON.parse(updatedPostv2Latest.Ok.App[1]), updatePostContentV2)


  //get v1 using initial address
  const GetInitialPostV1Initial = await alice.call("blog", "get_initial_post", { post_address: createResult.Ok })
  t.ok(GetInitialPostV1Initial.Ok)
  t.notOk(GetInitialPostV1Initial.Err)
  t.deepEqual(JSON.parse(GetInitialPostV1Initial.Ok.App[1]), { content: "Hello Holo world 123", date_created: "now" })

  //get v2 latest address
  const GetInitialPostV2Latest = await alice.call("blog", "get_initial_post", { post_address: UpdateResultV2.Ok })
  t.ok(GetInitialPostV2Latest.Ok)
  t.notOk(GetInitialPostV2Latest.Err)
  t.deepEqual(JSON.parse(GetInitialPostV2Latest.Ok.App[1]), updatePostContentV2)

  //update to version 3
  const UpdatePostV3Content = { content: "Hello Holo V3", date_created: "now" };
  const updateParamsV3 = { post_address: createResult.Ok, new_content: "Hello Holo V3" }
  const UpdateResultV3 = await alice.callSync("blog", "update_post", updateParamsV3)
  t.ok(UpdateResultV3.Ok)
  t.notOk(UpdateResultV3.Err)

  //get v3 using initial adderss
  const updatedPostV3Initial = await alice.call("blog", "get_post", { post_address: createResult.Ok })
  t.ok(updatedPostV3Initial.Ok)
  t.notOk(updatedPostV3Initial.Err)
  t.deepEqual(JSON.parse(updatedPostV3Initial.Ok.App[1]), UpdatePostV3Content)

  //get v3 using address of v2
  const updatedPostV3Latest = await alice.call("blog", "get_post", { post_address: UpdateResultV2.Ok })
  t.ok(updatedPostV3Latest.Ok)
  t.notOk(updatedPostV3Latest.Err)
  t.deepEqual(JSON.parse(updatedPostV3Latest.Ok.App[1]), UpdatePostV3Content)

  //update to version 4
  const updatePostV4Content = { content: "Hello Holo V4", date_created: "now" };
  const updateParamsV4 = { post_address: createResult.Ok, new_content: "Hello Holo V4" }
  const UpdateResultV4 = await alice.callSync("blog", "update_post", updateParamsV4)
  t.notOk(UpdateResultV4.Err)
  t.ok(UpdateResultV4.Ok)

  //get history entry v4
  const entryHistoryV4Params = { post_address: UpdateResultV4.Ok }
  const entryHistoryV4 = await alice.call("blog", "get_history_post", entryHistoryV4Params)
  t.ok(UpdateResultV4.Ok)
  t.notOk(UpdateResultV4.Err)
  t.deepEqual(entryHistoryV4.Ok.items.length, 1);
  t.deepEqual(JSON.parse(entryHistoryV4.Ok.items[0].entry.App[1]), updatePostV4Content);
  t.deepEqual(entryHistoryV4.Ok.items[0].meta.address, UpdateResultV4.Ok);
  t.deepEqual(entryHistoryV4.Ok.items[0].meta.crud_status, "live");

  //get history entry all
  const entryHistoryAllParams = { post_address: createResult.Ok }
  const entryHistoryAll = await alice.call("blog", "get_history_post", entryHistoryAllParams)

  t.deepEqual(entryHistoryAll.Ok.items.length, 4);
  t.deepEqual(JSON.parse(entryHistoryAll.Ok.items[0].entry.App[1]), { content: "Hello Holo world 123", date_created: "now" });
  t.deepEqual(entryHistoryAll.Ok.items[0].meta.address, createResult.Ok);
  t.deepEqual(entryHistoryAll.Ok.items[0].meta.crud_status, "modified");
  t.deepEqual(entryHistoryAll.Ok.crud_links[createResult.Ok], UpdateResultV2.Ok)

  t.deepEqual(JSON.parse(entryHistoryAll.Ok.items[1].entry.App[1]), updatePostContentV2);
  t.deepEqual(entryHistoryAll.Ok.items[1].meta.address, UpdateResultV2.Ok);
  t.deepEqual(entryHistoryAll.Ok.items[1].meta.crud_status, "modified");
  t.deepEqual(entryHistoryAll.Ok.crud_links[UpdateResultV2.Ok], UpdateResultV3.Ok)

  t.deepEqual(JSON.parse(entryHistoryAll.Ok.items[2].entry.App[1]), UpdatePostV3Content);
  t.deepEqual(entryHistoryAll.Ok.items[2].meta.address, UpdateResultV3.Ok);
  t.deepEqual(entryHistoryAll.Ok.items[2].meta.crud_status, "modified");
  t.deepEqual(entryHistoryAll.Ok.crud_links[UpdateResultV3.Ok], UpdateResultV4.Ok)

  t.deepEqual(JSON.parse(entryHistoryAll.Ok.items[3].entry.App[1]), updatePostV4Content);
  t.deepEqual(entryHistoryAll.Ok.items[3].meta.address, UpdateResultV4.Ok);
  t.deepEqual(entryHistoryAll.Ok.items[3].meta.crud_status, "live");
  t.notOk(entryHistoryAll.Ok.crud_links[UpdateResultV4.Ok])

  const entryWithOptionsGet = { post_address: createResult.Ok }
  const entryWithOptionsGetResult = await alice.call("blog", "get_post_with_options_latest", entryWithOptionsGet);

  t.deepEqual(JSON.parse(entryWithOptionsGetResult.Ok.App[1]), updatePostV4Content);
})


scenario('remove_update_modifed_entry', async (s, t, { alice, bob }) => {
  const content = "Hello Holo world 123"
  const in_reply_to = null
  const params = { content, in_reply_to }

  //commit version 1
  const createResult = await alice.callSync("blog", "create_post", params)
  t.ok(createResult.Ok)
  //get entry
  const updatedPostV1 = await alice.call("blog", "get_post", { post_address: createResult.Ok })
  t.ok(updatedPostV1.Ok)
  t.deepEqual(JSON.parse(updatedPostV1.Ok.App[1]), { content: "Hello Holo world 123", date_created: "now" })

  //delete
  const removeParamsV2 = { post_address: createResult.Ok }
  const removeResultV2 = await bob.callSync("blog", "delete_entry_post", removeParamsV2)
  t.ok(removeResultV2.Ok)

  //get v2 using initial adders
  const Postv2Initial = await alice.call("blog", "get_initial_post", { post_address: createResult.Ok })
  t.ok(Postv2Initial.Ok)
  t.deepEqual(JSON.parse(Postv2Initial.Ok.App[1]), { content: "Hello Holo world 123", date_created: "now" })

  //failed delete
  const failedDelete = await alice.callSync("blog", "delete_entry_post", { post_address: createResult.Ok })
  t.deepEqual(failedDelete.Err, { Internal: 'Entry Could Not Be Found' });
})

scenario('create_post with bad reply to', async (s, t, { alice }) => {
  const content = "Holo world"
  const in_reply_to = "bad"
  const params = { content, in_reply_to }
  const result = await alice.call("blog", "create_post", params)

  // bad in_reply_to is an error condition
  t.ok(result.Err)
  t.notOk(result.Ok)
  const error = JSON.parse(result.Err.Internal)
  t.deepEqual(error.kind, { ErrorGeneric: "Base for link not found" })
  t.ok(error.file)
  t.ok(error.line)
})

scenario('delete_post_with_bad_link', async (s, t, { alice, bob }) => {

  const result_bob_delete = await bob.callSync("blog", "delete_post", {
    "content": "Bad"
  })

  // bad in_reply_to is an error condition
  t.ok(result_bob_delete.Err)
  t.notOk(result_bob_delete.Ok)
  const error = JSON.parse(result_bob_delete.Err.Internal)
  t.deepEqual(error.kind, { ErrorGeneric: "Target for link not found" })
  t.ok(error.file)
  t.ok(error.line)
})

scenario('post max content size 280 characters', async (s, t, { alice }) => {

  const content = "Lorem Ipsum is simply dummy text of the printing and typesetting industry. Lorem Ipsum has been the industry's standard dummy text ever since the 1500s, when an unknown printer took a galley of type and scrambled it to make a type specimen book. It has survived not only five centuries, but also the leap into electronic typesetting, remaining essentially unchanged. It was popularised in the 1960s with the release of Letraset sheets containing Lorem Ipsum passages, and more recently with desktop publishing software like Aldus PageMaker including versions of Lorem Ipsum."
  const in_reply_to = null
  const params = { content, in_reply_to }
  const result = await alice.call("blog", "create_post", params)

  // result should be an error
  t.ok(result.Err);
  t.notOk(result.Ok)

  const inner = JSON.parse(result.Err.Internal)

  t.ok(inner.file)
  t.deepEqual(inner.kind, { "ValidationFailed": "Content too long" })
  t.ok(inner.line)
})

scenario('posts_by_agent', async (s, t, { alice }) => {

  const agent = "Bob"
  const params = { agent }

  const result = await alice.call("blog", "posts_by_agent", params)

  t.deepEqual(result.Ok, { links: [] })
})

scenario('my_posts', async (s, t, { alice }) => {

  await alice.callSync("blog", "create_post",
    { "content": "Holo world", "in_reply_to": "" }
  )

  await alice.callSync("blog", "create_post",
    { "content": "Another post", "in_reply_to": "" }
  )

  const result = await alice.call("blog", "my_posts", {})

  t.equal(result.Ok.links.length, 2)
})


scenario('my_posts_immediate_timeout', async (s, t, { alice }) => {

  await alice.call("blog", "create_post",
    { "content": "Holo world", "in_reply_to": "" }
  )

  const result = await alice.call("blog", "my_posts_immediate_timeout", {})

  t.ok(result.Err)
  console.log(result)
  t.equal(JSON.parse(result.Err.Internal).kind, "Timeout")
})

scenario('get_sources_from_link', async (s, t, { alice, bob }) => {

  await alice.callSync("blog", "create_post", {
    "content": "Holo world", "in_reply_to": null
  });

  await bob.callSync("blog", "create_post", {
    "content": "Another one", "in_reply_to": null
  });
  const alice_posts = await bob.call("blog","authored_posts_with_sources", {
    "agent" : alice.agentId
  });

  const bob_posts = await alice.call("blog","authored_posts_with_sources", {
    "agent" : bob.agentId
  });

  t.equal(bob_posts.Ok.links.length, 1)
  t.equal(bob.agentId,bob_posts.Ok.links[0].headers[0].provenances[0][0]);
  t.equal(alice_posts.Ok.links.length, 1)
  t.equal(alice.agentId,alice_posts.Ok.links[0].headers[0].provenances[0][0]);

})

scenario('get_sources_after_same_link', async (s, t, { alice, bob }) => {

  await bob.callSync("blog", "create_post_with_agent",
    { "agent_id": alice.agentId ,"content": "Holo world", "in_reply_to": null }
  );
  await bob.callSync("blog", "create_post_with_agent",
  { "agent_id": alice.agentId ,"content": "Holo world", "in_reply_to": null }
  );

  const alice_posts = await bob.call("blog","authored_posts_with_sources",
  {
    "agent" : alice.agentId
  });
  const bob_posts = await alice.call("blog","authored_posts_with_sources",
  {
    "agent" : alice.agentId
  });

  t.equal(bob.agentId,alice_posts.Ok.links[0].headers[0].provenances[0][0]);
  t.equal(bob.agentId,bob_posts.Ok.links[0].headers[0].provenances[0][0]);

})


scenario('get_sources_crud', async (s, t, { alice, bob }) => {

   await alice.callSync("blog", "create_post_with_agent",
    { "agent_id": alice.agentId ,"content": "Holo world", "in_reply_to": null }
  );
  const alice_result = await alice.callSync("blog", "create_post_with_agent",
  { "agent_id": alice.agentId ,"content": "Holo world 2", "in_reply_to": null }
  );

  const alice_posts_live= await alice.call("blog","posts_by_agent",
  {
    "agent" : alice.agentId
  })

  const bob_posts_live= await bob.call("blog","posts_by_agent",
  {
    "agent" : alice.agentId
  })
  t.equal(2,alice_posts_live.Ok.links.length);
  t.equal("live",alice_posts_live.Ok.links[0].status);
  t.equal("live",alice_posts_live.Ok.links[1].status);
  t.equal(2,bob_posts_live.Ok.links.length);
  t.equal("live",bob_posts_live.Ok.links[0].status);
  t.equal("live",bob_posts_live.Ok.links[1].status);

  await alice.callSync("blog","delete_post",
  {
    "content" : "Holo world"
  });

  const bob_posts_deleted = await bob.call("blog","posts_by_agent_deleted",
  {
    "agent" : alice.agentId
  });
  const alice_posts_deleted = await alice.call("blog","posts_by_agent_deleted",
  {
    "agent" : alice.agentId
  });

  t.equal(1,alice_posts_deleted.Ok.links.length);
  t.equal(1,bob_posts_deleted.Ok.links.length);
  t.equal("deleted",alice_posts_deleted.Ok.links[0].status);
  t.equal("deleted",bob_posts_deleted.Ok.links[0].status);

  const bob_posts_all = await bob.call("blog","posts_by_agent_all",
  {
    "agent" : alice.agentId
  });
  const alice_posts_all = await alice.call("blog","posts_by_agent_all",
  {
    "agent" : alice.agentId
  });

  t.equal(2,alice_posts_all.Ok.links.length);
  t.equal("live",alice_posts_all.Ok.links[0].status);
  t.equal("deleted",alice_posts_all.Ok.links[1].status);
  t.equal(2,bob_posts_all.Ok.links.length);
  t.equal("live",bob_posts_all.Ok.links[0].status);
  t.equal("deleted",bob_posts_all.Ok.links[1].status);


})

scenario('create/get_post roundtrip', async (s, t, { alice }) => {
  const content = "Holo world"
  const in_reply_to = null
  const params = { content, in_reply_to }
  const create_post_result = await alice.call("blog", "create_post", params)
  const post_address = create_post_result.Ok

  const params_get = { post_address }
  const result = await alice.call("blog", "get_post", params_get)

  const entry_value = JSON.parse(result.Ok.App[1])
  t.comment("get_post() entry_value = " + entry_value + "")
  t.equal(entry_value.content, content)
  t.equal(entry_value.date_created, "now")

})

scenario('get_post with non-existant address returns null', async (s, t, { alice }) => {

  const post_address = "RANDOM"
  const params_get = { post_address }
  const result = await alice.call("blog", "get_post", params_get)

  // should be Ok value but null
  // lookup did not error
  // successfully discovered the entry does not exity
  const entry = result.Ok
  t.same(entry, null)
})

scenario('scenario test create & publish post -> get from other instance', async (s, t, { alice, bob }) => {

  const initialContent = "Holo world"
  const params = { content: initialContent, in_reply_to: null }
  const create_result = await alice.callSync("blog", "create_post", params)

  const params2 = { content: "post 2", in_reply_to: null }
  const create_result2 = await bob.callSync("blog", "create_post", params2)

  t.equal(create_result.Ok.length, 46)
  t.equal(create_result.Ok, "QmY6MfiuhHnQ1kg7RwNZJNUQhwDxTFL45AAPnpJMNPEoxk")

  const post_address = create_result.Ok
  const params_get = { post_address }

  const result = await bob.call("blog", "get_post", params_get)
  const value = JSON.parse(result.Ok.App[1])
  t.equal(value.content, initialContent)
})

scenario('scenario test create & publish -> getting post via bridge', async (s, t, {alice, bob}) => {

  const initialContent = "Holo world"
  const params = { content: initialContent, in_reply_to: null }
  const create_result = await bob.callSync("blog", "create_post", params)

  t.equal(create_result.Ok, "QmY6MfiuhHnQ1kg7RwNZJNUQhwDxTFL45AAPnpJMNPEoxk")

  const post_address = create_result.Ok
  const params_get = { post_address }

  const result = await alice.call("blog", "get_post_bridged", params_get)
  console.log("BRIDGE CALL RESULT: " + JSON.stringify(result))
  const value = JSON.parse(result.Ok.App[1])
  t.equal(value.content, initialContent)
})

scenario('request grant', async (s, t, { alice, bob }) => {

    /*
      This is not a complete test of requesting a grant because currently there
      is no way in the test conductor to actually pass in the provenance of the
      call.  That will be added when we convert the test framework to being built
      on top of the rust conductor.   For now this is more a placeholder test, but
      note that the value returned is actually the capbability token value.
    */
    const result = await alice.call("blog", "request_post_grant", {})
    t.ok(result.Ok)
    t.notOk(result.Err)

    const grants = await alice.call("blog", "get_grants", {})
    t.ok(grants.Ok)
    t.notOk(grants.Err)

    t.equal(result.Ok, grants.Ok[0])
})

}<|MERGE_RESOLUTION|>--- conflicted
+++ resolved
@@ -344,17 +344,6 @@
 
 scenario('delete_post', async (s, t, { alice, bob }) => {
 
-<<<<<<< HEAD
-  //creates a simple link with alice as author with chain header
-  let check = await alice.callSync("simple", "create_link",
-    { "base":alice.agentId, "content": "Posty" }
-  )
-
-
-  //creates a simple link with bob as author with chain header
-  await bob.callSync("simple", "create_link",
-    { "base":alice.agentId, "content": "Posty" }
-=======
   //creates a simple link with alice as author with initial chain header
   let check = await alice.callSync("simple", "create_link",
     { "base":alice.agentId, "target": "Posty" }
@@ -364,7 +353,6 @@
   //creates a simple link with bob as author with different chain header
   await bob.callSync("simple", "create_link",
     { "base":alice.agentId, "target": "Posty" }
->>>>>>> 2807682c
   )
   
   //get all created links so far alice
@@ -376,7 +364,6 @@
   //expect two links from alice
   t.ok(alice_posts.Ok)
   t.equal(alice_posts.Ok.links.length,2 );
-<<<<<<< HEAD
 
   //get all created links so far for bob
   const bob_posts = await bob.call("simple", "get_my_links",
@@ -389,22 +376,7 @@
   t.equal(bob_posts.Ok.links.length,2 );
 
   //alice removes both links
-  await alice.callSync("simple", "delete_link", { "base":alice.agentId, "content": "Posty" })
-=======
-
-  //get all created links so far for bob
-  const bob_posts = await bob.call("simple", "get_my_links",
-    { "base": alice.agentId }
-  )
-
-
-  //expected two links from bob
-  t.ok(bob_posts.Ok)
-  t.equal(bob_posts.Ok.links.length,2 );
-
-  //alice removes both links
   await alice.callSync("simple", "delete_link", { "base":alice.agentId, "target": "Posty" })
->>>>>>> 2807682c
 
   // get links from bob
   const bob_agent_posts_expect_empty = await bob.call("simple", "get_my_links",{ "base": alice.agentId })
@@ -420,11 +392,7 @@
 
 
   //different chain hash up to this point so we should be able to create a link with the same data
-<<<<<<< HEAD
-  await alice.callSync("simple", "create_link",{ "base":alice.agentId, "content": "Posty" })
-=======
   await alice.callSync("simple", "create_link",{ "base":alice.agentId, "target": "Posty" })
->>>>>>> 2807682c
 
   //get alice posts 
   const alice_posts_not_empty = await bob.call("simple", "get_my_links",{ "base": alice.agentId })
