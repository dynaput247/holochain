const path = require('path')
const { Config, Container, Scenario } = require('../../nodejs_container')
Scenario.setTape(require('tape'))

const dnaPath = path.join(__dirname, "../dist/app_spec.hcpkg")
const dna = Config.dna(dnaPath, 'app-spec')
const agentAlice = Config.agent("alice")
const agentBob = Config.agent("bob")

const instanceAlice = Config.instance(agentAlice, dna)
const instanceBob = Config.instance(agentBob, dna)

const scenario1 = new Scenario([instanceAlice])
const scenario2 = new Scenario([instanceAlice, instanceBob])

scenario2.runTape('agentId', async (t, { alice, bob }) => {
  t.ok(alice.agentId)
  t.notEqual(alice.agentId, bob.agentId)
})

scenario1.runTape('call', async (t, { alice }) => {

  const num1 = 2
  const num2 = 2
  const params = { num1, num2 }
  const result = alice.call("blog", "check_sum", params)

  t.deepEqual(result.Ok, { "sum": "4" })
})

scenario1.runTape('hash_post', async (t, { alice }) => {

  const params = { content: "Holo world" }
  const result = alice.call("blog", "post_address", params)

  t.equal(result.Ok, "QmY6MfiuhHnQ1kg7RwNZJNUQhwDxTFL45AAPnpJMNPEoxk")
})

scenario1.runTape('create_post', async (t, { alice }) => {

  const content = "Holo world"
  const in_reply_to = null
  const params = { content, in_reply_to }
  const result = alice.call("blog", "create_post", params)

  t.ok(result.Ok)
  t.notOk(result.Err)
  t.equal(result.Ok, "QmY6MfiuhHnQ1kg7RwNZJNUQhwDxTFL45AAPnpJMNPEoxk")
})

scenario1.runTape('create_post with bad reply to', async (t, { alice }) => {

  const content = "Holo world"
  const in_reply_to = "bad"
  const params = { content, in_reply_to }
  const result = alice.call("blog", "create_post", params)

  // bad in_reply_to is an error condition
  t.ok(result.Err)
  t.notOk(result.Ok)
  const error = JSON.parse(result.Err.Internal)
  t.deepEqual(error.kind, { ErrorGeneric: "Base for link not found" })
  t.ok(error.file)
  t.equal(error.line, "86")
})

scenario1.runTape('post max content size 280 characters', async (t, { alice }) => {

  const content = "Lorem Ipsum is simply dummy text of the printing and typesetting industry. Lorem Ipsum has been the industry's standard dummy text ever since the 1500s, when an unknown printer took a galley of type and scrambled it to make a type specimen book. It has survived not only five centuries, but also the leap into electronic typesetting, remaining essentially unchanged. It was popularised in the 1960s with the release of Letraset sheets containing Lorem Ipsum passages, and more recently with desktop publishing software like Aldus PageMaker including versions of Lorem Ipsum."
  const in_reply_to = null
  const params = { content, in_reply_to }
  const result = alice.call("blog", "create_post", params)

  // result should be an error
  t.ok(result.Err);
  t.notOk(result.Ok)

  const inner = JSON.parse(result.Err.Internal)

  t.ok(inner.file)
  t.deepEqual(inner.kind, { "ValidationFailed": "Content too long" })
  t.equals(inner.line, "86")
})

scenario1.runTape('posts_by_agent', async (t, { alice }) => {

  const agent = "Bob"
  const params = { agent }

  const result = alice.call("blog", "posts_by_agent", params)

  t.deepEqual(result.Ok, { "addresses": [] })
})

scenario1.runTape('my_posts', async (t, { alice }) => {

<<<<<<< HEAD
  alice.call("blog", "create_post",
    { "content": "Holo world", "in_reply_to": "" }
  )

  alice.call("blog", "create_post",
    { "content": "Another post", "in_reply_to": "" }
  )

  const result = await pollFor(
    () => alice.call("blog", "my_posts", {}),
    (result) => {
      return result &&
        result.Ok &&
        result.Ok.addresses &&
        result.Ok.addresses.length === 2
    }
  ).catch(t.fail)
=======
  await alice.callSync("blog", "main", "create_post",
    { "content": "Holo world", "in_reply_to": "" }
  )

  await alice.callSync("blog", "main", "create_post",
    { "content": "Another post", "in_reply_to": "" }
  )

  const result = alice.call("blog", "main", "my_posts", {})
>>>>>>> ad27b6c6

  t.equal(result.Ok.addresses.length, 2)
})

scenario1.runTape('create/get_post roundtrip', async (t, { alice }) => {

  const content = "Holo world"
  const in_reply_to = null
  const params = { content, in_reply_to }
  const create_post_result = alice.call("blog", "create_post", params)
  const post_address = create_post_result.Ok

  const params_get = { post_address }
  const result = alice.call("blog", "get_post", params_get)

  const entry_value = JSON.parse(result.Ok.App[1])
  t.comment("get_post() entry_value = " + entry_value + "")
  t.equal(entry_value.content, content)
  t.equal(entry_value.date_created, "now")

})

scenario1.runTape('get_post with non-existant address returns null', async (t, { alice }) => {

  const post_address = "RANDOM"
  const params_get = { post_address }
  const result = alice.call("blog", "get_post", params_get)

  // should be Ok value but null
  // lookup did not error
  // successfully discovered the entry does not exity
  const entry = result.Ok
  t.same(entry, null)
})

<<<<<<< HEAD
test('scenario test create & publish post -> get from other instance', async (t) => {
  const content1 = "Holo world"
  const in_reply_to = null
  const params = { content: content1, in_reply_to }
  const create_result = alice.call("blog", "create_post", params)
  t.comment("create_result = " + create_result.address + "")

  const content2 = "post 2"
  const params2 = { content: content2, in_reply_to }
  const create_result2 = tash.call("blog", "create_post", params2)
  t.comment("create_result2 = " + create_result2.address + "")
=======
scenario2.runTape('scenario test create & publish post -> get from other instance', async (t, { alice, bob }) => {

  const initialContent = "Holo world"
  const params = { content: initialContent, in_reply_to: null }
  const create_result = await alice.callSync("blog", "main", "create_post", params)

  const params2 = { content: "post 2", in_reply_to: null }
  const create_result2 = await bob.callSync("blog", "main", "create_post", params2)
>>>>>>> ad27b6c6

  t.equal(create_result.Ok.length, 46)
  t.equal(create_result.Ok, "QmY6MfiuhHnQ1kg7RwNZJNUQhwDxTFL45AAPnpJMNPEoxk")

  const post_address = create_result.Ok
  const params_get = { post_address }

<<<<<<< HEAD
  const result = await pollFor(
    () => tash.call("blog", "get_post", params_get)
  ).catch(t.fail)

=======
  const result = bob.call("blog", "main", "get_post", params_get)
>>>>>>> ad27b6c6
  const value = JSON.parse(result.Ok.App[1])
  t.equal(value.content, initialContent)
})<|MERGE_RESOLUTION|>--- conflicted
+++ resolved
@@ -94,35 +94,15 @@
 
 scenario1.runTape('my_posts', async (t, { alice }) => {
 
-<<<<<<< HEAD
-  alice.call("blog", "create_post",
+  await alice.callSync("blog", "create_post",
     { "content": "Holo world", "in_reply_to": "" }
   )
 
-  alice.call("blog", "create_post",
+  await alice.callSync("blog", "create_post",
     { "content": "Another post", "in_reply_to": "" }
   )
 
-  const result = await pollFor(
-    () => alice.call("blog", "my_posts", {}),
-    (result) => {
-      return result &&
-        result.Ok &&
-        result.Ok.addresses &&
-        result.Ok.addresses.length === 2
-    }
-  ).catch(t.fail)
-=======
-  await alice.callSync("blog", "main", "create_post",
-    { "content": "Holo world", "in_reply_to": "" }
-  )
-
-  await alice.callSync("blog", "main", "create_post",
-    { "content": "Another post", "in_reply_to": "" }
-  )
-
-  const result = alice.call("blog", "main", "my_posts", {})
->>>>>>> ad27b6c6
+  const result = alice.call("blog", "my_posts", {})
 
   t.equal(result.Ok.addresses.length, 2)
 })
@@ -158,28 +138,14 @@
   t.same(entry, null)
 })
 
-<<<<<<< HEAD
-test('scenario test create & publish post -> get from other instance', async (t) => {
-  const content1 = "Holo world"
-  const in_reply_to = null
-  const params = { content: content1, in_reply_to }
-  const create_result = alice.call("blog", "create_post", params)
-  t.comment("create_result = " + create_result.address + "")
-
-  const content2 = "post 2"
-  const params2 = { content: content2, in_reply_to }
-  const create_result2 = tash.call("blog", "create_post", params2)
-  t.comment("create_result2 = " + create_result2.address + "")
-=======
 scenario2.runTape('scenario test create & publish post -> get from other instance', async (t, { alice, bob }) => {
 
   const initialContent = "Holo world"
   const params = { content: initialContent, in_reply_to: null }
-  const create_result = await alice.callSync("blog", "main", "create_post", params)
+  const create_result = await alice.callSync("blog", "create_post", params)
 
   const params2 = { content: "post 2", in_reply_to: null }
-  const create_result2 = await bob.callSync("blog", "main", "create_post", params2)
->>>>>>> ad27b6c6
+  const create_result2 = await bob.callSync("blog", "create_post", params2)
 
   t.equal(create_result.Ok.length, 46)
   t.equal(create_result.Ok, "QmY6MfiuhHnQ1kg7RwNZJNUQhwDxTFL45AAPnpJMNPEoxk")
@@ -187,14 +153,7 @@
   const post_address = create_result.Ok
   const params_get = { post_address }
 
-<<<<<<< HEAD
-  const result = await pollFor(
-    () => tash.call("blog", "get_post", params_get)
-  ).catch(t.fail)
-
-=======
-  const result = bob.call("blog", "main", "get_post", params_get)
->>>>>>> ad27b6c6
+  const result = bob.call("blog", "get_post", params_get)
   const value = JSON.parse(result.Ok.App[1])
   t.equal(value.content, initialContent)
 })