{
  "devDependencies": {},
  "dependencies": {
<<<<<<< HEAD
    "@holochain/try-o-rama": "0.0.3",
=======
    "@holochain/try-o-rama": "0.1.0-rc.6",
>>>>>>> a5668cf4
    "faucet": "0.0.1",
    "json3": "*",
    "sleep": "^5.2.3",
    "tape": "^4.9.1"
  },
  "scripts": {
    "test": "./run.sh",
    "test-ci": "./run-ci.sh"
  }
}<|MERGE_RESOLUTION|>--- conflicted
+++ resolved
@@ -1,11 +1,7 @@
 {
   "devDependencies": {},
   "dependencies": {
-<<<<<<< HEAD
-    "@holochain/try-o-rama": "0.0.3",
-=======
     "@holochain/try-o-rama": "0.1.0-rc.6",
->>>>>>> a5668cf4
     "faucet": "0.0.1",
     "json3": "*",
     "sleep": "^5.2.3",
