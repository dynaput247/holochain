version: 2

jobs:
 # must be called build for local circle cli to work
 # is actually unit tests
 build:
  docker:
   - image: holochain/holochain-rust:latest
  resource_class: large
  steps:
   - checkout
   - run: nix-shell --run hc-rust-test

 fmt:
  docker:
   - image: holochain/holochain-rust:latest
  steps:
   - checkout
   - run: nix-shell --run hc-test-fmt
   - run: nix-shell --run hn-rust-clippy
   # don't allow unpinned deps
   - run:
      name: no unpinnned deps
      command: |
        # temporary avoid build fails due to greps
        set +eo pipefail
        export UNPINNED=`nix-shell --run hc-rust-manifest-list-unpinned`
        set -eo pipefail
        if [[ $UNPINNED ]]
        then
         echo "unpinned deps must be empty:"
         echo "$UNPINNED"
         exit 1
        fi
   # don't allow changelog root items with no PR reference
   - run:
      name: no changelogs without PR references
      command: |
        # temporary avoid build fails due to greps
        set +eo pipefail
        export UNREFERENCED=`nix-shell --run hc-release-docs-changelog-list-missing-references`
        set -eo pipefail
        if [[ $UNREFERENCED ]]
        then
          echo "all root level changelog items need a PR reference:"
          echo "$UNREFERENCED"
          exit 1
        fi

   # flag any references to a nightly version in a readme other than the
   # ${date} in nix-shell
   - run:
      name: no readmes with bad rust nightly versions
      command: |
        # temporary avoid build fails due to greps
        set +eo pipefail
        export BAD_NIGHTLY=`nix-shell --run hc-release-docs-readme-list-stale-nightlies`
        set -eo pipefail
        if [[ $BAD_NIGHTLY ]]
        then
          echo "there is an incorrect nightly version in a readme file:"
          echo $BAD_NIGHTLY
          exit 1
        fi

 app-spec-tests-n3h:
  docker:
   - image: holochain/holochain-rust:latest
  resource_class: xlarge
  steps:
   - checkout

   - run:
       name: app spec tests
       command: nix-shell --run hc-app-spec-test-n3h

 app-spec-tests-memory:
  docker:
   - image: holochain/holochain-rust:latest
  resource_class: xlarge
  steps:
   - checkout

   - run:
       name: app spec tests
       command: nix-shell --run hc-app-spec-test-memory
<<<<<<< HEAD
=======

 app-spec-tests-websocket:
  docker:
   - image: holochain/holochain-rust:latest
  resource_class: xlarge
  steps:
   - checkout

   - run:
       name: app spec tests
       command: nix-shell --run hc-app-spec-test-websocket
>>>>>>> c1819a9c

 app-spec-proc-tests:
  docker:
   - image: holochain/holonix:latest
  resource_class: xlarge
  steps:
   - checkout

   - run:
       name: proc macro app spec tests
       command: nix-shell --run hc-app-spec-test-proc

 cluster-tests:
  docker:
   - image: holochain/holochain-rust:latest
  resource_class: xlarge
  steps:
   - checkout

   - run:
       name: app spec cluster tests
       command: nix-shell --run hc-app-spec-cluster-test

 cli-tests:
  docker:
   - image: holochain/holochain-rust:latest
  steps:
   - checkout

   - run:
      name: test cli
      command: nix-shell --run hc-cli-test

 wasm-conductor-tests:
  docker:
   - image: holochain/holochain-rust:latest
  steps:
   - checkout

   - run:
       name: wasm conductor tests
       command: nix-shell --run hc-conductor-wasm-test

 cold.ubuntu.bionic.auto:
  docker:
   - image: ubuntu:bionic
  steps:
   - checkout
   - run: ./scripts/install/auto.sh
   - run:
      name: smoke test release compilation
      command: |
        source $HOME/.cargo/env
        cargo rustc --manifest-path cli/Cargo.toml --release -- -C lto
        cargo rustc --manifest-path conductor/Cargo.toml --release -- -C lto

 cold.ubuntu.xenial.auto:
  docker:
   - image: ubuntu:xenial
  steps:
   - checkout
   - run: ./scripts/install/auto.sh
   - run:
      name: smoke test release compilation
      command: |
        source $HOME/.cargo/env
        cargo rustc --manifest-path cli/Cargo.toml --release -- -C lto
        cargo rustc --manifest-path conductor/Cargo.toml --release -- -C lto

 cold.debian.stable.auto:
  docker:
   - image: debian:stable
  steps:
   - checkout
   - run: ./scripts/install/auto.sh
   - run:
      name: smoke test release compilation
      command: |
        source $HOME/.cargo/env
        cargo rustc --manifest-path cli/Cargo.toml --release -- -C lto
        cargo rustc --manifest-path conductor/Cargo.toml --release -- -C lto

 cold.mac.10.auto:
  macos:
   xcode: "10.2.0"
  steps:
   - checkout
   - run: ./scripts/install/auto.sh
   - run:
      name: smoke test release compilation
      command: |
        source $HOME/.cargo/env
        cargo rustc --manifest-path cli/Cargo.toml --release -- -C lto
        cargo rustc --manifest-path conductor/Cargo.toml --release -- -C lto

 cold.mac.10.nix:
  macos:
   xcode: "10.2.0"
  steps:
   - checkout
   - run:
      name: Install and run all tests via nix
      command: |
       curl https://nixos.org/nix/install | sh
       . /Users/distiller/.nix-profile/etc/profile.d/nix.sh
       nix-shell --run hc-test

workflows:
 version: 2
 tests:
  jobs:
   - build
   - fmt
   - app-spec-tests-n3h
   - app-spec-tests-memory
<<<<<<< HEAD
=======
   - app-spec-tests-websocket
>>>>>>> c1819a9c
   # @todo reimplement proc tests properly
   # i.e. don't copy and paste app spec and expec it to work with stale state
   # - app-spec-proc-tests
   - cluster-tests
   - cli-tests
   - wasm-conductor-tests

 cold.ubuntu:
  jobs:
   - cold.ubuntu.bionic.auto:
      filters:
       branches:
        only:
         - develop
   # - cold.ubuntu.bionic.nix

   - cold.ubuntu.xenial.auto:
      filters:
       branches:
        only:
         - develop
   # - cold.ubuntu.xenial.nix

 cold.debian:
  jobs:
   - cold.debian.stable.auto:
      filters:
       branches:
        only:
         - develop
   # - cold.debian.stable.nix

 cold.mac:
  jobs:
   - cold.mac.10.auto:
      filters:
       branches:
        only:
         - develop
   - cold.mac.10.nix:
      filters:
       branches:
        only:
         - develop<|MERGE_RESOLUTION|>--- conflicted
+++ resolved
@@ -63,6 +63,17 @@
           exit 1
         fi
 
+ app-spec-tests-sim1h:
+  docker:
+   - image: holochain/holochain-rust:latest
+  resource_class: xlarge
+  steps:
+   - checkout
+
+   - run:
+       name: app spec tests
+       command: nix-shell --run "hc-app-spec-test sim1h"
+
  app-spec-tests-n3h:
   docker:
    - image: holochain/holochain-rust:latest
@@ -72,7 +83,7 @@
 
    - run:
        name: app spec tests
-       command: nix-shell --run hc-app-spec-test-n3h
+       command: nix-shell --run "hc-app-spec-test n3h"
 
  app-spec-tests-memory:
   docker:
@@ -83,9 +94,7 @@
 
    - run:
        name: app spec tests
-       command: nix-shell --run hc-app-spec-test-memory
-<<<<<<< HEAD
-=======
+       command: nix-shell --run "hc-app-spec-test memory"
 
  app-spec-tests-websocket:
   docker:
@@ -96,8 +105,7 @@
 
    - run:
        name: app spec tests
-       command: nix-shell --run hc-app-spec-test-websocket
->>>>>>> c1819a9c
+       command: nix-shell --run "hc-app-spec-test websocket"
 
  app-spec-proc-tests:
   docker:
@@ -213,10 +221,7 @@
    - fmt
    - app-spec-tests-n3h
    - app-spec-tests-memory
-<<<<<<< HEAD
-=======
    - app-spec-tests-websocket
->>>>>>> c1819a9c
    # @todo reimplement proc tests properly
    # i.e. don't copy and paste app spec and expec it to work with stale state
    # - app-spec-proc-tests
