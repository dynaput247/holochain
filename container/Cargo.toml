--- conflicted
+++ resolved
@@ -4,12 +4,7 @@
 authors = ["Holochain Core Dev Team <devcore@holochain.org>"]
 
 [dependencies]
-<<<<<<< HEAD
-holochain_core = { path = "../core" }
-holochain_core_types = { path = "../core_types" }
-=======
 holochain_core_types = { path = "../core_types" }
 holochain_container_api = { path = "../container_api" }
 clap = "2"
-structopt = "0.2"
->>>>>>> 6dd036dd
+structopt = "0.2"