--- conflicted
+++ resolved
@@ -50,12 +50,8 @@
 
   hc-install-node-conductor = pkgs.writeShellScriptBin "hc-install-node-conductor"
   ''
-<<<<<<< HEAD
+  hc-node-flush;
    ./scripts/build_nodejs_conductor.sh;
-=======
-  hc-node-flush;
-   . ./scripts/build_nodejs_conductor.sh;
->>>>>>> ced49319
   '';
 
   hc-install-tarpaulin = pkgs.writeShellScriptBin "hc-install-tarpaulin"
