[workspace]

members = [
  "crates/cli",
  "crates/metrics",
  "crates/common",
  "crates/holochain",
  "crates/conductor_lib",
  "crates/conductor_api",
  "crates/holochain_wasm",
  "crates/core",
  "crates/dpki",
  "crates/hdk_v2",
  "crates/hdk",
  "crates/locksmith",
  "crates/net",
<<<<<<< HEAD
  "crates/stress",
=======
  "crates/trycp_server",
>>>>>>> 84847b35
  "crates/sim1h",
  "crates/sim2h",
  "crates/sim2h_server"
]
exclude = [
  "test_utils",
  "app_spec",
  "app_spec_proc_macro",
  "nodejs_conductor/native",
]

[patch.crates-io]
#lib3h = "=0.0.21"
#lib3h_protocol = "=0.0.21"
#lib3h_crypto_api = "=0.0.21"
#lib3h_sodium = "=0.0.21"
#lib3h_zombie_actor = "=0.0.21"<|MERGE_RESOLUTION|>--- conflicted
+++ resolved
@@ -14,11 +14,8 @@
   "crates/hdk",
   "crates/locksmith",
   "crates/net",
-<<<<<<< HEAD
   "crates/stress",
-=======
   "crates/trycp_server",
->>>>>>> 84847b35
   "crates/sim1h",
   "crates/sim2h",
   "crates/sim2h_server"
