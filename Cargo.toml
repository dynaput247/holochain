--- conflicted
+++ resolved
@@ -31,16 +31,10 @@
 ]
 
 [patch.crates-io]
-<<<<<<< HEAD
 lib3h = { version = "=0.0.26", git = "https://github.com/holochain/lib3h", branch = "tracing-0.0.6" }
 lib3h_protocol = { version = "=0.0.26", git = "https://github.com/holochain/lib3h", branch = "tracing-0.0.6" }
 lib3h_crypto_api = { version = "=0.0.26", git = "https://github.com/holochain/lib3h", branch = "tracing-0.0.6" }
 lib3h_sodium = { version = "=0.0.26", git = "https://github.com/holochain/lib3h", branch = "tracing-0.0.6" }
 lib3h_zombie_actor = { version = "=0.0.26", git = "https://github.com/holochain/lib3h", branch = "tracing-0.0.6" }
-=======
-#lib3h = "=0.0.26"
-#lib3h_protocol = "=0.0.26"
-#lib3h_crypto_api = "=0.0.26"
-#lib3h_sodium = "=0.0.26"
-#lib3h_zombie_actor = "=0.0.26"
->>>>>>> a3b0e745
+holochain_tracing = { path = "../tracing/crates/tracing" }
+holochain_tracing_macros = { path = "../tracing/crates/tracing_macros" }