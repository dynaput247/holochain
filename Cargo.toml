[workspace]

members = [
  "crates/cli",
<<<<<<< HEAD
  "common",
  "crates/metrics",
=======
  "crates/common",
>>>>>>> 7d7cc154
  "crates/holochain",
  "crates/conductor_lib",
  "crates/conductor_api",
  "crates/holochain_wasm",
  "crates/core",
  "crates/dpki",
  "crates/hdk_v2",
  "crates/hdk",
  "crates/net",
  "crates/sim1h",
  "crates/sim2h",
  "crates/sim2h_server"
]
exclude = [
  "test_utils",
  "app_spec",
  "app_spec_proc_macro",
  "nodejs_conductor/native",
]

[patch.crates-io]
#lib3h = "=0.0.20"
#lib3h_protocol = "=0.0.20"
#lib3h_crypto_api = "=0.0.20"
#lib3h_sodium = "=0.0.20"
#lib3h_zombie_actor = "=0.0.20"<|MERGE_RESOLUTION|>--- conflicted
+++ resolved
@@ -2,12 +2,8 @@
 
 members = [
   "crates/cli",
-<<<<<<< HEAD
-  "common",
   "crates/metrics",
-=======
   "crates/common",
->>>>>>> 7d7cc154
   "crates/holochain",
   "crates/conductor_lib",
   "crates/conductor_api",
