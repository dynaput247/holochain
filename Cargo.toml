[workspace]

members = [
  "crates/cli",
  "crates/metrics",
  "crates/common",
  "crates/holochain",
  "crates/conductor_lib",
  "crates/conductor_api",
  "crates/holochain_wasm",
  "crates/core",
  "crates/core_types",
  "crates/dpki",
  "crates/hdk_v2",
  "crates/hdk",
  "crates/in_stream",
  "crates/locksmith",
  "crates/net",
  "crates/stress",
  "crates/trycp_server",
  "crates/sim1h",
  "crates/sim2h",
  "crates/sim2h_server",
  "crates/wasm_utils"
]
exclude = [
  "test_utils",
  "app_spec",
  "app_spec_proc_macro",
  "nodejs_conductor/native",
]

[patch.crates-io]
<<<<<<< HEAD
lib3h = { version = "=0.0.26", git = "https://github.com/holochain/lib3h", branch = "tracing-0.0.6" }
lib3h_protocol = { version = "=0.0.26", git = "https://github.com/holochain/lib3h", branch = "tracing-0.0.6" }
lib3h_crypto_api = { version = "=0.0.26", git = "https://github.com/holochain/lib3h", branch = "tracing-0.0.6" }
lib3h_sodium = { version = "=0.0.26", git = "https://github.com/holochain/lib3h", branch = "tracing-0.0.6" }
lib3h_zombie_actor = { version = "=0.0.26", git = "https://github.com/holochain/lib3h", branch = "tracing-0.0.6" }

holochain_tracing = { version = "=0.0.13", git = "https://github.com/holochain/holochain-tracing", branch = "rubber-meets-road" }
holochain_tracing_macros = { version = "=0.0.13", git = "https://github.com/holochain/holochain-tracing", branch = "rubber-meets-road" }


# lib3h = { version = "=0.0.26", path = "../lib3h/crates/lib3h" }
# lib3h_protocol = { version = "=0.0.26", path = "../lib3h/crates/lib3h_protocol" }
# lib3h_crypto_api = { version = "=0.0.26", path = "../lib3h/crates/crypto_api" }
# lib3h_sodium = { version = "=0.0.26", path = "../lib3h/crates/sodium" }
# lib3h_zombie_actor = { version = "=0.0.26", path = "../lib3h/crates/zombie_actor" }

# holochain_tracing = { version = "=0.0.13", path = "../tracing/crates/tracing" }
# holochain_tracing_macros = { version = "=0.0.13", path = "../tracing/crates/tracing_macros" }
=======
#lib3h = "=0.0.31"
#lib3h_protocol = "=0.0.31"
#lib3h_crypto_api = "=0.0.31"
#lib3h_sodium = "=0.0.31"
#lib3h_zombie_actor = "=0.0.31"
>>>>>>> b2afc932
<|MERGE_RESOLUTION|>--- conflicted
+++ resolved
@@ -31,29 +31,21 @@
 ]
 
 [patch.crates-io]
-<<<<<<< HEAD
-lib3h = { version = "=0.0.26", git = "https://github.com/holochain/lib3h", branch = "tracing-0.0.6" }
-lib3h_protocol = { version = "=0.0.26", git = "https://github.com/holochain/lib3h", branch = "tracing-0.0.6" }
-lib3h_crypto_api = { version = "=0.0.26", git = "https://github.com/holochain/lib3h", branch = "tracing-0.0.6" }
-lib3h_sodium = { version = "=0.0.26", git = "https://github.com/holochain/lib3h", branch = "tracing-0.0.6" }
-lib3h_zombie_actor = { version = "=0.0.26", git = "https://github.com/holochain/lib3h", branch = "tracing-0.0.6" }
+lib3h = { version = "=0.0.31", git = "https://github.com/holochain/lib3h", branch = "tracing-0.0.6" }
+lib3h_protocol = { version = "=0.0.31", git = "https://github.com/holochain/lib3h", branch = "tracing-0.0.6" }
+lib3h_crypto_api = { version = "=0.0.31", git = "https://github.com/holochain/lib3h", branch = "tracing-0.0.6" }
+lib3h_sodium = { version = "=0.0.31", git = "https://github.com/holochain/lib3h", branch = "tracing-0.0.6" }
+lib3h_zombie_actor = { version = "=0.0.31", git = "https://github.com/holochain/lib3h", branch = "tracing-0.0.6" }
 
 holochain_tracing = { version = "=0.0.13", git = "https://github.com/holochain/holochain-tracing", branch = "rubber-meets-road" }
 holochain_tracing_macros = { version = "=0.0.13", git = "https://github.com/holochain/holochain-tracing", branch = "rubber-meets-road" }
 
 
-# lib3h = { version = "=0.0.26", path = "../lib3h/crates/lib3h" }
-# lib3h_protocol = { version = "=0.0.26", path = "../lib3h/crates/lib3h_protocol" }
-# lib3h_crypto_api = { version = "=0.0.26", path = "../lib3h/crates/crypto_api" }
-# lib3h_sodium = { version = "=0.0.26", path = "../lib3h/crates/sodium" }
-# lib3h_zombie_actor = { version = "=0.0.26", path = "../lib3h/crates/zombie_actor" }
+# lib3h = { version = "=0.0.31", path = "../lib3h/crates/lib3h" }
+# lib3h_protocol = { version = "=0.0.31", path = "../lib3h/crates/lib3h_protocol" }
+# lib3h_crypto_api = { version = "=0.0.31", path = "../lib3h/crates/crypto_api" }
+# lib3h_sodium = { version = "=0.0.31", path = "../lib3h/crates/sodium" }
+# lib3h_zombie_actor = { version = "=0.0.31", path = "../lib3h/crates/zombie_actor" }
 
 # holochain_tracing = { version = "=0.0.13", path = "../tracing/crates/tracing" }
-# holochain_tracing_macros = { version = "=0.0.13", path = "../tracing/crates/tracing_macros" }
-=======
-#lib3h = "=0.0.31"
-#lib3h_protocol = "=0.0.31"
-#lib3h_crypto_api = "=0.0.31"
-#lib3h_sodium = "=0.0.31"
-#lib3h_zombie_actor = "=0.0.31"
->>>>>>> b2afc932
+# holochain_tracing_macros = { version = "=0.0.13", path = "../tracing/crates/tracing_macros" }