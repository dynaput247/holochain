--- conflicted
+++ resolved
@@ -1,15 +1,9 @@
 [workspace]
 
 members = [
-<<<<<<< HEAD
-  "cmd",
+  "cli",
   "conductor",
   "conductor_api",
-=======
-  "cli",
-  "container",
-  "container_api",
->>>>>>> 4665b96e
   "core_api_c_binding",
   "core",
   "dna_c_binding",
